"""
--------
SurfILE: package for surface and profile processing

Data structures
---------------
- profile
- surface
    
>>> sur = surface.Surface()
>>> sur.openFile(fname, interp=False, bplt=True)

Utilities
--------
- stitcher: stitching of topography for augmented FOV
- cutter: cropping topographies and cutting profiles
- extractor: profile extraction from surface

The utilities can be used in two ways:
    
- interactive: the program asks the user the parameters every time
>>> extractor.ComplexExtractor.profile(sur, width=2, bplt=True)

- programmed: the user sets the parameters at the beginning
>>> ex = extractor.ComplexExtractor()
>>> ex.template()
>>> ex.apply(sur, bplt=True)

Processings
-----------
    - texture: PSD / roughness / slopeDistribution
    - filter: filtering of profile and surfaces (alpha state)
<<<<<<< HEAD
    - analysis: gratings, readius calculation\n
=======
    - analysis: gratings, radius calculation
>>>>>>> a94966a2

Structure
---------

```mermaid
graph RL;
    A[surfile.analysis]--> C & D & E[surfile.profile] & G;
    B[surfile.cutter]--> D & E & G;
    C[surfile.extractor]--> B & D & E & G;
    D[surfile.geometry]--> B & E & G;
    M[surfile.stitcher]--> G;
    G[surfile.surface]--> E;
    H[surfile.texture]--> D & E & G;

    subgraph DATA STRUCTURES
        E
        G
    end

    subgraph FORM OPERATORS
        D
    end

    subgraph UTILITIES
        C
        M
        B
    end

    subgraph DATA PROCESSING
        A
        H
    end
```

<<<<<<< HEAD
Dependencies
------------
This package depends on the following packages
matplotlib
- scipy
- numpy
- circle_fit
- open3d
- csaps (optional)
- igor (optional)
- alive_pogress

To install all packages run:
>>> pip install matplotlib circle_fit alive_progress open3d csaps igor

To view documentation interactively run:
>>> pip install pdoc
>>> python3 -m pdoc surfile --math --mermaid
and open the localhost server in the browser.
=======
References
----------
For more information about the package, please read our paper on ... 
If you use this package in one of your projects, please cite: DOI: ...
>>>>>>> a94966a2

\nGitHub: @andeledea, @...
"""

__docformat__ = 'numpy'
__name__ = 'surfile'<|MERGE_RESOLUTION|>--- conflicted
+++ resolved
@@ -30,11 +30,7 @@
 -----------
     - texture: PSD / roughness / slopeDistribution
     - filter: filtering of profile and surfaces (alpha state)
-<<<<<<< HEAD
     - analysis: gratings, readius calculation\n
-=======
-    - analysis: gratings, radius calculation
->>>>>>> a94966a2
 
 Structure
 ---------
@@ -70,7 +66,6 @@
     end
 ```
 
-<<<<<<< HEAD
 Dependencies
 ------------
 This package depends on the following packages
@@ -90,12 +85,11 @@
 >>> pip install pdoc
 >>> python3 -m pdoc surfile --math --mermaid
 and open the localhost server in the browser.
-=======
+
 References
 ----------
 For more information about the package, please read our paper on ... 
 If you use this package in one of your projects, please cite: DOI: ...
->>>>>>> a94966a2
 
 \nGitHub: @andeledea, @...
 """
