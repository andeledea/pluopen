--- conflicted
+++ resolved
@@ -732,15 +732,6 @@
         xs = None
         hs = None
         ys = obj.y
-<<<<<<< HEAD
-        for i, p in enumerate(obj.toProfiles(axis=direction).tolist()[0:]):
-            if i == 0:
-                xs, hs = ProfileMorph.lateral(p, nom_pitch=nom_pitch, bplt=bplt)
-            else:
-                x_p, h_p = ProfileMorph.lateral(p, nom_pitch=nom_pitch, bplt=False)
-                xs = np.vstack((xs, x_p))
-                hs = np.vstack((hs, h_p))
-=======
         profiles = obj.toProfiles(axis=direction).tolist()
         with alive_bar(len(profiles), force_tty=True,
                        title='lateral', theme='smooth',
@@ -753,7 +744,6 @@
                     xs = np.vstack((xs, x_p))
                     hs = np.vstack((hs, h_p))
                 bar()
->>>>>>> 9d2a8591
 
         ms, qs = [], []
         for c in xs.T:  # fit the regression lines
@@ -783,13 +773,9 @@
             fig.colorbar(p, ax=ax)
 
             for i, c in enumerate(xs.T):
-<<<<<<< HEAD
-                cx.plot(obj.y, c, obj.y, ms[i] * obj.y + qs[i])
-=======
                 bx.plot(c, obj.y)
                 bx.plot(ms[i] * obj.y + qs[i], obj.y, alpha=0.5)
                 bx.pcolormesh(obj.X, obj.Y, obj.Z, alpha=0.3)
->>>>>>> 9d2a8591
             
             funct.persFig([ax, bx], xlab='x [um]', ylab='y [um]')
             ax.set_title(obj.name)
