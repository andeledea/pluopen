"""
'surfile.roughness'
- analysis of roughness features for:
    - Profiles
    - Surfaces

@author: Dorothee Hueser, Andrea Giura
"""

from matplotlib import cm
import numpy as np
from dataclasses import dataclass

from surfile import profile, surface, filter, remover, funct

import matplotlib.pyplot as plt


def eval_pinter(PSD, fx0, fy0, frc, theta, nxDC, nyDC):
    def bilinear_interp(x, y, x1, x2, y1, y2, z11, z12, z21, z22):
        r1 = ((x2 - x) / (x2 - x1)) * z11 + ((x - x1) / (x2 - x1)) * z21
        r2 = ((x2 - x) / (x2 - x1)) * z12 + ((x - x1) / (x2 - x1)) * z22
        p = ((y2 - y) / (y2 - y1)) * r1 + ((y - y1) / (y2 - y1)) * r2
        return p

    (Ny, Nx) = PSD.shape
    fxc = frc * np.cos(theta)
    fyc = frc * np.sin(theta)
    ix = int(np.floor(fxc / fx0))
    iy = int(np.floor(fyc / fy0))
    ixp = nxDC + ix
    iyp = nyDC + iy
    ixpp = ixp + 1
    iypp = iyp + 1
    if ixpp == Nx:
        ixpp = 0
    if iypp == Ny:
        iypp = 0
    pinter = bilinear_interp(fxc, fyc, fx0 * ix, fx0 * (ix + 1),
                             fy0 * iy, fy0 * (iy + 1), PSD[iyp][ixp], PSD[iypp][ixp],
                             PSD[iyp][ixpp], PSD[iypp][ixpp])
    return pinter


class Psd:
    def __init__(self):
        self.deltaX = None
        self.deltaY = None
        self.psd = None
        self.psdp = None  # polar spectra

        self.fx = None
        self.fy = None

        self.psdx = None
        self.psdy = None

    def evalPsd(self, obj: surface.Surface, bplt=False):
        """
        Evaluate the power spectral density of the topography

        Parameters
        ----------
        obj: surface.Surface
            The topography
        bplt: bool
            If True plots the PSD result

        Returns
        ----------
        psd: np.ndarray
            The calculated psd of the surface
        fx, fy: np.array
            The x and y axis of the psd
        psd_x, psd_y: np.ndarray
            The psd along the given axis
        """
        self.deltaX = np.max(obj.x) / np.size(obj.x)
        self.deltaY = np.max(obj.y) / np.size(obj.y)
        Z = obj.Z - np.mean(obj.Z)
        (Ny, Nx) = Z.shape

        Fz = np.fft.fft2(Z) / (np.float64(Nx * Ny))  # dimension of a height or length
        Fzx = np.fft.fft(Z, axis=1) / (np.float64(Nx))  # dimension length
        Fzy = np.fft.fft(Z, axis=0) / (np.float64(Ny))
        PSD = Fz * np.conj(Fz)
        RePSD = np.real(np.fft.fftshift(PSD, axes=(0, 1)))
        PSDx = Fzx * np.conj(Fzx)
        RePSDx = np.real(np.fft.fftshift(PSDx, axes=1))
        PSDy = Fzy * np.conj(Fzy)
        RePSDy = np.real(np.fft.fftshift(PSDy, axes=0))

        Lx = Nx * self.deltaX
        Ly = Ny * self.deltaY
        RePSD = RePSD * (Lx * Ly)  # dimension length^4
        RePSDx = RePSDx * Lx  # dimension length^3
        RePSDy = RePSDy * Ly
        dfx = 1 / Lx
        dfy = 1 / Ly

        fx = (np.arange(0, Nx) - np.floor(0.5 * Nx))
        fy = (np.arange(0, Ny) - np.floor(0.5 * Ny))

        fx = fx * dfx
        fy = fy * dfy

        print(f'Sq = {np.sqrt(np.sum(Z * Z) / (np.float64(Nx * Ny)))}')
        print(f'dfx: {dfx} dfy: {dfy}')
        print(f'from PSD: {np.sqrt(np.sum(RePSD * dfx * dfy))} Lx*Ly = {Lx * Ly} Lx = {Lx} Ly = {Ly}')
        print(f'Rq x: {np.sqrt(np.sum(np.mean(RePSDx, axis=0) * dfx))}')
        print(f'Rq y: {np.sqrt(np.sum(np.mean(RePSDy, axis=1) * dfy))}')

        # definition of PSD is Fourier*conj(Fourier) * Lx *Ly
        # PSD has dimension length^4
        # PSDx, PSDy have dimension length^3
        self.psd = RePSD

        self.fx = fx
        self.fy = fy

        self.psdx = RePSDx
        self.psdy = RePSDy

        if bplt:
            fig, ax = plt.subplots()
            ax.imshow(np.log10(RePSD), extent=[fx[0], fx[-1], fy[0], fy[-1]])
            funct.persFig([ax], xlab=r'$f_x / \mu m^{-1}$', ylab=r'$f_y / \mu m^{-1}$')

            fig2, (ax, bx) = plt.subplots(nrows=1, ncols=2)
            ax.imshow(np.log10(self.psdx), extent=[fx[0], fx[-1], 0, Ny * self.deltaY],
                      aspect=2 * fx[-1] / (Ny * self.deltaY))
            bx.imshow(np.log10(self.psdy), extent=[0, Nx * self.deltaX, fy[0], fy[-1]],
                      aspect=0.5 * Nx * self.deltaX / (fy[-1]))
            funct.persFig([ax], xlab=r'$f_x / \mu m^{-1}$', ylab=r'$y / \mu m$')
            funct.persFig([bx], xlab=r'$x / \mu m$', ylab=r'$f_y / \mu m^{-1}$')
            plt.show()
        return RePSD, fx, RePSDx, fy, RePSDy

    def polarSpectra(self, df_fct, bplt=False):
        """
        Calculate the spectra in polar coordinates

        Parameters
        ----------
        df_fct: float
        bplt: bool
            If true the spectra is plotted in a 3d projection axis

        Returns
        -------
        psdP: np.ndarray
            The polar spectra evaluated
        Fr, Th: np.array
            The polar coordinate vectors
        """
        if self.psd is None: raise Exception('Polar spectra failed: psd has not been evaluated')

        (ny, nx) = self.psd.shape
        df_x = 1.0 / (nx * self.deltaX)
        df_y = 1.0 / (ny * self.deltaY)
        nxDC = int(np.floor(nx / 2))
        nyDC = int(np.floor(ny / 2))

        frmax = np.min([df_x * (nx - 2) / 2, df_y * (ny - 2) / 2])
        fr0 = df_fct * (df_x + df_y)
        fr = np.linspace(0.1 * fr0, frmax, 512);
        #    thetas = np.linspace(0.001, 2*np.pi, 360)
        thetas = np.linspace(0.0, 2 * np.pi, 205) + 0.1 * np.pi
        Th, Fr = np.meshgrid(thetas, fr)
        (nf, nt) = Fr.shape
        PSDp = np.ones((nf, nt)) * 1e-4
        for ir in range(0, nf):
            frc = fr[ir]
            for ith in range(0, nt):
                PSDp[ir][ith] = eval_pinter(self.psd, df_x, df_y, frc, thetas[ith], nxDC, nyDC)

        self.psdp = PSDp
        if bplt:
            fig, ax = plt.subplots(subplot_kw={'projection': '3d'})
            X, Y = Fr * np.cos(Th), Fr * np.sin(Th)
            ax.plot_surface(X, Y, np.log10(PSDp), cmap=cm.gnuplot)

            plt.show()

        return PSDp, Fr, Th

    def angleIntegratedSpectra(self, df_fct, bplt=None):
        """
        Calculate the angle integrated

        Parameters
        ----------
        df_fct: float
        bplt: bool
            If true the angle integrated spectra is plotted

        Returns
        -------
        psdP: np.ndarray
            The polar spectra evaluated
        Fr, Th: np.array
            The polar coordinate vectors
        """
        if self.psd is None: raise Exception('Polar spectra failed: psd has not been evaluated')

        (ny, nx) = self.psd.shape
        df_x = 1.0 / (nx * self.deltaX)
        df_y = 1.0 / (ny * self.deltaY)
        nxDC = int(np.floor(nx / 2))
        nyDC = int(np.floor(ny / 2))

        frmax = np.min([df_x * (nx - 2) / 2, df_y * (ny - 2) / 2])
        fr0 = df_fct * (df_x + df_y)
        fr = np.arange(fr0, frmax, fr0)
        nf = len(fr)
        PSDr = np.zeros(nf)
        PSDav = np.zeros(nf)
        for ir in range(0, nf):
            frc = fr[ir]
            nth = int(np.ceil(2 * np.pi * frc / fr0))
            dth = 2 * np.pi / nth
            thetas = np.linspace(0.0, 2 * np.pi, nth)  # + 0.1*np.pi
            dth = thetas[1] - thetas[0]
            psum = 0
            for theta in thetas:
                pinter = eval_pinter(self.psd, df_x, df_y, frc, theta, nxDC, nyDC)
                psum = psum + pinter
            PSDav[ir] = psum / nth  # dimension of height^2 * lateral^2 i.e. length^4
            PSDr[ir] = dth * frc * psum / (2 * np.pi)  # frc has dimension of 1 / lateral
            # therefore PSDr: height^2 * lateral
        # PSDr = PSDr * fr0
        print(f'Rq r: {np.sqrt(np.sum(PSDr * fr0) * (2 * np.pi))}')
        print(f'Rq r: {np.sqrt(2 * np.pi * np.sum(PSDav * fr) * fr0)}')

        if bplt:
            fig, ax = plt.subplots()
            # ax.loglog(fr, PSDr, 'bx-', markersize=3)
            ax.loglog(fr, PSDav, 'rx-', markersize=3)
            plt.title('Average over all polar angles')
            plt.show()

        return PSDr, PSDav, fr, fr0

<<<<<<< HEAD
    @funct.options(bplt=True, save='exports\\', csvPath='out\\')
=======
    @funct.options(bplt=False, save='exports\\', csvPath='out\\')
>>>>>>> 156ac51d
    def averageSpectra(self, bplt=False):
        """
        Calculate the average specra in the x and y directions

        Parameters
        ----------
        bplt: bool
            Plots the mean spectra if true

        Returns
        -------
        psdMeanx, psdMeany: np.array
            The mean psd arrays
        """
        PSDxmean = np.mean(self.psdx, axis=0)
        PSDymean = np.mean(self.psdy, axis=1)

        if bplt:
            fig, ((ax, bx), (cx, dx)) = plt.subplots(nrows=2, ncols=2)
            ax.loglog(self.fx, PSDxmean, 'rx-', markersize=3, label='mean 1d PSDx in x dir')
            bx.loglog(self.fy, PSDymean, 'kx-', markersize=3, label='mean 1d PSDy in y dir')
<<<<<<< HEAD

            cx.plot(self.fx, PSDxmean, 'rx-', markersize=3, label='mean 1d PSDx in x dir')
            dx.plot(self.fy, PSDymean, 'kx-', markersize=3, label='mean 1d PSDy in y dir')
=======
>>>>>>> 156ac51d
            
            funct.persFig([ax, bx], xlab=r'$f$ in $\frac{1}{\mu m}$', ylab=r'PSD in $\mu m^3$')
            fig.legend()

        return (self.fx[self.fx >= 0], PSDxmean[self.fx >= 0]), (self.fy[self.fy >= 0], PSDymean[self.fy >= 0])


@dataclass
class Roi:
    X: np.array
    Z: np.array


class Parameters:
    @staticmethod
    def calc(obj: profile.Profile, rem: remover.Remover = None, fil: filter.Filter = None, bplt=False):
        """
        Calculates the roughness parameters of a profile

        Parameters
        ----------
        obj: profile.Profile
            The profile on which the parameters are calculates
        rem: remover.Remover
            - if None, the low frequency components are not filtered
        fil: filter.Filter
            The filter that is applied before the calculations. The cutoff
            of the filter is used to select the central region of the profile,
            half cutof is not condsidered at the adges of the rofile
        bplt: bool
            If true plots the profile after the pre-proocessing

        Returns
        -------
        RA, RQ, RP, RV, RZ, RSK, RKU: (float, ...)
            Calculated roughness parameters
        """
        border = 0

        if rem is not None:
            rem.applyRemover(obj)
        if fil is not None:
            fil.applyFilter(obj)
            cutoff = fil.cutoff
            nsample_cutoff = cutoff / (np.max(obj.X) / np.size(obj.X))
            border = nsample_cutoff / 2

        roi = Roi(obj.X[border: -border], obj.Z[border: -border])

        if bplt:
            fig, ax = plt.subplots()
            ax.plot(obj.X0, obj.Z0, obj.X, obj.Z, alpha=0.5)
            ax.plot(roi.X, roi.Z)

        RA = np.sum(abs(roi.Z)) / np.size(roi.Z)
        RQ = np.sqrt(np.sum(abs(roi.Z ** 2)) / np.size(roi.Z))
        RP = abs(np.max(roi.Z))
        RV = abs(np.min(roi.Z))
        RT = RP + RV
        RSK = (np.sum(roi.Z ** 3) / np.size(roi.Z)) / (RQ ** 3)
        RKU = (np.sum(roi.Z ** 4) / np.size(roi.Z)) / (RQ ** 4)
        return RA, RQ, RP, RV, RT, RSK, RKU<|MERGE_RESOLUTION|>--- conflicted
+++ resolved
@@ -241,11 +241,7 @@
 
         return PSDr, PSDav, fr, fr0
 
-<<<<<<< HEAD
     @funct.options(bplt=True, save='exports\\', csvPath='out\\')
-=======
-    @funct.options(bplt=False, save='exports\\', csvPath='out\\')
->>>>>>> 156ac51d
     def averageSpectra(self, bplt=False):
         """
         Calculate the average specra in the x and y directions
@@ -267,13 +263,10 @@
             fig, ((ax, bx), (cx, dx)) = plt.subplots(nrows=2, ncols=2)
             ax.loglog(self.fx, PSDxmean, 'rx-', markersize=3, label='mean 1d PSDx in x dir')
             bx.loglog(self.fy, PSDymean, 'kx-', markersize=3, label='mean 1d PSDy in y dir')
-<<<<<<< HEAD
 
             cx.plot(self.fx, PSDxmean, 'rx-', markersize=3, label='mean 1d PSDx in x dir')
             dx.plot(self.fy, PSDymean, 'kx-', markersize=3, label='mean 1d PSDy in y dir')
-=======
->>>>>>> 156ac51d
-            
+
             funct.persFig([ax, bx], xlab=r'$f$ in $\frac{1}{\mu m}$', ylab=r'PSD in $\mu m^3$')
             fig.legend()
 
