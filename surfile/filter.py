"""
'surfile.filter'
- Applies a filter to a profile or a surface:
    - gaussian profile
    - gaussian surface
    - spline profile
    - gaussian robust profile

@author: Andrea Giura, Dorothee Hueser
"""

from alive_progress import alive_bar
from matplotlib import cm
from scipy import ndimage, sparse, special, signal
import numpy as np
import copy

from surfile import profile, surface, funct

import matplotlib.pyplot as plt


# ISO 16610:
# Part 21 - Profile Gaussian filter
#   Microroughness filtering (lambda S)
#   Separation of roughness and waviness profiles (lambda C)
#   Band-pass filtering
# Part 22 - Profile Spline filter
# Part 29 - Profile Spline wavelets
# Part 31 - Profile Robust Gaussian filter
# Part 41 - Profile Morphological filter
# Part 45 - Profile Segmentation filter
# Part 49 - Profile Scale space technique
# Part 61 - Areal Gaussian filter
#   Microroughness S-Filter
#   L-Filter for the generation of the roughness S-L surface
# Part 62 - Areal Spline filter
# Part 71 - Areal Robust regression Gaussian filter
#   Microroughness S-Filter on stratified and structured surfaces
#   L-Filter for the generation of the roughness S-L surface on stratified and structured surfaces
#   F-Filter for the generation of S-F surface
#   Outlier detection
# Part 81 - Areal Morphological filter
#   F-Filter used to flatten a surface with the upper or lower envelope
#   Tip deconvolution of AFM instrument
# Part 85 - Areal Segmentation filter
#   Identification of structures (grains, pores, cells, ...)
#   Automatic leveling of MEMS
# Part 89 - Areal Scale space technique


class Filter:
    cutoff: float

    def applyFilter(self, obj, bplt=False):
        pass

    @staticmethod
    def plotEnvelope(X, Z, envelope):
        fig, ax = plt.subplots()
        ax.plot(X, Z, X, envelope)
        ax.set_ylim(min(Z), max(Z))
        
        funct.persFig([ax], 'x[um]', 'z[um]')

        plt.show()

    @staticmethod
    def plot3DEnvelope(X, Y, Z, envelope):
        fig, ax = plt.subplots(subplot_kw={'projection': '3d'})
        ax.plot_surface(X, Y, Z, cmap=cm.Greys, alpha=0.4)
        ax.plot_surface(X, Y, envelope, cmap=cm.rainbow)

        plt.show()


class ProfileGaussian(Filter):
    def __init__(self, cutoff):
        self.cutoff = cutoff

    def applyFilter(self, obj: profile.Profile, bplt=False):
        self.filter(obj, cutoff=self.cutoff, bplt=bplt)

    @staticmethod
    def filter(obj: profile.Profile, cutoff, bplt=False):
        """
        Applies to a profile object a gaussian filter ISO 16610-21.
        The resulting profile is cut at the borders to avoid border effects.

        Parameters
        ----------
        obj : profile.Profile
            The profile object on wich the filter is applied
        cutoff: float
            The cutoff of the gaussian filter
        bplt: bool
            Plots the envelope of the filter if true
        """
        order = 0
        nsample_cutoff = cutoff / (np.nanmax(obj.X) / np.size(obj.X))
        ncutoffs = np.floor(np.nanmax(obj.X) / cutoff)
        nsample_region = nsample_cutoff * ncutoffs

        border = round((np.size(obj.Z) - nsample_region) / 2)

        alpha = np.sqrt(np.log(2) / np.pi)
        sigma = nsample_cutoff * (alpha / np.sqrt(2 * np.pi))
        envelope = copy.copy(obj.Z)
        envelope[~np.isnan(obj.Z)] = ndimage.gaussian_filter1d(obj.Z[~np.isnan(obj.Z)], 
                                                               sigma=sigma, order=order)
        filtered = obj.Z - envelope

        if bplt:
            Filter.plotEnvelope(obj.X, obj.Z, envelope)
            
        obj.X = obj.X[border:-border]
        obj.Z = filtered[border:-border]


class ProfileSpline(Filter):
    def __init__(self, cutoff, beta):
        self.cutoff = cutoff
        self.beta = beta  # tension parameter

    def applyFilter(self, obj: profile.Profile, bplt=False):
        self.filter(obj, cutoff=self.cutoff, beta=self.beta, bplt=bplt)

    @staticmethod
    def filter(obj: profile.Profile, cutoff, beta=0.5, bplt=False):
        """
        Applies to a profile object a gaussian filter ISO 16610-22.
        The resulting profile is cut at the borders to avoid border effects.

        Parameters
        ----------
        obj : profile.Profile
            The profile object on wich the filter is applied
        cutoff: float
            The cutoff of the spline filter
        beta: float
            The tension parameter of the filter (0 < beta < 1)
        bplt: bool
            Plots the envelope of the filter if true
        """
        if not 0 < beta < 1:
            raise Exception('Invalid tension value beta must be in the range [0 1]')

        n = obj.Z.size
        deltaX = np.max(obj.X) / np.size(obj.X)
        alpha = 1 / (2 * np.sin(np.pi * deltaX / cutoff))

        M = np.zeros((n, n))
        for i in range(n):  # create diagonal
            if i in [0, n-1]:
                P = 1
                Q = 1
                M[i][i] = 1 + beta * alpha ** 2 * P + (1 - beta) * alpha ** 4 * Q
            else:
                P = 2
                Q = 5 if i in [1, n-2] else 6
                M[i][i] = 1 + beta * alpha ** 2 * P + (1 - beta) * alpha ** 4 * Q

            if i < n-1:  # crete second diagonal
                P = -1
                Q = -2 if i in [0, n-2] else -4
                M[i][i + 1] = beta * alpha ** 2 * P + (1 - beta) * alpha ** 4 * Q
                M[i + 1][i] = beta * alpha ** 2 * P + (1 - beta) * alpha ** 4 * Q

            if i < n-2:  # create third diagonal
                P = 0
                Q = 1
                M[i][i + 2] = beta * alpha ** 2 * P + (1 - beta) * alpha ** 4 * Q
                M[i + 2][i] = beta * alpha ** 2 * P + (1 - beta) * alpha ** 4 * Q

        envelope = sparse.linalg.spsolve(sparse.csc_matrix(M), obj.Z)
        filtered = obj.Z - envelope
        obj.Z = filtered

        if bplt:
            Filter.plotEnvelope(obj.X0, obj.Z0, envelope)


class ProfileRegression(Filter):
    def __init__(self, cutoff):
        self.cutoff = cutoff

    def applyFilter(self, obj: profile.Profile, bplt=False):
        self.filter(obj, cutoff=self.cutoff, bplt=bplt)

    # TODO: this is still too slow even with sparse calculations
    @staticmethod
    def filter_matrix(obj: profile.Profile, cutoff, bplt=False):
        z = obj.Z
        n = obj.Z.size
        deltaX = np.max(obj.X) / np.size(obj.X)

        w = np.zeros(z.shape)
        xk = np.zeros((n, 3))
        sk = np.zeros((n, n))
        with alive_bar(n, force_tty=True,
                       title='Slope', theme='smooth',
                       elapsed_end=True, stats_end=True, length=30) as bar:
            for k in range(n):
                for l in range(n):
                    xlk = (l - k) * deltaX
                    xk[l] = [1, xlk, xlk**2]

                    gmco = 0.7309 * cutoff

                    c = 4.4478 * np.median(np.abs(z - w))
                    deltal = (1 - ((z[l] - w[l]) / c)**2)**2 if np.abs(z[l] - w[l]) <= c else 0
                    slk = 1 / gmco * np.exp(-np.pi * (xlk / gmco)**2)
                    sk[l][l] = slk * deltal

                M = xk.T @ sk @ xk

                T = np.matmul([1, 0, 0], M)
                T = np.matmul(T, xk.T)
                T = np.matmul(T, sk)
                wk = np.matmul(T, z)
                w[k] = wk
                bar()
        filtered = obj.Z - w
        obj.Z = filtered

        if bplt:
            Filter.plotEnvelope(obj.X0, obj.Z0, w)

    @staticmethod
    def filter_regression_p1(obj: profile.Profile, cutoff, bplt=False):
        """
        Applies to a profile object a gaussian regression with a degree 1 poly.

        Parameters
        ----------
        obj : profile.Profile
            The profile object on wich the filter is applied
        cutoff: float
            The cutoff of the gaussian filter
        bplt: bool
            Plots the envelope of the filter if true
        The use of this function requires the following citacion:
            Seewig, Linear and robust Gaussian regression filters,
            2005 J. Phys.: Conf. Ser. 13 254, doi:10.1088/1742-6596/13/1/059
        """
        x = obj.X
        deltaX = np.max(obj.X) / np.size(obj.X)
        n = obj.Z.size

        alpha = np.sqrt(np.log(2) / np.pi)  # filter constant

        nf = 2 * int(2 ** (round(np.log2(n))))
        xf = np.zeros(nf)
        xf[0:n] = x
        xf[nf - n + 1:nf] = -np.flip(x[1:n], axis=0)  # mirror the x-axis
        z = np.zeros(nf)
        z[0:n] = obj.Z
        zf = np.fft.fft(z)

        sgauss = np.exp(-np.pi * np.square(xf) / (alpha * cutoff) ** 2) / (alpha * cutoff)
        Fsgauss = np.fft.fft(sgauss)
        sgaussx = np.multiply(xf, sgauss)
        Fsgaussx = np.fft.fft(sgaussx)
        # spR1 = np.zeros((1, nf), dtype=np.complex128)
        # spR2 = np.zeros((1, nf), dtype=np.complex128)
        spR1 = np.multiply(zf, Fsgauss)
        spR2 = np.multiply(zf, Fsgaussx)
        R1 = np.fft.ifft(spR1) * deltaX
        R2 = np.fft.ifft(spR2) * deltaX

        nh = n // 2
        x3 = np.ones(n) * np.float64(nh) * deltaX
        x3[0:nh] = x[0:nh]
        xhlp = np.flip(x[1:1 + n - nh], axis=0)
        x3[nh:n] = xhlp
        sgauss = np.exp(-np.pi * np.square(x3) / (alpha * cutoff) ** 2) / (alpha * cutoff)

        mu0 = 0.5 * (special.erf(np.sqrt(np.pi) * x3 / (alpha * cutoff)) + 1)
        mu1 = -((cutoff * alpha) / (2.0 * np.pi)) * sgauss
        mu2 = np.add(mu0 * ((cutoff * alpha) ** 2) / (2.0 * np.pi), np.multiply(x3, mu1))

        d = np.subtract(np.multiply(mu2, mu0), np.square(mu1))
        w = np.zeros(n)

        b0 = mu2[0:nh] / d[0:nh]
        b1 = -mu1[0:nh] / d[0:nh]
        w[0:nh] = b0 * np.real(R1[0:nh]) + b1 * np.real(R2[0:nh])
        b0 = mu2[nh:n] / d[nh:n]
        b1 = mu1[nh:n] / d[nh:n]
        w[nh:n] = b0 * np.real(R1[nh:n]) + b1 * np.real(R2[nh:n])

        envelope = w

        filtered = obj.Z - envelope
        obj.Z = filtered

        if bplt:
            Filter.plotEnvelope(obj.X0, obj.Z0, envelope)


class TipCorrection(Filter):
    @staticmethod
    def filter(obj: profile.Profile, radius, bplt=False):
        """
        Tip correction method implementation,
        rolls a disk  of radius R (in mm) along the original profile

        Parameters
        ----------
        obj: profile.Profile
            The profile object on wich the filter is applied
        radius: float
            The radius of the sphere of the contact instrument
        bplt: bool
            Plots the envelope of the filter if true
        """
        def morph(profile_x, profile_y, radius):
            spacing = profile_x[1] - profile_x[0]
            n_radius = int(radius / spacing)
            n_samples = len(profile_x)

            filler_L = np.ones(n_radius) * profile_y[0]
            filler_R = np.ones(n_radius) * profile_y[-1]

            profile_x_filled = np.arange(start=profile_x[0] - radius, stop=profile_x[-2] + radius, step=spacing)
            profile_y_filled = np.concatenate([filler_L, profile_y, filler_R])

            profile_out = profile_y_filled - radius

            with alive_bar(n_samples, force_tty=True,
                           title='Morph', theme='smooth',
                           elapsed_end=True, stats_end=True, length=30) as bar:
                for i in range(n_radius, n_samples + n_radius):
                    loc_x = np.linspace(profile_x_filled[i - n_radius], profile_x_filled[i + n_radius], 1000)
                    loc_p = np.interp(loc_x, profile_x_filled[i - n_radius:i + n_radius],
                                      profile_y_filled[i - n_radius:i + n_radius])

                    alpha = profile_x_filled[i]
                    beta = profile_out[i]

                    cerchio = np.sqrt(-(alpha ** 2 - radius ** 2) + 2 * alpha * loc_x - loc_x ** 2) + beta

                    dbeta = -10 * radius
                    disp = 0

                    bar()
                    up = len(np.argwhere((cerchio - loc_p) > 0))
                    if up > 1:
                        while np.abs(dbeta) > radius / 1000:
                            cerchio += dbeta
                            disp -= dbeta
                            up = len(np.argwhere((cerchio - loc_p) > 0))

                            if (dbeta < 0 and up == 0) or (dbeta > 0 and up != 0):
                                dbeta = -dbeta / 2

                        profile_out[i] -= disp

            profile_out = profile_out[n_radius: -n_radius]

            if bplt:
                fig, ax = plt.subplots()
                ax.axis('equal')
                ax.plot(profile_x, profile_y, profile_x, profile_out)
                plt.show()

            return profile_out

        obj.Z = morph(obj.X, obj.Z, radius)

    @staticmethod
    def naive(obj: profile.Profile, radius, bplt=False):
        """
        Tip correction implementation,
        rolls a disk  of radius R (in mm) along the original profile
        Uses the naive approach described in:
        "Algorithms for morph profile filters and their comparison"
        Shan Lou, Xiangqian Jiang, Paul J. Scott. (2012)

        Parameters
        ----------
        obj: profile.Profile
            The profile object on wich the filter is applied
        radius: float
            The radius of the sphere of the contact instrument
        bplt: bool
            Plots the envelope of the filter if true
        """
        spacing = obj.X[1] - obj.X[0]
        n_radius = int(radius // spacing)
        
        x = np.linspace(-radius, radius, n_radius * 2)
        struct = -np.sqrt(radius ** 2 - x ** 2)
        
        l = struct.size // 2  # half lenght for cut
        
        def findMax(i):
            max = np.min(obj.Z[i-l : i+l] + struct)
            return max        

        filtered = profile.Profile()
        filtered.setValues(
            obj.X[l: -l],
            np.array([findMax(i) for i in range(l, obj.Z.size - l, 1)]),
            bplt=False
        )
        
        if bplt:
                fig, ax = plt.subplots()
                ax.axis('equal')
                ax.plot(obj.X, obj.Z, filtered.X, filtered.Z)
                plt.show()
    

class SurfaceGaussian(Filter):
    def __init__(self, cutoff):
        self.cutoff = cutoff

    def applyFilter(self, obj: surface.Surface, bplt=False):
        self.filter(obj, cutoff=self.cutoff, bplt=bplt)

    @staticmethod
    def filter(obj: surface.Surface, cutoff, bplt=False):
        """
        Applies to a surface object a gaussian filter ISO 16610-21.
        The resulting profile is cut at the borders to avoid border effects.
<<<<<<< HEAD
        TODO !!!
=======
        TODO
>>>>>>> ef8f16ca

        Parameters
        ----------
        obj : surface.Surface
            The surface object on wich the filter is applied
        cutoff: float
            The cutoff of the gaussian filter
        bplt: bool
            Plots the envelope of the filter if true
        """
        deltaX = np.max(obj.x) / np.size(obj.x)
        deltaY = np.max(obj.y) / np.size(obj.y)
        #
        xconv = np.arange(-cutoff, cutoff, deltaX)
        yconv = np.arange(-cutoff, cutoff, deltaY)
        ml = len(xconv)
        nl = len(yconv)
        alpha = np.sqrt(np.log(2) / np.pi)
        gk = np.zeros((nl, ml))
        for iy in range(0, nl):
            for ix in range(0, ml):
                gk[iy][ix] = np.exp(-np.pi * (xconv[ix] ** 2 + yconv[iy] ** 2) / (alpha * cutoff) ** 2) / (alpha * cutoff)
        gk = gk / np.sum(gk)
        envelope = signal.convolve2d(obj.Z, gk, 'same')
        obj.Z = obj.Z - envelope

        # TODO: very hard to see if this works correctly from the topographies
        if bplt:
            Filter.plot3DEnvelope(obj.X0, obj.Y0, obj.Z0, envelope)<|MERGE_RESOLUTION|>--- conflicted
+++ resolved
@@ -228,6 +228,7 @@
 
     @staticmethod
     def filter_regression_p1(obj: profile.Profile, cutoff, bplt=False):
+    def filter_regression_p1(obj: profile.Profile, cutoff, bplt=False):
         """
         Applies to a profile object a gaussian regression with a degree 1 poly.
 
@@ -423,12 +424,9 @@
     def filter(obj: surface.Surface, cutoff, bplt=False):
         """
         Applies to a surface object a gaussian filter ISO 16610-21.
+        Applies to a surface object a gaussian filter ISO 16610-21.
         The resulting profile is cut at the borders to avoid border effects.
-<<<<<<< HEAD
         TODO !!!
-=======
-        TODO
->>>>>>> ef8f16ca
 
         Parameters
         ----------
