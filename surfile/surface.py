--- conflicted
+++ resolved
@@ -2,7 +2,6 @@
 'surfile.surface'
 - data structure for surface objects
 - plots of the surface
-<<<<<<< HEAD
 - io operation
 
 Example
@@ -11,10 +10,6 @@
 >>> sur = surface.Surface() # instantiate an empty surface
 >>> sur.openFile('path to file', bplt=False)
 >>> sur.pltC()
-=======
-- basic transformation methods (resample, rotation)
-- io operation
->>>>>>> ef8f16ca
 
 @author: Andrea Giura
 """
@@ -161,7 +156,6 @@
             np.apply_along_axis(saveLine, axis=1, arr=self.Z)
 
     def saveTxt(self, fname):
-<<<<<<< HEAD
         """
         Saves the topography in the .txt file format with three cols
 
@@ -171,8 +165,6 @@
             If fname is a folder the file will be saved in that folder with the surface name
             If fname is not a folder the file will be saved at fname
         """
-=======
->>>>>>> ef8f16ca
         name = os.path.join(fname, self.name + '.txt') if os.path.isdir(fname) else os.path.splitext(fname)[0] + '.txt'
         np.savetxt(name, np.c_[self.X.ravel().T, self.Y.ravel().T, self.Z.ravel().T], fmt='%.4e')
 
@@ -274,11 +266,17 @@
 
         if mean is None or iterative:
             mean = np.nanmean(self.Z)
+            mean = np.nanmean(self.Z)
         if stdv is None or iterative:
+            stdv = np.nanstd(self.Z)
             stdv = np.nanstd(self.Z)
         N = self.Z.size  # Lenght of incoming arrays
         criterion = 1.0 / (2 * N)
+        criterion = 1.0 / (2 * N)
         d = np.abs(self.Z - mean) / stdv  # Distance of a value to mean in stdv's
+        d /= 2.0 ** threshold
+        prob = special.erfc(d)
+        fil = prob >= criterion
         d /= 2.0 ** threshold
         prob = special.erfc(d)
         fil = prob >= criterion
