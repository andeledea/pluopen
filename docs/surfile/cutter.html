<!doctype html>
<html lang="en">
<head>
    <meta charset="utf-8">
    <meta name="viewport" content="width=device-width, initial-scale=1">
    <meta name="generator" content="pdoc 14.4.0"/>
    <title>surfile.cutter API documentation</title>

    <style>/*! * Bootstrap Reboot v5.0.0 (https://getbootstrap.com/) * Copyright 2011-2021 The Bootstrap Authors * Copyright 2011-2021 Twitter, Inc. * Licensed under MIT (https://github.com/twbs/bootstrap/blob/main/LICENSE) * Forked from Normalize.css, licensed MIT (https://github.com/necolas/normalize.css/blob/master/LICENSE.md) */*,::after,::before{box-sizing:border-box}@media (prefers-reduced-motion:no-preference){:root{scroll-behavior:smooth}}body{margin:0;font-family:system-ui,-apple-system,"Segoe UI",Roboto,"Helvetica Neue",Arial,"Noto Sans","Liberation Sans",sans-serif,"Apple Color Emoji","Segoe UI Emoji","Segoe UI Symbol","Noto Color Emoji";font-size:1rem;font-weight:400;line-height:1.5;color:#212529;background-color:#fff;-webkit-text-size-adjust:100%;-webkit-tap-highlight-color:transparent}hr{margin:1rem 0;color:inherit;background-color:currentColor;border:0;opacity:.25}hr:not([size]){height:1px}h1,h2,h3,h4,h5,h6{margin-top:0;margin-bottom:.5rem;font-weight:500;line-height:1.2}h1{font-size:calc(1.375rem + 1.5vw)}@media (min-width:1200px){h1{font-size:2.5rem}}h2{font-size:calc(1.325rem + .9vw)}@media (min-width:1200px){h2{font-size:2rem}}h3{font-size:calc(1.3rem + .6vw)}@media (min-width:1200px){h3{font-size:1.75rem}}h4{font-size:calc(1.275rem + .3vw)}@media (min-width:1200px){h4{font-size:1.5rem}}h5{font-size:1.25rem}h6{font-size:1rem}p{margin-top:0;margin-bottom:1rem}abbr[data-bs-original-title],abbr[title]{-webkit-text-decoration:underline dotted;text-decoration:underline dotted;cursor:help;-webkit-text-decoration-skip-ink:none;text-decoration-skip-ink:none}address{margin-bottom:1rem;font-style:normal;line-height:inherit}ol,ul{padding-left:2rem}dl,ol,ul{margin-top:0;margin-bottom:1rem}ol ol,ol ul,ul ol,ul ul{margin-bottom:0}dt{font-weight:700}dd{margin-bottom:.5rem;margin-left:0}blockquote{margin:0 0 1rem}b,strong{font-weight:bolder}small{font-size:.875em}mark{padding:.2em;background-color:#fcf8e3}sub,sup{position:relative;font-size:.75em;line-height:0;vertical-align:baseline}sub{bottom:-.25em}sup{top:-.5em}a{color:#0d6efd;text-decoration:underline}a:hover{color:#0a58ca}a:not([href]):not([class]),a:not([href]):not([class]):hover{color:inherit;text-decoration:none}code,kbd,pre,samp{font-family:SFMono-Regular,Menlo,Monaco,Consolas,"Liberation Mono","Courier New",monospace;font-size:1em;direction:ltr;unicode-bidi:bidi-override}pre{display:block;margin-top:0;margin-bottom:1rem;overflow:auto;font-size:.875em}pre code{font-size:inherit;color:inherit;word-break:normal}code{font-size:.875em;color:#d63384;word-wrap:break-word}a>code{color:inherit}kbd{padding:.2rem .4rem;font-size:.875em;color:#fff;background-color:#212529;border-radius:.2rem}kbd kbd{padding:0;font-size:1em;font-weight:700}figure{margin:0 0 1rem}img,svg{vertical-align:middle}table{caption-side:bottom;border-collapse:collapse}caption{padding-top:.5rem;padding-bottom:.5rem;color:#6c757d;text-align:left}th{text-align:inherit;text-align:-webkit-match-parent}tbody,td,tfoot,th,thead,tr{border-color:inherit;border-style:solid;border-width:0}label{display:inline-block}button{border-radius:0}button:focus:not(:focus-visible){outline:0}button,input,optgroup,select,textarea{margin:0;font-family:inherit;font-size:inherit;line-height:inherit}button,select{text-transform:none}[role=button]{cursor:pointer}select{word-wrap:normal}select:disabled{opacity:1}[list]::-webkit-calendar-picker-indicator{display:none}[type=button],[type=reset],[type=submit],button{-webkit-appearance:button}[type=button]:not(:disabled),[type=reset]:not(:disabled),[type=submit]:not(:disabled),button:not(:disabled){cursor:pointer}::-moz-focus-inner{padding:0;border-style:none}textarea{resize:vertical}fieldset{min-width:0;padding:0;margin:0;border:0}legend{float:left;width:100%;padding:0;margin-bottom:.5rem;font-size:calc(1.275rem + .3vw);line-height:inherit}@media (min-width:1200px){legend{font-size:1.5rem}}legend+*{clear:left}::-webkit-datetime-edit-day-field,::-webkit-datetime-edit-fields-wrapper,::-webkit-datetime-edit-hour-field,::-webkit-datetime-edit-minute,::-webkit-datetime-edit-month-field,::-webkit-datetime-edit-text,::-webkit-datetime-edit-year-field{padding:0}::-webkit-inner-spin-button{height:auto}[type=search]{outline-offset:-2px;-webkit-appearance:textfield}::-webkit-search-decoration{-webkit-appearance:none}::-webkit-color-swatch-wrapper{padding:0}::file-selector-button{font:inherit}::-webkit-file-upload-button{font:inherit;-webkit-appearance:button}output{display:inline-block}iframe{border:0}summary{display:list-item;cursor:pointer}progress{vertical-align:baseline}[hidden]{display:none!important}</style>
    <style>/*! syntax-highlighting.css */pre{line-height:125%;}span.linenos{color:inherit; background-color:transparent; padding-left:5px; padding-right:20px;}.pdoc-code .hll{background-color:#ffffcc}.pdoc-code{background:#f8f8f8;}.pdoc-code .c{color:#3D7B7B; font-style:italic}.pdoc-code .err{border:1px solid #FF0000}.pdoc-code .k{color:#008000; font-weight:bold}.pdoc-code .o{color:#666666}.pdoc-code .ch{color:#3D7B7B; font-style:italic}.pdoc-code .cm{color:#3D7B7B; font-style:italic}.pdoc-code .cp{color:#9C6500}.pdoc-code .cpf{color:#3D7B7B; font-style:italic}.pdoc-code .c1{color:#3D7B7B; font-style:italic}.pdoc-code .cs{color:#3D7B7B; font-style:italic}.pdoc-code .gd{color:#A00000}.pdoc-code .ge{font-style:italic}.pdoc-code .gr{color:#E40000}.pdoc-code .gh{color:#000080; font-weight:bold}.pdoc-code .gi{color:#008400}.pdoc-code .go{color:#717171}.pdoc-code .gp{color:#000080; font-weight:bold}.pdoc-code .gs{font-weight:bold}.pdoc-code .gu{color:#800080; font-weight:bold}.pdoc-code .gt{color:#0044DD}.pdoc-code .kc{color:#008000; font-weight:bold}.pdoc-code .kd{color:#008000; font-weight:bold}.pdoc-code .kn{color:#008000; font-weight:bold}.pdoc-code .kp{color:#008000}.pdoc-code .kr{color:#008000; font-weight:bold}.pdoc-code .kt{color:#B00040}.pdoc-code .m{color:#666666}.pdoc-code .s{color:#BA2121}.pdoc-code .na{color:#687822}.pdoc-code .nb{color:#008000}.pdoc-code .nc{color:#0000FF; font-weight:bold}.pdoc-code .no{color:#880000}.pdoc-code .nd{color:#AA22FF}.pdoc-code .ni{color:#717171; font-weight:bold}.pdoc-code .ne{color:#CB3F38; font-weight:bold}.pdoc-code .nf{color:#0000FF}.pdoc-code .nl{color:#767600}.pdoc-code .nn{color:#0000FF; font-weight:bold}.pdoc-code .nt{color:#008000; font-weight:bold}.pdoc-code .nv{color:#19177C}.pdoc-code .ow{color:#AA22FF; font-weight:bold}.pdoc-code .w{color:#bbbbbb}.pdoc-code .mb{color:#666666}.pdoc-code .mf{color:#666666}.pdoc-code .mh{color:#666666}.pdoc-code .mi{color:#666666}.pdoc-code .mo{color:#666666}.pdoc-code .sa{color:#BA2121}.pdoc-code .sb{color:#BA2121}.pdoc-code .sc{color:#BA2121}.pdoc-code .dl{color:#BA2121}.pdoc-code .sd{color:#BA2121; font-style:italic}.pdoc-code .s2{color:#BA2121}.pdoc-code .se{color:#AA5D1F; font-weight:bold}.pdoc-code .sh{color:#BA2121}.pdoc-code .si{color:#A45A77; font-weight:bold}.pdoc-code .sx{color:#008000}.pdoc-code .sr{color:#A45A77}.pdoc-code .s1{color:#BA2121}.pdoc-code .ss{color:#19177C}.pdoc-code .bp{color:#008000}.pdoc-code .fm{color:#0000FF}.pdoc-code .vc{color:#19177C}.pdoc-code .vg{color:#19177C}.pdoc-code .vi{color:#19177C}.pdoc-code .vm{color:#19177C}.pdoc-code .il{color:#666666}</style>
    <style>/*! theme.css */:root{--pdoc-background:#fff;}.pdoc{--text:#212529;--muted:#6c757d;--link:#3660a5;--link-hover:#1659c5;--code:#f8f8f8;--active:#fff598;--accent:#eee;--accent2:#c1c1c1;--nav-hover:rgba(255, 255, 255, 0.5);--name:#0066BB;--def:#008800;--annotation:#007020;}</style>
    <style>/*! layout.css */html, body{width:100%;height:100%;}html, main{scroll-behavior:smooth;}body{background-color:var(--pdoc-background);}@media (max-width:769px){#navtoggle{cursor:pointer;position:absolute;width:50px;height:40px;top:1rem;right:1rem;border-color:var(--text);color:var(--text);display:flex;opacity:0.8;z-index:999;}#navtoggle:hover{opacity:1;}#togglestate + div{display:none;}#togglestate:checked + div{display:inherit;}main, header{padding:2rem 3vw;}header + main{margin-top:-3rem;}.git-button{display:none !important;}nav input[type="search"]{max-width:77%;}nav input[type="search"]:first-child{margin-top:-6px;}nav input[type="search"]:valid ~ *{display:none !important;}}@media (min-width:770px){:root{--sidebar-width:clamp(12.5rem, 28vw, 22rem);}nav{position:fixed;overflow:auto;height:100vh;width:var(--sidebar-width);}main, header{padding:3rem 2rem 3rem calc(var(--sidebar-width) + 3rem);width:calc(54rem + var(--sidebar-width));max-width:100%;}header + main{margin-top:-4rem;}#navtoggle{display:none;}}#togglestate{position:absolute;height:0;opacity:0;}nav.pdoc{--pad:clamp(0.5rem, 2vw, 1.75rem);--indent:1.5rem;background-color:var(--accent);border-right:1px solid var(--accent2);box-shadow:0 0 20px rgba(50, 50, 50, .2) inset;padding:0 0 0 var(--pad);overflow-wrap:anywhere;scrollbar-width:thin; scrollbar-color:var(--accent2) transparent; z-index:1}nav.pdoc::-webkit-scrollbar{width:.4rem; }nav.pdoc::-webkit-scrollbar-thumb{background-color:var(--accent2); }nav.pdoc > div{padding:var(--pad) 0;}nav.pdoc .module-list-button{display:inline-flex;align-items:center;color:var(--text);border-color:var(--muted);margin-bottom:1rem;}nav.pdoc .module-list-button:hover{border-color:var(--text);}nav.pdoc input[type=search]{display:block;outline-offset:0;width:calc(100% - var(--pad));}nav.pdoc .logo{max-width:calc(100% - var(--pad));max-height:35vh;display:block;margin:0 auto 1rem;transform:translate(calc(-.5 * var(--pad)), 0);}nav.pdoc ul{list-style:none;padding-left:0;}nav.pdoc > div > ul{margin-left:calc(0px - var(--pad));}nav.pdoc li a{padding:.2rem 0 .2rem calc(var(--pad) + var(--indent));}nav.pdoc > div > ul > li > a{padding-left:var(--pad);}nav.pdoc li{transition:all 100ms;}nav.pdoc li:hover{background-color:var(--nav-hover);}nav.pdoc a, nav.pdoc a:hover{color:var(--text);}nav.pdoc a{display:block;}nav.pdoc > h2:first-of-type{margin-top:1.5rem;}nav.pdoc .class:before{content:"class ";color:var(--muted);}nav.pdoc .function:after{content:"()";color:var(--muted);}nav.pdoc footer:before{content:"";display:block;width:calc(100% - var(--pad));border-top:solid var(--accent2) 1px;margin-top:1.5rem;padding-top:.5rem;}nav.pdoc footer{font-size:small;}</style>
    <style>/*! content.css */.pdoc{color:var(--text);box-sizing:border-box;line-height:1.5;background:none;}.pdoc .pdoc-button{cursor:pointer;display:inline-block;border:solid black 1px;border-radius:2px;font-size:.75rem;padding:calc(0.5em - 1px) 1em;transition:100ms all;}.pdoc .pdoc-alert{padding:1rem 1rem 1rem calc(1.5rem + 24px);border:1px solid transparent;border-radius:.25rem;background-repeat:no-repeat;background-position:1rem center;margin-bottom:1rem;}.pdoc .pdoc-alert > *:last-child{margin-bottom:0;}.pdoc .pdoc-alert-note {color:#084298;background-color:#cfe2ff;border-color:#b6d4fe;background-image:url("data:image/svg+xml,%3Csvg%20xmlns%3D%22http%3A//www.w3.org/2000/svg%22%20width%3D%2224%22%20height%3D%2224%22%20fill%3D%22%23084298%22%20viewBox%3D%220%200%2016%2016%22%3E%3Cpath%20d%3D%22M8%2016A8%208%200%201%200%208%200a8%208%200%200%200%200%2016zm.93-9.412-1%204.705c-.07.34.029.533.304.533.194%200%20.487-.07.686-.246l-.088.416c-.287.346-.92.598-1.465.598-.703%200-1.002-.422-.808-1.319l.738-3.468c.064-.293.006-.399-.287-.47l-.451-.081.082-.381%202.29-.287zM8%205.5a1%201%200%201%201%200-2%201%201%200%200%201%200%202z%22/%3E%3C/svg%3E");}.pdoc .pdoc-alert-warning{color:#664d03;background-color:#fff3cd;border-color:#ffecb5;background-image:url("data:image/svg+xml,%3Csvg%20xmlns%3D%22http%3A//www.w3.org/2000/svg%22%20width%3D%2224%22%20height%3D%2224%22%20fill%3D%22%23664d03%22%20viewBox%3D%220%200%2016%2016%22%3E%3Cpath%20d%3D%22M8.982%201.566a1.13%201.13%200%200%200-1.96%200L.165%2013.233c-.457.778.091%201.767.98%201.767h13.713c.889%200%201.438-.99.98-1.767L8.982%201.566zM8%205c.535%200%20.954.462.9.995l-.35%203.507a.552.552%200%200%201-1.1%200L7.1%205.995A.905.905%200%200%201%208%205zm.002%206a1%201%200%201%201%200%202%201%201%200%200%201%200-2z%22/%3E%3C/svg%3E");}.pdoc .pdoc-alert-danger{color:#842029;background-color:#f8d7da;border-color:#f5c2c7;background-image:url("data:image/svg+xml,%3Csvg%20xmlns%3D%22http%3A//www.w3.org/2000/svg%22%20width%3D%2224%22%20height%3D%2224%22%20fill%3D%22%23842029%22%20viewBox%3D%220%200%2016%2016%22%3E%3Cpath%20d%3D%22M5.52.359A.5.5%200%200%201%206%200h4a.5.5%200%200%201%20.474.658L8.694%206H12.5a.5.5%200%200%201%20.395.807l-7%209a.5.5%200%200%201-.873-.454L6.823%209.5H3.5a.5.5%200%200%201-.48-.641l2.5-8.5z%22/%3E%3C/svg%3E");}.pdoc .visually-hidden{position:absolute !important;width:1px !important;height:1px !important;padding:0 !important;margin:-1px !important;overflow:hidden !important;clip:rect(0, 0, 0, 0) !important;white-space:nowrap !important;border:0 !important;}.pdoc h1, .pdoc h2, .pdoc h3{font-weight:300;margin:.3em 0;padding:.2em 0;}.pdoc > section:not(.module-info) h1{font-size:1.5rem;font-weight:500;}.pdoc > section:not(.module-info) h2{font-size:1.4rem;font-weight:500;}.pdoc > section:not(.module-info) h3{font-size:1.3rem;font-weight:500;}.pdoc > section:not(.module-info) h4{font-size:1.2rem;}.pdoc > section:not(.module-info) h5{font-size:1.1rem;}.pdoc a{text-decoration:none;color:var(--link);}.pdoc a:hover{color:var(--link-hover);}.pdoc blockquote{margin-left:2rem;}.pdoc pre{border-top:1px solid var(--accent2);border-bottom:1px solid var(--accent2);margin-top:0;margin-bottom:1em;padding:.5rem 0 .5rem .5rem;overflow-x:auto;background-color:var(--code);}.pdoc code{color:var(--text);padding:.2em .4em;margin:0;font-size:85%;background-color:var(--accent);border-radius:6px;}.pdoc a > code{color:inherit;}.pdoc pre > code{display:inline-block;font-size:inherit;background:none;border:none;padding:0;}.pdoc > section:not(.module-info){margin-bottom:1.5rem;}.pdoc .modulename{margin-top:0;font-weight:bold;}.pdoc .modulename a{color:var(--link);transition:100ms all;}.pdoc .git-button{float:right;border:solid var(--link) 1px;}.pdoc .git-button:hover{background-color:var(--link);color:var(--pdoc-background);}.view-source-toggle-state,.view-source-toggle-state ~ .pdoc-code{display:none;}.view-source-toggle-state:checked ~ .pdoc-code{display:block;}.view-source-button{display:inline-block;float:right;font-size:.75rem;line-height:1.5rem;color:var(--muted);padding:0 .4rem 0 1.3rem;cursor:pointer;text-indent:-2px;}.view-source-button > span{visibility:hidden;}.module-info .view-source-button{float:none;display:flex;justify-content:flex-end;margin:-1.2rem .4rem -.2rem 0;}.view-source-button::before{position:absolute;content:"View Source";display:list-item;list-style-type:disclosure-closed;}.view-source-toggle-state:checked ~ .attr .view-source-button::before,.view-source-toggle-state:checked ~ .view-source-button::before{list-style-type:disclosure-open;}.pdoc .docstring{margin-bottom:1.5rem;}.pdoc section:not(.module-info) .docstring{margin-left:clamp(0rem, 5vw - 2rem, 1rem);}.pdoc .docstring .pdoc-code{margin-left:1em;margin-right:1em;}.pdoc h1:target,.pdoc h2:target,.pdoc h3:target,.pdoc h4:target,.pdoc h5:target,.pdoc h6:target,.pdoc .pdoc-code > pre > span:target{background-color:var(--active);box-shadow:-1rem 0 0 0 var(--active);}.pdoc .pdoc-code > pre > span:target{display:block;}.pdoc div:target > .attr,.pdoc section:target > .attr,.pdoc dd:target > a{background-color:var(--active);}.pdoc *{scroll-margin:2rem;}.pdoc .pdoc-code .linenos{user-select:none;}.pdoc .attr:hover{filter:contrast(0.95);}.pdoc section, .pdoc .classattr{position:relative;}.pdoc .headerlink{--width:clamp(1rem, 3vw, 2rem);position:absolute;top:0;left:calc(0rem - var(--width));transition:all 100ms ease-in-out;opacity:0;}.pdoc .headerlink::before{content:"#";display:block;text-align:center;width:var(--width);height:2.3rem;line-height:2.3rem;font-size:1.5rem;}.pdoc .attr:hover ~ .headerlink,.pdoc *:target > .headerlink,.pdoc .headerlink:hover{opacity:1;}.pdoc .attr{display:block;margin:.5rem 0 .5rem;padding:.4rem .4rem .4rem 1rem;background-color:var(--accent);overflow-x:auto;}.pdoc .classattr{margin-left:2rem;}.pdoc .name{color:var(--name);font-weight:bold;}.pdoc .def{color:var(--def);font-weight:bold;}.pdoc .signature{background-color:transparent;}.pdoc .param, .pdoc .return-annotation{white-space:pre;}.pdoc .signature.multiline .param{display:block;}.pdoc .signature.condensed .param{display:inline-block;}.pdoc .annotation{color:var(--annotation);}.pdoc .view-value-toggle-state,.pdoc .view-value-toggle-state ~ .default_value{display:none;}.pdoc .view-value-toggle-state:checked ~ .default_value{display:inherit;}.pdoc .view-value-button{font-size:.5rem;vertical-align:middle;border-style:dashed;margin-top:-0.1rem;}.pdoc .view-value-button:hover{background:white;}.pdoc .view-value-button::before{content:"show";text-align:center;width:2.2em;display:inline-block;}.pdoc .view-value-toggle-state:checked ~ .view-value-button::before{content:"hide";}.pdoc .inherited{margin-left:2rem;}.pdoc .inherited dt{font-weight:700;}.pdoc .inherited dt, .pdoc .inherited dd{display:inline;margin-left:0;margin-bottom:.5rem;}.pdoc .inherited dd:not(:last-child):after{content:", ";}.pdoc .inherited .class:before{content:"class ";}.pdoc .inherited .function a:after{content:"()";}.pdoc .search-result .docstring{overflow:auto;max-height:25vh;}.pdoc .search-result.focused > .attr{background-color:var(--active);}.pdoc .attribution{margin-top:2rem;display:block;opacity:0.5;transition:all 200ms;filter:grayscale(100%);}.pdoc .attribution:hover{opacity:1;filter:grayscale(0%);}.pdoc .attribution img{margin-left:5px;height:35px;vertical-align:middle;width:70px;transition:all 200ms;}.pdoc table{display:block;width:max-content;max-width:100%;overflow:auto;margin-bottom:1rem;}.pdoc table th{font-weight:600;}.pdoc table th, .pdoc table td{padding:6px 13px;border:1px solid var(--accent2);}</style>
    <style>/*! custom.css */</style><script>
    window.MathJax = {
        tex: {
            inlineMath: [['$', '$'], ['\\(', '\\)']]
        }
    };
</script>
<script src="https://polyfill.io/v3/polyfill.min.js?features=es6"></script>
<script id="MathJax-script" async src="https://cdn.jsdelivr.net/npm/mathjax@3/es5/tex-mml-chtml.js"></script>
<script>
    /* Re-invoke MathJax when DOM content changes, for example during search. */
    document.addEventListener("DOMContentLoaded", () => {
        new MutationObserver(() => MathJax.typeset()).observe(
            document.querySelector("main.pdoc").parentNode,
            {childList: true}
        );
    })
</script>
<style>
    mjx-container {
        overflow-x: auto;
    }
</style><style>
    .pdoc .mermaid-pre {
        border: none;
        background: none;
    }
</style>
<script type="module" defer>
    import mermaid from "https://cdn.jsdelivr.net/npm/mermaid@10/dist/mermaid.esm.min.mjs";

    /* Re-invoke Mermaid when DOM content changes, for example during search. */
    document.addEventListener("DOMContentLoaded", () => {
        new MutationObserver(() => mermaid.run()).observe(
            document.querySelector("main.pdoc").parentNode,
            {childList: true}
        );
    })
</script></head>
<body>
    <nav class="pdoc">
        <label id="navtoggle" for="togglestate" class="pdoc-button"><svg xmlns='http://www.w3.org/2000/svg' viewBox='0 0 30 30'><path stroke-linecap='round' stroke="currentColor" stroke-miterlimit='10' stroke-width='2' d='M4 7h22M4 15h22M4 23h22'/></svg></label>
        <input id="togglestate" type="checkbox" aria-hidden="true" tabindex="-1">
        <div>            <a class="pdoc-button module-list-button" href="../surfile.html">
<svg xmlns="http://www.w3.org/2000/svg" width="16" height="16" fill="currentColor" class="bi bi-box-arrow-in-left" viewBox="0 0 16 16">
  <path fill-rule="evenodd" d="M10 3.5a.5.5 0 0 0-.5-.5h-8a.5.5 0 0 0-.5.5v9a.5.5 0 0 0 .5.5h8a.5.5 0 0 0 .5-.5v-2a.5.5 0 0 1 1 0v2A1.5 1.5 0 0 1 9.5 14h-8A1.5 1.5 0 0 1 0 12.5v-9A1.5 1.5 0 0 1 1.5 2h8A1.5 1.5 0 0 1 11 3.5v2a.5.5 0 0 1-1 0v-2z"/>
  <path fill-rule="evenodd" d="M4.146 8.354a.5.5 0 0 1 0-.708l3-3a.5.5 0 1 1 .708.708L5.707 7.5H14.5a.5.5 0 0 1 0 1H5.707l2.147 2.146a.5.5 0 0 1-.708.708l-3-3z"/>
</svg>                &nbsp;surfile</a>


            <input type="search" placeholder="Search..." role="searchbox" aria-label="search"
                   pattern=".+" required>

            <h2>Contents</h2>
            <ul>
  <li><a href="#notes">Notes</a></li>
</ul>



            <h2>API Documentation</h2>
                <ul class="memberlist">
            <li>
                    <a class="class" href="#Cutter">Cutter</a>
                            <ul class="memberlist">
                        <li>
                                <a class="variable" href="#Cutter.extents">extents</a>
                        </li>
                        <li>
                                <a class="function" href="#Cutter.templateExtents">templateExtents</a>
                        </li>
                        <li>
                                <a class="function" href="#Cutter.applyCut">applyCut</a>
                        </li>
                </ul>

            </li>
            <li>
                    <a class="class" href="#ProfileCutter">ProfileCutter</a>
                            <ul class="memberlist">
                        <li>
                                <a class="function" href="#ProfileCutter.templateExtents">templateExtents</a>
                        </li>
                        <li>
                                <a class="function" href="#ProfileCutter.applyCut">applyCut</a>
                        </li>
                        <li>
                                <a class="function" href="#ProfileCutter.cut">cut</a>
                        </li>
                        <li>
                                <a class="function" href="#ProfileCutter.circleCut">circleCut</a>
                        </li>
                </ul>

            </li>
            <li>
                    <a class="class" href="#SurfaceCutter">SurfaceCutter</a>
                            <ul class="memberlist">
                        <li>
                                <a class="function" href="#SurfaceCutter.templateExtents">templateExtents</a>
                        </li>
                        <li>
                                <a class="function" href="#SurfaceCutter.applyCut">applyCut</a>
                        </li>
                        <li>
                                <a class="function" href="#SurfaceCutter.cut">cut</a>
                        </li>
                </ul>

            </li>
            <li>
                    <a class="class" href="#HistCutter">HistCutter</a>
                            <ul class="memberlist">
                        <li>
                                <a class="function" href="#HistCutter.cut">cut</a>
                        </li>
                </ul>

            </li>
    </ul>



        <a class="attribution" title="pdoc: Python API documentation generator" href="https://pdoc.dev" target="_blank">
            built with <span class="visually-hidden">pdoc</span><img
                alt="pdoc logo"
                src="data:image/svg+xml,%3Csvg%20xmlns%3D%22http%3A//www.w3.org/2000/svg%22%20role%3D%22img%22%20aria-label%3D%22pdoc%20logo%22%20width%3D%22300%22%20height%3D%22150%22%20viewBox%3D%22-1%200%2060%2030%22%3E%3Ctitle%3Epdoc%3C/title%3E%3Cpath%20d%3D%22M29.621%2021.293c-.011-.273-.214-.475-.511-.481a.5.5%200%200%200-.489.503l-.044%201.393c-.097.551-.695%201.215-1.566%201.704-.577.428-1.306.486-2.193.182-1.426-.617-2.467-1.654-3.304-2.487l-.173-.172a3.43%203.43%200%200%200-.365-.306.49.49%200%200%200-.286-.196c-1.718-1.06-4.931-1.47-7.353.191l-.219.15c-1.707%201.187-3.413%202.131-4.328%201.03-.02-.027-.49-.685-.141-1.763.233-.721.546-2.408.772-4.076.042-.09.067-.187.046-.288.166-1.347.277-2.625.241-3.351%201.378-1.008%202.271-2.586%202.271-4.362%200-.976-.272-1.935-.788-2.774-.057-.094-.122-.18-.184-.268.033-.167.052-.339.052-.516%200-1.477-1.202-2.679-2.679-2.679-.791%200-1.496.352-1.987.9a6.3%206.3%200%200%200-1.001.029c-.492-.564-1.207-.929-2.012-.929-1.477%200-2.679%201.202-2.679%202.679A2.65%202.65%200%200%200%20.97%206.554c-.383.747-.595%201.572-.595%202.41%200%202.311%201.507%204.29%203.635%205.107-.037.699-.147%202.27-.423%203.294l-.137.461c-.622%202.042-2.515%208.257%201.727%2010.643%201.614.908%203.06%201.248%204.317%201.248%202.665%200%204.492-1.524%205.322-2.401%201.476-1.559%202.886-1.854%206.491.82%201.877%201.393%203.514%201.753%204.861%201.068%202.223-1.713%202.811-3.867%203.399-6.374.077-.846.056-1.469.054-1.537zm-4.835%204.313c-.054.305-.156.586-.242.629-.034-.007-.131-.022-.307-.157-.145-.111-.314-.478-.456-.908.221.121.432.25.675.355.115.039.219.051.33.081zm-2.251-1.238c-.05.33-.158.648-.252.694-.022.001-.125-.018-.307-.157-.217-.166-.488-.906-.639-1.573.358.344.754.693%201.198%201.036zm-3.887-2.337c-.006-.116-.018-.231-.041-.342.635.145%201.189.368%201.599.625.097.231.166.481.174.642-.03.049-.055.101-.067.158-.046.013-.128.026-.298.004-.278-.037-.901-.57-1.367-1.087zm-1.127-.497c.116.306.176.625.12.71-.019.014-.117.045-.345.016-.206-.027-.604-.332-.986-.695.41-.051.816-.056%201.211-.031zm-4.535%201.535c.209.22.379.47.358.598-.006.041-.088.138-.351.234-.144.055-.539-.063-.979-.259a11.66%2011.66%200%200%200%20.972-.573zm.983-.664c.359-.237.738-.418%201.126-.554.25.237.479.548.457.694-.006.042-.087.138-.351.235-.174.064-.694-.105-1.232-.375zm-3.381%201.794c-.022.145-.061.29-.149.401-.133.166-.358.248-.69.251h-.002c-.133%200-.306-.26-.45-.621.417.091.854.07%201.291-.031zm-2.066-8.077a4.78%204.78%200%200%201-.775-.584c.172-.115.505-.254.88-.378l-.105.962zm-.331%202.302a10.32%2010.32%200%200%201-.828-.502c.202-.143.576-.328.984-.49l-.156.992zm-.45%202.157l-.701-.403c.214-.115.536-.249.891-.376a11.57%2011.57%200%200%201-.19.779zm-.181%201.716c.064.398.194.702.298.893-.194-.051-.435-.162-.736-.398.061-.119.224-.3.438-.495zM8.87%204.141c0%20.152-.123.276-.276.276s-.275-.124-.275-.276.123-.276.276-.276.275.124.275.276zm-.735-.389a1.15%201.15%200%200%200-.314.783%201.16%201.16%200%200%200%201.162%201.162c.457%200%20.842-.27%201.032-.653.026.117.042.238.042.362a1.68%201.68%200%200%201-1.679%201.679%201.68%201.68%200%200%201-1.679-1.679c0-.843.626-1.535%201.436-1.654zM5.059%205.406A1.68%201.68%200%200%201%203.38%207.085a1.68%201.68%200%200%201-1.679-1.679c0-.037.009-.072.011-.109.21.3.541.508.935.508a1.16%201.16%200%200%200%201.162-1.162%201.14%201.14%200%200%200-.474-.912c.015%200%20.03-.005.045-.005.926.001%201.679.754%201.679%201.68zM3.198%204.141c0%20.152-.123.276-.276.276s-.275-.124-.275-.276.123-.276.276-.276.275.124.275.276zM1.375%208.964c0-.52.103-1.035.288-1.52.466.394%201.06.64%201.717.64%201.144%200%202.116-.725%202.499-1.738.383%201.012%201.355%201.738%202.499%201.738.867%200%201.631-.421%202.121-1.062.307.605.478%201.267.478%201.942%200%202.486-2.153%204.51-4.801%204.51s-4.801-2.023-4.801-4.51zm24.342%2019.349c-.985.498-2.267.168-3.813-.979-3.073-2.281-5.453-3.199-7.813-.705-1.315%201.391-4.163%203.365-8.423.97-3.174-1.786-2.239-6.266-1.261-9.479l.146-.492c.276-1.02.395-2.457.444-3.268a6.11%206.11%200%200%200%201.18.115%206.01%206.01%200%200%200%202.536-.562l-.006.175c-.802.215-1.848.612-2.021%201.25-.079.295.021.601.274.837.219.203.415.364.598.501-.667.304-1.243.698-1.311%201.179-.02.144-.022.507.393.787.213.144.395.26.564.365-1.285.521-1.361.96-1.381%201.126-.018.142-.011.496.427.746l.854.489c-.473.389-.971.914-.999%201.429-.018.278.095.532.316.713.675.556%201.231.721%201.653.721.059%200%20.104-.014.158-.02.207.707.641%201.64%201.513%201.64h.013c.8-.008%201.236-.345%201.462-.626.173-.216.268-.457.325-.692.424.195.93.374%201.372.374.151%200%20.294-.021.423-.068.732-.27.944-.704.993-1.021.009-.061.003-.119.002-.179.266.086.538.147.789.147.15%200%20.294-.021.423-.069.542-.2.797-.489.914-.754.237.147.478.258.704.288.106.014.205.021.296.021.356%200%20.595-.101.767-.229.438.435%201.094.992%201.656%201.067.106.014.205.021.296.021a1.56%201.56%200%200%200%20.323-.035c.17.575.453%201.289.866%201.605.358.273.665.362.914.362a.99.99%200%200%200%20.421-.093%201.03%201.03%200%200%200%20.245-.164c.168.428.39.846.68%201.068.358.273.665.362.913.362a.99.99%200%200%200%20.421-.093c.317-.148.512-.448.639-.762.251.157.495.257.726.257.127%200%20.25-.024.37-.071.427-.17.706-.617.841-1.314.022-.015.047-.022.068-.038.067-.051.133-.104.196-.159-.443%201.486-1.107%202.761-2.086%203.257zM8.66%209.925a.5.5%200%201%200-1%200c0%20.653-.818%201.205-1.787%201.205s-1.787-.552-1.787-1.205a.5.5%200%201%200-1%200c0%201.216%201.25%202.205%202.787%202.205s2.787-.989%202.787-2.205zm4.4%2015.965l-.208.097c-2.661%201.258-4.708%201.436-6.086.527-1.542-1.017-1.88-3.19-1.844-4.198a.4.4%200%200%200-.385-.414c-.242-.029-.406.164-.414.385-.046%201.249.367%203.686%202.202%204.896.708.467%201.547.7%202.51.7%201.248%200%202.706-.392%204.362-1.174l.185-.086a.4.4%200%200%200%20.205-.527c-.089-.204-.326-.291-.527-.206zM9.547%202.292c.093.077.205.114.317.114a.5.5%200%200%200%20.318-.886L8.817.397a.5.5%200%200%200-.703.068.5.5%200%200%200%20.069.703l1.364%201.124zm-7.661-.065c.086%200%20.173-.022.253-.068l1.523-.893a.5.5%200%200%200-.506-.863l-1.523.892a.5.5%200%200%200-.179.685c.094.158.261.247.432.247z%22%20transform%3D%22matrix%28-1%200%200%201%2058%200%29%22%20fill%3D%22%233bb300%22/%3E%3Cpath%20d%3D%22M.3%2021.86V10.18q0-.46.02-.68.04-.22.18-.5.28-.54%201.34-.54%201.06%200%201.42.28.38.26.44.78.76-1.04%202.38-1.04%201.64%200%203.1%201.54%201.46%201.54%201.46%203.58%200%202.04-1.46%203.58-1.44%201.54-3.08%201.54-1.64%200-2.38-.92v4.04q0%20.46-.04.68-.02.22-.18.5-.14.3-.5.42-.36.12-.98.12-.62%200-1-.12-.36-.12-.52-.4-.14-.28-.18-.5-.02-.22-.02-.68zm3.96-9.42q-.46.54-.46%201.18%200%20.64.46%201.18.48.52%201.2.52.74%200%201.24-.52.52-.52.52-1.18%200-.66-.48-1.18-.48-.54-1.26-.54-.76%200-1.22.54zm14.741-8.36q.16-.3.54-.42.38-.12%201-.12.64%200%201.02.12.38.12.52.42.16.3.18.54.04.22.04.68v11.94q0%20.46-.04.7-.02.22-.18.5-.3.54-1.7.54-1.38%200-1.54-.98-.84.96-2.34.96-1.8%200-3.28-1.56-1.48-1.58-1.48-3.66%200-2.1%201.48-3.68%201.5-1.58%203.28-1.58%201.48%200%202.3%201v-4.2q0-.46.02-.68.04-.24.18-.52zm-3.24%2010.86q.52.54%201.26.54.74%200%201.22-.54.5-.54.5-1.18%200-.66-.48-1.22-.46-.56-1.26-.56-.8%200-1.28.56-.48.54-.48%201.2%200%20.66.52%201.2zm7.833-1.2q0-2.4%201.68-3.96%201.68-1.56%203.84-1.56%202.16%200%203.82%201.56%201.66%201.54%201.66%203.94%200%201.66-.86%202.96-.86%201.28-2.1%201.9-1.22.6-2.54.6-1.32%200-2.56-.64-1.24-.66-2.1-1.92-.84-1.28-.84-2.88zm4.18%201.44q.64.48%201.3.48.66%200%201.32-.5.66-.5.66-1.48%200-.98-.62-1.46-.62-.48-1.34-.48-.72%200-1.34.5-.62.5-.62%201.48%200%20.96.64%201.46zm11.412-1.44q0%20.84.56%201.32.56.46%201.18.46.64%200%201.18-.36.56-.38.9-.38.6%200%201.46%201.06.46.58.46%201.04%200%20.76-1.1%201.42-1.14.8-2.8.8-1.86%200-3.58-1.34-.82-.64-1.34-1.7-.52-1.08-.52-2.36%200-1.3.52-2.34.52-1.06%201.34-1.7%201.66-1.32%203.54-1.32.76%200%201.48.22.72.2%201.06.4l.32.2q.36.24.56.38.52.4.52.92%200%20.5-.42%201.14-.72%201.1-1.38%201.1-.38%200-1.08-.44-.36-.34-1.04-.34-.66%200-1.24.48-.58.48-.58%201.34z%22%20fill%3D%22green%22/%3E%3C/svg%3E"/>
        </a>
</div>
    </nav>
    <main class="pdoc">
            <section class="module-info">
                    <h1 class="modulename">
<a href="./../surfile.html">surfile</a><wbr>.cutter    </h1>

                        <div class="docstring"><p>'<a href="">surfile.cutter</a>'</p>

<ul>
<li>Cutting operations for profiles and surfaces</li>
</ul>

<<<<<<< HEAD
<h2 id="notes">Notes</h2>
=======
<h6 id="notes">Notes</h6>
>>>>>>> a94966a2

<p>These utilities are implemented as classes in order to allow the creation 
of templates to apply the same processing to multiple images.
The class implementation also allows the creation of cutter and selector 
objects in other methods such as levelling or feature extraction routines.</p>

<p>@author: Andrea Giura</p>
</div>

                        <input id="mod-cutter-view-source" class="view-source-toggle-state" type="checkbox" aria-hidden="true" tabindex="-1">

                        <label class="view-source-button" for="mod-cutter-view-source"><span>View Source</span></label>

                        <div class="pdoc-code codehilite"><pre><span></span><span id="L-1"><a href="#L-1"><span class="linenos">  1</span></a><span class="sd">&quot;&quot;&quot;</span>
</span><span id="L-2"><a href="#L-2"><span class="linenos">  2</span></a><span class="sd">&#39;surfile.cutter&#39;</span>
</span><span id="L-3"><a href="#L-3"><span class="linenos">  3</span></a><span class="sd">- Cutting operations for profiles and surfaces</span>
</span><span id="L-4"><a href="#L-4"><span class="linenos">  4</span></a>
</span><span id="L-5"><a href="#L-5"><span class="linenos">  5</span></a><span class="sd">Notes</span>
</span><span id="L-6"><a href="#L-6"><span class="linenos">  6</span></a><span class="sd">-----</span>
</span><span id="L-7"><a href="#L-7"><span class="linenos">  7</span></a><span class="sd">These utilities are implemented as classes in order to allow the creation </span>
</span><span id="L-8"><a href="#L-8"><span class="linenos">  8</span></a><span class="sd">of templates to apply the same processing to multiple images.</span>
</span><span id="L-9"><a href="#L-9"><span class="linenos">  9</span></a><span class="sd">The class implementation also allows the creation of cutter and selector </span>
</span><span id="L-10"><a href="#L-10"><span class="linenos"> 10</span></a><span class="sd">objects in other methods such as levelling or feature extraction routines.</span>
</span><span id="L-11"><a href="#L-11"><span class="linenos"> 11</span></a>
</span><span id="L-12"><a href="#L-12"><span class="linenos"> 12</span></a><span class="sd">@author: Andrea Giura</span>
</span><span id="L-13"><a href="#L-13"><span class="linenos"> 13</span></a><span class="sd">&quot;&quot;&quot;</span>
</span><span id="L-14"><a href="#L-14"><span class="linenos"> 14</span></a>
</span><span id="L-15"><a href="#L-15"><span class="linenos"> 15</span></a><span class="kn">from</span> <span class="nn">abc</span> <span class="kn">import</span> <span class="n">ABC</span><span class="p">,</span> <span class="n">abstractmethod</span>
</span><span id="L-16"><a href="#L-16"><span class="linenos"> 16</span></a><span class="kn">import</span> <span class="nn">numpy</span> <span class="k">as</span> <span class="nn">np</span>
</span><span id="L-17"><a href="#L-17"><span class="linenos"> 17</span></a>
</span><span id="L-18"><a href="#L-18"><span class="linenos"> 18</span></a><span class="kn">from</span> <span class="nn">surfile</span> <span class="kn">import</span> <span class="n">geometry</span><span class="p">,</span> <span class="n">profile</span><span class="p">,</span> <span class="n">surface</span><span class="p">,</span> <span class="n">funct</span>
</span><span id="L-19"><a href="#L-19"><span class="linenos"> 19</span></a>
</span><span id="L-20"><a href="#L-20"><span class="linenos"> 20</span></a><span class="kn">import</span> <span class="nn">matplotlib.pyplot</span> <span class="k">as</span> <span class="nn">plt</span>
</span><span id="L-21"><a href="#L-21"><span class="linenos"> 21</span></a><span class="kn">from</span> <span class="nn">matplotlib.widgets</span> <span class="kn">import</span> <span class="n">RectangleSelector</span><span class="p">,</span> <span class="n">SpanSelector</span>
</span><span id="L-22"><a href="#L-22"><span class="linenos"> 22</span></a><span class="kn">from</span> <span class="nn">matplotlib</span> <span class="kn">import</span> <span class="n">cm</span>
</span><span id="L-23"><a href="#L-23"><span class="linenos"> 23</span></a>
</span><span id="L-24"><a href="#L-24"><span class="linenos"> 24</span></a><span class="kn">import</span> <span class="nn">tkinter</span> <span class="k">as</span> <span class="nn">tk</span>
</span><span id="L-25"><a href="#L-25"><span class="linenos"> 25</span></a><span class="kn">from</span> <span class="nn">tkinter</span> <span class="kn">import</span> <span class="n">filedialog</span>
</span><span id="L-26"><a href="#L-26"><span class="linenos"> 26</span></a>
</span><span id="L-27"><a href="#L-27"><span class="linenos"> 27</span></a>
</span><span id="L-28"><a href="#L-28"><span class="linenos"> 28</span></a><span class="k">class</span> <span class="nc">Cutter</span><span class="p">(</span><span class="n">ABC</span><span class="p">):</span>
</span><span id="L-29"><a href="#L-29"><span class="linenos"> 29</span></a><span class="w">    </span><span class="sd">&quot;&quot;&quot;</span>
</span><span id="L-30"><a href="#L-30"><span class="linenos"> 30</span></a><span class="sd">    Class that provides methods for profile / surface cutting</span>
</span><span id="L-31"><a href="#L-31"><span class="linenos"> 31</span></a><span class="sd">    static methods are used to work directly on profiles / surfaces, cutter objects</span>
</span><span id="L-32"><a href="#L-32"><span class="linenos"> 32</span></a><span class="sd">    can be instantiated to apply the same cut to multiple profiles / surfaces</span>
</span><span id="L-33"><a href="#L-33"><span class="linenos"> 33</span></a><span class="sd">    &quot;&quot;&quot;</span>
</span><span id="L-34"><a href="#L-34"><span class="linenos"> 34</span></a>    <span class="k">def</span> <span class="fm">__init__</span><span class="p">(</span><span class="bp">self</span><span class="p">):</span>
</span><span id="L-35"><a href="#L-35"><span class="linenos"> 35</span></a>        <span class="bp">self</span><span class="o">.</span><span class="n">extents</span> <span class="o">=</span> <span class="kc">None</span>
</span><span id="L-36"><a href="#L-36"><span class="linenos"> 36</span></a>
</span><span id="L-37"><a href="#L-37"><span class="linenos"> 37</span></a>    <span class="nd">@abstractmethod</span>
</span><span id="L-38"><a href="#L-38"><span class="linenos"> 38</span></a>    <span class="k">def</span> <span class="nf">templateExtents</span><span class="p">(</span><span class="bp">self</span><span class="p">):</span>
</span><span id="L-39"><a href="#L-39"><span class="linenos"> 39</span></a><span class="w">        </span><span class="sd">&quot;&quot;&quot;</span>
</span><span id="L-40"><a href="#L-40"><span class="linenos"> 40</span></a><span class="sd">        Asks the user to open a template profile / topography</span>
</span><span id="L-41"><a href="#L-41"><span class="linenos"> 41</span></a><span class="sd">        plots the template and asks where the user wants to cut.</span>
</span><span id="L-42"><a href="#L-42"><span class="linenos"> 42</span></a><span class="sd">        The edges are saved and used everytime the cutter is</span>
</span><span id="L-43"><a href="#L-43"><span class="linenos"> 43</span></a><span class="sd">        applied to a profile / topography obj, see applyCut()</span>
</span><span id="L-44"><a href="#L-44"><span class="linenos"> 44</span></a><span class="sd">        &quot;&quot;&quot;</span>
</span><span id="L-45"><a href="#L-45"><span class="linenos"> 45</span></a>        <span class="k">pass</span>
</span><span id="L-46"><a href="#L-46"><span class="linenos"> 46</span></a>
</span><span id="L-47"><a href="#L-47"><span class="linenos"> 47</span></a>    <span class="nd">@abstractmethod</span>
</span><span id="L-48"><a href="#L-48"><span class="linenos"> 48</span></a>    <span class="k">def</span> <span class="nf">applyCut</span><span class="p">(</span><span class="bp">self</span><span class="p">,</span> <span class="n">obj</span><span class="p">):</span>
</span><span id="L-49"><a href="#L-49"><span class="linenos"> 49</span></a><span class="w">        </span><span class="sd">&quot;&quot;&quot;</span>
</span><span id="L-50"><a href="#L-50"><span class="linenos"> 50</span></a><span class="sd">        Applies the cut to the object passed using the extents</span>
</span><span id="L-51"><a href="#L-51"><span class="linenos"> 51</span></a><span class="sd">        defined previously by the user, see templateExtents()</span>
</span><span id="L-52"><a href="#L-52"><span class="linenos"> 52</span></a><span class="sd">        &quot;&quot;&quot;</span>
</span><span id="L-53"><a href="#L-53"><span class="linenos"> 53</span></a>        <span class="k">if</span> <span class="bp">self</span><span class="o">.</span><span class="n">extents</span> <span class="ow">is</span> <span class="kc">None</span><span class="p">:</span>
</span><span id="L-54"><a href="#L-54"><span class="linenos"> 54</span></a>            <span class="k">raise</span> <span class="ne">Exception</span><span class="p">(</span><span class="s1">&#39;Cut extents are not defined&#39;</span><span class="p">)</span>
</span><span id="L-55"><a href="#L-55"><span class="linenos"> 55</span></a>        <span class="k">pass</span>
</span><span id="L-56"><a href="#L-56"><span class="linenos"> 56</span></a>
</span><span id="L-57"><a href="#L-57"><span class="linenos"> 57</span></a>
</span><span id="L-58"><a href="#L-58"><span class="linenos"> 58</span></a><span class="k">class</span> <span class="nc">ProfileCutter</span><span class="p">(</span><span class="n">Cutter</span><span class="p">,</span> <span class="n">ABC</span><span class="p">):</span>
</span><span id="L-59"><a href="#L-59"><span class="linenos"> 59</span></a>    <span class="k">def</span> <span class="nf">templateExtents</span><span class="p">(</span><span class="bp">self</span><span class="p">):</span>
</span><span id="L-60"><a href="#L-60"><span class="linenos"> 60</span></a>        <span class="n">root</span> <span class="o">=</span> <span class="n">tk</span><span class="o">.</span><span class="n">Tk</span><span class="p">()</span>
</span><span id="L-61"><a href="#L-61"><span class="linenos"> 61</span></a>        <span class="n">root</span><span class="o">.</span><span class="n">withdraw</span><span class="p">()</span>
</span><span id="L-62"><a href="#L-62"><span class="linenos"> 62</span></a>        <span class="n">fname</span> <span class="o">=</span> <span class="n">filedialog</span><span class="o">.</span><span class="n">askopenfilename</span><span class="p">(</span>
</span><span id="L-63"><a href="#L-63"><span class="linenos"> 63</span></a>            <span class="n">parent</span><span class="o">=</span><span class="n">root</span><span class="p">,</span>
</span><span id="L-64"><a href="#L-64"><span class="linenos"> 64</span></a>            <span class="n">title</span><span class="o">=</span><span class="s1">&#39;Choose template cut profile&#39;</span>
</span><span id="L-65"><a href="#L-65"><span class="linenos"> 65</span></a>        <span class="p">)</span>
</span><span id="L-66"><a href="#L-66"><span class="linenos"> 66</span></a>
</span><span id="L-67"><a href="#L-67"><span class="linenos"> 67</span></a>        <span class="n">prf</span> <span class="o">=</span> <span class="n">profile</span><span class="o">.</span><span class="n">Profile</span><span class="p">()</span>
</span><span id="L-68"><a href="#L-68"><span class="linenos"> 68</span></a>        <span class="n">prf</span><span class="o">.</span><span class="n">openPrf</span><span class="p">(</span><span class="n">fname</span><span class="p">,</span> <span class="n">bplt</span><span class="o">=</span><span class="kc">False</span><span class="p">)</span>
</span><span id="L-69"><a href="#L-69"><span class="linenos"> 69</span></a>        <span class="bp">self</span><span class="o">.</span><span class="n">extents</span><span class="p">,</span> <span class="n">_</span> <span class="o">=</span> <span class="n">ProfileCutter</span><span class="o">.</span><span class="n">cut</span><span class="p">(</span><span class="n">prf</span><span class="p">,</span> <span class="n">finalize</span><span class="o">=</span><span class="kc">False</span><span class="p">)</span>
</span><span id="L-70"><a href="#L-70"><span class="linenos"> 70</span></a>
</span><span id="L-71"><a href="#L-71"><span class="linenos"> 71</span></a>    <span class="k">def</span> <span class="nf">applyCut</span><span class="p">(</span><span class="bp">self</span><span class="p">,</span> <span class="n">obj</span><span class="p">:</span> <span class="n">profile</span><span class="o">.</span><span class="n">Profile</span><span class="p">,</span> <span class="n">finalize</span><span class="o">=</span><span class="kc">True</span><span class="p">):</span>
</span><span id="L-72"><a href="#L-72"><span class="linenos"> 72</span></a><span class="w">        </span><span class="sd">&quot;&quot;&quot;</span>
</span><span id="L-73"><a href="#L-73"><span class="linenos"> 73</span></a><span class="sd">        Applies the cut to the object passed using the extents</span>
</span><span id="L-74"><a href="#L-74"><span class="linenos"> 74</span></a><span class="sd">        defined previously by the user, see templateExtents()</span>
</span><span id="L-75"><a href="#L-75"><span class="linenos"> 75</span></a>
</span><span id="L-76"><a href="#L-76"><span class="linenos"> 76</span></a><span class="sd">        Parameters</span>
</span><span id="L-77"><a href="#L-77"><span class="linenos"> 77</span></a><span class="sd">        ----------</span>
</span><span id="L-78"><a href="#L-78"><span class="linenos"> 78</span></a><span class="sd">        obj: profile.Profile</span>
</span><span id="L-79"><a href="#L-79"><span class="linenos"> 79</span></a><span class="sd">            The profile object on wich the cut is performed</span>
</span><span id="L-80"><a href="#L-80"><span class="linenos"> 80</span></a><span class="sd">        finalize: bool</span>
</span><span id="L-81"><a href="#L-81"><span class="linenos"> 81</span></a><span class="sd">            If False the cut is not finalized on the profile object</span>
</span><span id="L-82"><a href="#L-82"><span class="linenos"> 82</span></a><span class="sd">            the method returns the cut vectors</span>
</span><span id="L-83"><a href="#L-83"><span class="linenos"> 83</span></a>
</span><span id="L-84"><a href="#L-84"><span class="linenos"> 84</span></a><span class="sd">        Returns</span>
</span><span id="L-85"><a href="#L-85"><span class="linenos"> 85</span></a><span class="sd">        ----------</span>
</span><span id="L-86"><a href="#L-86"><span class="linenos"> 86</span></a><span class="sd">        cuts: tuple</span>
</span><span id="L-87"><a href="#L-87"><span class="linenos"> 87</span></a><span class="sd">            tuple of cut arrays x and z respectively</span>
</span><span id="L-88"><a href="#L-88"><span class="linenos"> 88</span></a><span class="sd">        &quot;&quot;&quot;</span>
</span><span id="L-89"><a href="#L-89"><span class="linenos"> 89</span></a>        <span class="k">if</span> <span class="bp">self</span><span class="o">.</span><span class="n">extents</span> <span class="ow">is</span> <span class="kc">None</span><span class="p">:</span>
</span><span id="L-90"><a href="#L-90"><span class="linenos"> 90</span></a>            <span class="k">raise</span> <span class="ne">Exception</span><span class="p">(</span><span class="s1">&#39;Cut extents are not defined&#39;</span><span class="p">)</span>
</span><span id="L-91"><a href="#L-91"><span class="linenos"> 91</span></a>
</span><span id="L-92"><a href="#L-92"><span class="linenos"> 92</span></a>        <span class="n">xmin</span><span class="p">,</span> <span class="n">xmax</span> <span class="o">=</span> <span class="bp">self</span><span class="o">.</span><span class="n">extents</span>
</span><span id="L-93"><a href="#L-93"><span class="linenos"> 93</span></a>        <span class="nb">print</span><span class="p">(</span><span class="n">xmin</span><span class="p">,</span> <span class="n">xmax</span><span class="p">)</span>
</span><span id="L-94"><a href="#L-94"><span class="linenos"> 94</span></a>        <span class="n">i_near</span> <span class="o">=</span> <span class="k">lambda</span> <span class="n">arr</span><span class="p">,</span> <span class="n">val</span><span class="p">:</span> <span class="p">(</span><span class="n">np</span><span class="o">.</span><span class="n">abs</span><span class="p">(</span><span class="n">arr</span> <span class="o">-</span> <span class="n">val</span><span class="p">))</span><span class="o">.</span><span class="n">argmin</span><span class="p">()</span>
</span><span id="L-95"><a href="#L-95"><span class="linenos"> 95</span></a>        <span class="n">start_x</span><span class="p">,</span> <span class="n">end_x</span> <span class="o">=</span> <span class="n">i_near</span><span class="p">(</span><span class="n">obj</span><span class="o">.</span><span class="n">X</span><span class="p">,</span> <span class="n">xmin</span><span class="p">),</span> <span class="n">i_near</span><span class="p">(</span><span class="n">obj</span><span class="o">.</span><span class="n">X</span><span class="p">,</span> <span class="n">xmax</span><span class="p">)</span>
</span><span id="L-96"><a href="#L-96"><span class="linenos"> 96</span></a>
</span><span id="L-97"><a href="#L-97"><span class="linenos"> 97</span></a>        <span class="n">x_cut</span> <span class="o">=</span> <span class="n">obj</span><span class="o">.</span><span class="n">X</span><span class="p">[</span><span class="n">start_x</span><span class="p">:</span> <span class="n">end_x</span><span class="p">]</span>
</span><span id="L-98"><a href="#L-98"><span class="linenos"> 98</span></a>        <span class="n">z_cut</span> <span class="o">=</span> <span class="n">obj</span><span class="o">.</span><span class="n">Z</span><span class="p">[</span><span class="n">start_x</span><span class="p">:</span> <span class="n">end_x</span><span class="p">]</span>
</span><span id="L-99"><a href="#L-99"><span class="linenos"> 99</span></a>        <span class="k">if</span> <span class="n">finalize</span><span class="p">:</span>
</span><span id="L-100"><a href="#L-100"><span class="linenos">100</span></a>            <span class="n">obj</span><span class="o">.</span><span class="n">X</span> <span class="o">=</span> <span class="n">x_cut</span>
</span><span id="L-101"><a href="#L-101"><span class="linenos">101</span></a>            <span class="n">obj</span><span class="o">.</span><span class="n">Z</span> <span class="o">=</span> <span class="n">z_cut</span>
</span><span id="L-102"><a href="#L-102"><span class="linenos">102</span></a>
</span><span id="L-103"><a href="#L-103"><span class="linenos">103</span></a>        <span class="k">return</span> <span class="n">x_cut</span><span class="p">,</span> <span class="n">z_cut</span>
</span><span id="L-104"><a href="#L-104"><span class="linenos">104</span></a>
</span><span id="L-105"><a href="#L-105"><span class="linenos">105</span></a>    <span class="nd">@staticmethod</span>
</span><span id="L-106"><a href="#L-106"><span class="linenos">106</span></a>    <span class="k">def</span> <span class="nf">cut</span><span class="p">(</span><span class="n">obj</span><span class="p">:</span> <span class="n">profile</span><span class="o">.</span><span class="n">Profile</span><span class="p">,</span> <span class="n">finalize</span><span class="o">=</span><span class="kc">True</span><span class="p">):</span>
</span><span id="L-107"><a href="#L-107"><span class="linenos">107</span></a><span class="w">        </span><span class="sd">&quot;&quot;&quot;</span>
</span><span id="L-108"><a href="#L-108"><span class="linenos">108</span></a><span class="sd">        Cuts the profile at the margins defined manually by the user</span>
</span><span id="L-109"><a href="#L-109"><span class="linenos">109</span></a>
</span><span id="L-110"><a href="#L-110"><span class="linenos">110</span></a><span class="sd">        Parameters</span>
</span><span id="L-111"><a href="#L-111"><span class="linenos">111</span></a><span class="sd">        ----------</span>
</span><span id="L-112"><a href="#L-112"><span class="linenos">112</span></a><span class="sd">        obj: profile.Profile</span>
</span><span id="L-113"><a href="#L-113"><span class="linenos">113</span></a><span class="sd">            The profile object on wich the cut is applied</span>
</span><span id="L-114"><a href="#L-114"><span class="linenos">114</span></a><span class="sd">        finalize: bool</span>
</span><span id="L-115"><a href="#L-115"><span class="linenos">115</span></a><span class="sd">            If set to False the cut will not alter the profile,</span>
</span><span id="L-116"><a href="#L-116"><span class="linenos">116</span></a><span class="sd">            the method will only return the extents chosen by the user</span>
</span><span id="L-117"><a href="#L-117"><span class="linenos">117</span></a>
</span><span id="L-118"><a href="#L-118"><span class="linenos">118</span></a><span class="sd">        Returns</span>
</span><span id="L-119"><a href="#L-119"><span class="linenos">119</span></a><span class="sd">        ----------</span>
</span><span id="L-120"><a href="#L-120"><span class="linenos">120</span></a><span class="sd">        extents: tuple</span>
</span><span id="L-121"><a href="#L-121"><span class="linenos">121</span></a><span class="sd">            The cut span selected left and right x values</span>
</span><span id="L-122"><a href="#L-122"><span class="linenos">122</span></a><span class="sd">        cuts: list</span>
</span><span id="L-123"><a href="#L-123"><span class="linenos">123</span></a><span class="sd">            The x and z arrays obtained after the cut</span>
</span><span id="L-124"><a href="#L-124"><span class="linenos">124</span></a><span class="sd">        &quot;&quot;&quot;</span>
</span><span id="L-125"><a href="#L-125"><span class="linenos">125</span></a>
</span><span id="L-126"><a href="#L-126"><span class="linenos">126</span></a>        <span class="k">def</span> <span class="nf">onClose</span><span class="p">(</span><span class="n">event</span><span class="p">):</span>
</span><span id="L-127"><a href="#L-127"><span class="linenos">127</span></a>            <span class="n">xmin</span><span class="p">,</span> <span class="n">xmax</span> <span class="o">=</span> <span class="n">span</span><span class="o">.</span><span class="n">extents</span>
</span><span id="L-128"><a href="#L-128"><span class="linenos">128</span></a>            <span class="n">i_near</span> <span class="o">=</span> <span class="k">lambda</span> <span class="n">arr</span><span class="p">,</span> <span class="n">val</span><span class="p">:</span> <span class="p">(</span><span class="n">np</span><span class="o">.</span><span class="n">abs</span><span class="p">(</span><span class="n">arr</span> <span class="o">-</span> <span class="n">val</span><span class="p">))</span><span class="o">.</span><span class="n">argmin</span><span class="p">()</span>
</span><span id="L-129"><a href="#L-129"><span class="linenos">129</span></a>            <span class="n">start_x</span><span class="p">,</span> <span class="n">end_x</span> <span class="o">=</span> <span class="n">i_near</span><span class="p">(</span><span class="n">obj</span><span class="o">.</span><span class="n">X</span><span class="p">,</span> <span class="n">xmin</span><span class="p">),</span> <span class="n">i_near</span><span class="p">(</span><span class="n">obj</span><span class="o">.</span><span class="n">X</span><span class="p">,</span> <span class="n">xmax</span><span class="p">)</span>
</span><span id="L-130"><a href="#L-130"><span class="linenos">130</span></a>
</span><span id="L-131"><a href="#L-131"><span class="linenos">131</span></a>            <span class="k">if</span> <span class="n">end_x</span> <span class="o">&lt;</span> <span class="n">start_x</span><span class="p">:</span> <span class="n">start_x</span><span class="p">,</span> <span class="n">end_x</span> <span class="o">=</span> <span class="n">end_x</span><span class="p">,</span> <span class="n">start_x</span>
</span><span id="L-132"><a href="#L-132"><span class="linenos">132</span></a>
</span><span id="L-133"><a href="#L-133"><span class="linenos">133</span></a>            <span class="n">x_cut</span> <span class="o">=</span> <span class="n">obj</span><span class="o">.</span><span class="n">X</span><span class="p">[</span><span class="n">start_x</span><span class="p">:</span> <span class="n">end_x</span><span class="p">]</span>
</span><span id="L-134"><a href="#L-134"><span class="linenos">134</span></a>            <span class="n">z_cut</span> <span class="o">=</span> <span class="n">obj</span><span class="o">.</span><span class="n">Z</span><span class="p">[</span><span class="n">start_x</span><span class="p">:</span> <span class="n">end_x</span><span class="p">]</span>
</span><span id="L-135"><a href="#L-135"><span class="linenos">135</span></a>            <span class="k">if</span> <span class="n">finalize</span><span class="p">:</span>
</span><span id="L-136"><a href="#L-136"><span class="linenos">136</span></a>                <span class="n">obj</span><span class="o">.</span><span class="n">X</span> <span class="o">=</span> <span class="n">x_cut</span>
</span><span id="L-137"><a href="#L-137"><span class="linenos">137</span></a>                <span class="n">obj</span><span class="o">.</span><span class="n">Z</span> <span class="o">=</span> <span class="n">z_cut</span>
</span><span id="L-138"><a href="#L-138"><span class="linenos">138</span></a>
</span><span id="L-139"><a href="#L-139"><span class="linenos">139</span></a>            <span class="n">cuts</span><span class="o">.</span><span class="n">append</span><span class="p">(</span><span class="n">x_cut</span><span class="p">)</span>
</span><span id="L-140"><a href="#L-140"><span class="linenos">140</span></a>            <span class="n">cuts</span><span class="o">.</span><span class="n">append</span><span class="p">(</span><span class="n">z_cut</span><span class="p">)</span>
</span><span id="L-141"><a href="#L-141"><span class="linenos">141</span></a>
</span><span id="L-142"><a href="#L-142"><span class="linenos">142</span></a>        <span class="n">fig</span><span class="p">,</span> <span class="n">ax</span> <span class="o">=</span> <span class="n">plt</span><span class="o">.</span><span class="n">subplots</span><span class="p">()</span>
</span><span id="L-143"><a href="#L-143"><span class="linenos">143</span></a>        <span class="n">span</span> <span class="o">=</span> <span class="n">SpanSelector</span><span class="p">(</span><span class="n">ax</span><span class="p">,</span> <span class="k">lambda</span> <span class="n">a</span><span class="p">,</span> <span class="n">b</span><span class="p">:</span> <span class="kc">None</span><span class="p">,</span>
</span><span id="L-144"><a href="#L-144"><span class="linenos">144</span></a>                            <span class="n">direction</span><span class="o">=</span><span class="s1">&#39;horizontal&#39;</span><span class="p">,</span> <span class="n">useblit</span><span class="o">=</span><span class="kc">True</span><span class="p">,</span>
</span><span id="L-145"><a href="#L-145"><span class="linenos">145</span></a>                            <span class="n">button</span><span class="o">=</span><span class="p">[</span><span class="mi">1</span><span class="p">,</span> <span class="mi">3</span><span class="p">],</span>  <span class="c1"># don&#39;t use middle button</span>
</span><span id="L-146"><a href="#L-146"><span class="linenos">146</span></a>                            <span class="n">interactive</span><span class="o">=</span><span class="kc">True</span><span class="p">)</span>
</span><span id="L-147"><a href="#L-147"><span class="linenos">147</span></a>
</span><span id="L-148"><a href="#L-148"><span class="linenos">148</span></a>        <span class="n">cuts</span> <span class="o">=</span> <span class="p">[]</span>
</span><span id="L-149"><a href="#L-149"><span class="linenos">149</span></a>
</span><span id="L-150"><a href="#L-150"><span class="linenos">150</span></a>        <span class="n">ax</span><span class="o">.</span><span class="n">plot</span><span class="p">(</span><span class="n">obj</span><span class="o">.</span><span class="n">X</span><span class="p">,</span> <span class="n">obj</span><span class="o">.</span><span class="n">Z</span><span class="p">)</span>
</span><span id="L-151"><a href="#L-151"><span class="linenos">151</span></a>        <span class="n">ax</span><span class="o">.</span><span class="n">set_title</span><span class="p">(</span><span class="s1">&#39;Choose region&#39;</span><span class="p">)</span>
</span><span id="L-152"><a href="#L-152"><span class="linenos">152</span></a>        <span class="n">fig</span><span class="o">.</span><span class="n">canvas</span><span class="o">.</span><span class="n">mpl_connect</span><span class="p">(</span><span class="s1">&#39;close_event&#39;</span><span class="p">,</span> <span class="n">onClose</span><span class="p">)</span>
</span><span id="L-153"><a href="#L-153"><span class="linenos">153</span></a>        <span class="n">plt</span><span class="o">.</span><span class="n">show</span><span class="p">()</span>
</span><span id="L-154"><a href="#L-154"><span class="linenos">154</span></a>
</span><span id="L-155"><a href="#L-155"><span class="linenos">155</span></a>        <span class="k">return</span> <span class="n">span</span><span class="o">.</span><span class="n">extents</span><span class="p">,</span> <span class="n">cuts</span>
</span><span id="L-156"><a href="#L-156"><span class="linenos">156</span></a>    
</span><span id="L-157"><a href="#L-157"><span class="linenos">157</span></a>    <span class="k">def</span> <span class="nf">circleCut</span><span class="p">(</span><span class="n">obj</span><span class="p">:</span> <span class="n">profile</span><span class="o">.</span><span class="n">Profile</span><span class="p">,</span> <span class="n">startP</span><span class="p">,</span> <span class="n">bplt</span><span class="o">=</span><span class="kc">False</span><span class="p">):</span>
</span><span id="L-158"><a href="#L-158"><span class="linenos">158</span></a><span class="w">        </span><span class="sd">&quot;&quot;&quot;</span>
</span><span id="L-159"><a href="#L-159"><span class="linenos">159</span></a><span class="sd">        Function to divide a circle profile starting from the</span>
</span><span id="L-160"><a href="#L-160"><span class="linenos">160</span></a><span class="sd">        maximum value to the 2 edges of the profile</span>
</span><span id="L-161"><a href="#L-161"><span class="linenos">161</span></a>
</span><span id="L-162"><a href="#L-162"><span class="linenos">162</span></a><span class="sd">        Parameters</span>
</span><span id="L-163"><a href="#L-163"><span class="linenos">163</span></a><span class="sd">        ----------</span>
</span><span id="L-164"><a href="#L-164"><span class="linenos">164</span></a><span class="sd">        obj : profile.Profile</span>
</span><span id="L-165"><a href="#L-165"><span class="linenos">165</span></a><span class="sd">            The profile to be divided in two parts</span>
</span><span id="L-166"><a href="#L-166"><span class="linenos">166</span></a><span class="sd">        startP : str</span>
</span><span id="L-167"><a href="#L-167"><span class="linenos">167</span></a><span class="sd">            The method used to find the maximum point</span>
</span><span id="L-168"><a href="#L-168"><span class="linenos">168</span></a><span class="sd">            - &#39;max&#39;: uses the maximum value of the profile</span>
</span><span id="L-169"><a href="#L-169"><span class="linenos">169</span></a><span class="sd">            - &#39;fit&#39;: uses the center coordinate calculated with a LS fit</span>
</span><span id="L-170"><a href="#L-170"><span class="linenos">170</span></a><span class="sd">            </span>
</span><span id="L-171"><a href="#L-171"><span class="linenos">171</span></a><span class="sd">        Returns</span>
</span><span id="L-172"><a href="#L-172"><span class="linenos">172</span></a><span class="sd">        -------</span>
</span><span id="L-173"><a href="#L-173"><span class="linenos">173</span></a><span class="sd">        prfl : profile.Profile</span>
</span><span id="L-174"><a href="#L-174"><span class="linenos">174</span></a><span class="sd">        prfr : profile.Profile</span>
</span><span id="L-175"><a href="#L-175"><span class="linenos">175</span></a><span class="sd">            The two extracted profiles</span>
</span><span id="L-176"><a href="#L-176"><span class="linenos">176</span></a>
</span><span id="L-177"><a href="#L-177"><span class="linenos">177</span></a><span class="sd">        Raises</span>
</span><span id="L-178"><a href="#L-178"><span class="linenos">178</span></a><span class="sd">        ------</span>
</span><span id="L-179"><a href="#L-179"><span class="linenos">179</span></a><span class="sd">        Exception</span>
</span><span id="L-180"><a href="#L-180"><span class="linenos">180</span></a><span class="sd">            If the startP parameter is not correct</span>
</span><span id="L-181"><a href="#L-181"><span class="linenos">181</span></a><span class="sd">        &quot;&quot;&quot;</span>
</span><span id="L-182"><a href="#L-182"><span class="linenos">182</span></a>        <span class="n">prfl</span> <span class="o">=</span> <span class="n">profile</span><span class="o">.</span><span class="n">Profile</span><span class="p">()</span>
</span><span id="L-183"><a href="#L-183"><span class="linenos">183</span></a>        <span class="n">prfr</span> <span class="o">=</span> <span class="n">profile</span><span class="o">.</span><span class="n">Profile</span><span class="p">()</span>
</span><span id="L-184"><a href="#L-184"><span class="linenos">184</span></a>        
</span><span id="L-185"><a href="#L-185"><span class="linenos">185</span></a>        <span class="k">if</span> <span class="n">startP</span> <span class="o">==</span> <span class="s1">&#39;max&#39;</span><span class="p">:</span>
</span><span id="L-186"><a href="#L-186"><span class="linenos">186</span></a>            <span class="c1"># split the profile @ max value</span>
</span><span id="L-187"><a href="#L-187"><span class="linenos">187</span></a>            <span class="n">split_i</span> <span class="o">=</span> <span class="n">np</span><span class="o">.</span><span class="n">nanargmax</span><span class="p">(</span><span class="n">obj</span><span class="o">.</span><span class="n">Z</span><span class="p">)</span>
</span><span id="L-188"><a href="#L-188"><span class="linenos">188</span></a>            
</span><span id="L-189"><a href="#L-189"><span class="linenos">189</span></a>        <span class="k">elif</span> <span class="n">startP</span> <span class="o">==</span> <span class="s1">&#39;fit&#39;</span><span class="p">:</span>
</span><span id="L-190"><a href="#L-190"><span class="linenos">190</span></a>            <span class="c1"># split the profile at center of fit</span>
</span><span id="L-191"><a href="#L-191"><span class="linenos">191</span></a>            <span class="n">_</span><span class="p">,</span> <span class="n">_</span><span class="p">,</span> <span class="n">center</span> <span class="o">=</span> <span class="n">geometry</span><span class="o">.</span><span class="n">Circle</span><span class="o">.</span><span class="n">formFit</span><span class="p">(</span><span class="n">obj</span><span class="p">,</span> <span class="n">finalize</span><span class="o">=</span><span class="kc">False</span><span class="p">,</span> <span class="n">bplt</span><span class="o">=</span><span class="kc">False</span><span class="p">)</span>
</span><span id="L-192"><a href="#L-192"><span class="linenos">192</span></a>            <span class="n">split_i</span> <span class="o">=</span> <span class="n">np</span><span class="o">.</span><span class="n">nanargmin</span><span class="p">(</span><span class="n">np</span><span class="o">.</span><span class="n">abs</span><span class="p">(</span><span class="n">obj</span><span class="o">.</span><span class="n">X</span> <span class="o">-</span> <span class="n">center</span><span class="p">[</span><span class="mi">0</span><span class="p">]))</span>
</span><span id="L-193"><a href="#L-193"><span class="linenos">193</span></a>            
</span><span id="L-194"><a href="#L-194"><span class="linenos">194</span></a>        <span class="k">else</span><span class="p">:</span> <span class="k">raise</span> <span class="ne">Exception</span><span class="p">(</span><span class="sa">f</span><span class="s1">&#39;</span><span class="si">{</span><span class="n">startP</span><span class="si">}</span><span class="s1"> is not valid option for startP&#39;</span><span class="p">)</span>
</span><span id="L-195"><a href="#L-195"><span class="linenos">195</span></a>        
</span><span id="L-196"><a href="#L-196"><span class="linenos">196</span></a>        <span class="n">xc</span> <span class="o">=</span> <span class="n">obj</span><span class="o">.</span><span class="n">X</span><span class="p">[</span><span class="n">split_i</span><span class="p">]</span>
</span><span id="L-197"><a href="#L-197"><span class="linenos">197</span></a>        <span class="nb">print</span><span class="p">(</span><span class="sa">f</span><span class="s1">&#39;Cutting @ </span><span class="si">{</span><span class="n">xc</span><span class="si">=}</span><span class="s1">&#39;</span><span class="p">)</span>
</span><span id="L-198"><a href="#L-198"><span class="linenos">198</span></a>        
</span><span id="L-199"><a href="#L-199"><span class="linenos">199</span></a>        <span class="n">x</span> <span class="o">=</span> <span class="o">+</span><span class="p">(</span><span class="n">obj</span><span class="o">.</span><span class="n">X</span><span class="p">[</span><span class="n">split_i</span><span class="p">:</span><span class="mi">0</span><span class="p">:</span><span class="o">-</span><span class="mi">1</span><span class="p">]</span> <span class="o">-</span> <span class="n">xc</span><span class="p">)</span>
</span><span id="L-200"><a href="#L-200"><span class="linenos">200</span></a>        <span class="n">z</span> <span class="o">=</span> <span class="n">obj</span><span class="o">.</span><span class="n">Z</span><span class="p">[</span><span class="n">split_i</span><span class="p">:</span><span class="mi">0</span><span class="p">:</span><span class="o">-</span><span class="mi">1</span><span class="p">]</span>
</span><span id="L-201"><a href="#L-201"><span class="linenos">201</span></a>        <span class="n">prfl</span><span class="o">.</span><span class="n">setValues</span><span class="p">(</span><span class="n">x</span><span class="p">,</span> <span class="n">z</span><span class="p">,</span> <span class="n">bplt</span><span class="o">=</span><span class="kc">False</span><span class="p">)</span>
</span><span id="L-202"><a href="#L-202"><span class="linenos">202</span></a>        
</span><span id="L-203"><a href="#L-203"><span class="linenos">203</span></a>        <span class="n">x</span> <span class="o">=</span> <span class="o">-</span><span class="p">(</span><span class="n">obj</span><span class="o">.</span><span class="n">X</span><span class="p">[</span><span class="n">split_i</span><span class="p">:]</span> <span class="o">-</span> <span class="n">xc</span><span class="p">)</span>
</span><span id="L-204"><a href="#L-204"><span class="linenos">204</span></a>        <span class="n">z</span> <span class="o">=</span> <span class="n">obj</span><span class="o">.</span><span class="n">Z</span><span class="p">[</span><span class="n">split_i</span><span class="p">:]</span>
</span><span id="L-205"><a href="#L-205"><span class="linenos">205</span></a>        <span class="n">prfr</span><span class="o">.</span><span class="n">setValues</span><span class="p">(</span><span class="n">x</span><span class="p">,</span> <span class="n">z</span><span class="p">,</span> <span class="n">bplt</span><span class="o">=</span><span class="kc">False</span><span class="p">)</span>
</span><span id="L-206"><a href="#L-206"><span class="linenos">206</span></a>        
</span><span id="L-207"><a href="#L-207"><span class="linenos">207</span></a>        <span class="k">if</span> <span class="n">bplt</span><span class="p">:</span>
</span><span id="L-208"><a href="#L-208"><span class="linenos">208</span></a>            <span class="n">fig</span><span class="p">,</span> <span class="n">ax</span> <span class="o">=</span> <span class="n">plt</span><span class="o">.</span><span class="n">subplots</span><span class="p">()</span>
</span><span id="L-209"><a href="#L-209"><span class="linenos">209</span></a>            <span class="n">ax</span><span class="o">.</span><span class="n">plot</span><span class="p">(</span><span class="n">obj</span><span class="o">.</span><span class="n">X</span><span class="p">,</span> <span class="n">obj</span><span class="o">.</span><span class="n">Z</span><span class="p">)</span>
</span><span id="L-210"><a href="#L-210"><span class="linenos">210</span></a>            <span class="n">ax</span><span class="o">.</span><span class="n">plot</span><span class="p">(</span><span class="n">obj</span><span class="o">.</span><span class="n">X</span><span class="p">[</span><span class="n">split_i</span><span class="p">],</span> <span class="n">obj</span><span class="o">.</span><span class="n">Z</span><span class="p">[</span><span class="n">split_i</span><span class="p">],</span> <span class="s1">&#39;or&#39;</span><span class="p">)</span>
</span><span id="L-211"><a href="#L-211"><span class="linenos">211</span></a>            <span class="n">funct</span><span class="o">.</span><span class="n">persFig</span><span class="p">([</span><span class="n">ax</span><span class="p">],</span> <span class="n">xlab</span><span class="o">=</span><span class="s1">&#39;x [um]&#39;</span><span class="p">,</span> <span class="n">ylab</span><span class="o">=</span><span class="s1">&#39;z [um]&#39;</span><span class="p">,</span> <span class="n">gridcol</span><span class="o">=</span><span class="s1">&#39;None&#39;</span><span class="p">)</span>
</span><span id="L-212"><a href="#L-212"><span class="linenos">212</span></a>            
</span><span id="L-213"><a href="#L-213"><span class="linenos">213</span></a>            <span class="n">plt</span><span class="o">.</span><span class="n">show</span><span class="p">()</span>
</span><span id="L-214"><a href="#L-214"><span class="linenos">214</span></a>        
</span><span id="L-215"><a href="#L-215"><span class="linenos">215</span></a>        <span class="k">return</span> <span class="n">prfl</span><span class="p">,</span> <span class="n">prfr</span>
</span><span id="L-216"><a href="#L-216"><span class="linenos">216</span></a>        
</span><span id="L-217"><a href="#L-217"><span class="linenos">217</span></a>        
</span><span id="L-218"><a href="#L-218"><span class="linenos">218</span></a><span class="k">class</span> <span class="nc">SurfaceCutter</span><span class="p">(</span><span class="n">Cutter</span><span class="p">,</span> <span class="n">ABC</span><span class="p">):</span>
</span><span id="L-219"><a href="#L-219"><span class="linenos">219</span></a>    <span class="k">def</span> <span class="nf">templateExtents</span><span class="p">(</span><span class="bp">self</span><span class="p">):</span>
</span><span id="L-220"><a href="#L-220"><span class="linenos">220</span></a>        <span class="n">root</span> <span class="o">=</span> <span class="n">tk</span><span class="o">.</span><span class="n">Tk</span><span class="p">()</span>
</span><span id="L-221"><a href="#L-221"><span class="linenos">221</span></a>        <span class="n">root</span><span class="o">.</span><span class="n">withdraw</span><span class="p">()</span>
</span><span id="L-222"><a href="#L-222"><span class="linenos">222</span></a>        <span class="n">fname</span> <span class="o">=</span> <span class="n">filedialog</span><span class="o">.</span><span class="n">askopenfilename</span><span class="p">(</span>
</span><span id="L-223"><a href="#L-223"><span class="linenos">223</span></a>            <span class="n">parent</span><span class="o">=</span><span class="n">root</span><span class="p">,</span>
</span><span id="L-224"><a href="#L-224"><span class="linenos">224</span></a>            <span class="n">title</span><span class="o">=</span><span class="s1">&#39;Choose template cut surface&#39;</span>
</span><span id="L-225"><a href="#L-225"><span class="linenos">225</span></a>        <span class="p">)</span>
</span><span id="L-226"><a href="#L-226"><span class="linenos">226</span></a>
</span><span id="L-227"><a href="#L-227"><span class="linenos">227</span></a>        <span class="n">sur</span> <span class="o">=</span> <span class="n">surface</span><span class="o">.</span><span class="n">Surface</span><span class="p">()</span>
</span><span id="L-228"><a href="#L-228"><span class="linenos">228</span></a>        <span class="n">sur</span><span class="o">.</span><span class="n">openFile</span><span class="p">(</span><span class="n">fname</span><span class="p">,</span> <span class="n">bplt</span><span class="o">=</span><span class="kc">False</span><span class="p">)</span>
</span><span id="L-229"><a href="#L-229"><span class="linenos">229</span></a>        <span class="bp">self</span><span class="o">.</span><span class="n">extents</span><span class="p">,</span> <span class="n">_</span> <span class="o">=</span> <span class="n">SurfaceCutter</span><span class="o">.</span><span class="n">cut</span><span class="p">(</span><span class="n">sur</span><span class="p">,</span> <span class="n">finalize</span><span class="o">=</span><span class="kc">False</span><span class="p">)</span>
</span><span id="L-230"><a href="#L-230"><span class="linenos">230</span></a>
</span><span id="L-231"><a href="#L-231"><span class="linenos">231</span></a>    <span class="k">def</span> <span class="nf">applyCut</span><span class="p">(</span><span class="bp">self</span><span class="p">,</span> <span class="n">obj</span><span class="p">:</span> <span class="n">surface</span><span class="o">.</span><span class="n">Surface</span><span class="p">,</span> <span class="n">finalize</span><span class="o">=</span><span class="kc">True</span><span class="p">):</span>
</span><span id="L-232"><a href="#L-232"><span class="linenos">232</span></a><span class="w">        </span><span class="sd">&quot;&quot;&quot;</span>
</span><span id="L-233"><a href="#L-233"><span class="linenos">233</span></a><span class="sd">        Applies the cut to the object passed using the extents</span>
</span><span id="L-234"><a href="#L-234"><span class="linenos">234</span></a><span class="sd">        defined previously by the user, see templateExtents()</span>
</span><span id="L-235"><a href="#L-235"><span class="linenos">235</span></a>
</span><span id="L-236"><a href="#L-236"><span class="linenos">236</span></a><span class="sd">        Parameters</span>
</span><span id="L-237"><a href="#L-237"><span class="linenos">237</span></a><span class="sd">        ----------</span>
</span><span id="L-238"><a href="#L-238"><span class="linenos">238</span></a><span class="sd">        obj: profile.Profile</span>
</span><span id="L-239"><a href="#L-239"><span class="linenos">239</span></a><span class="sd">            The profile object on wich the cut is performed</span>
</span><span id="L-240"><a href="#L-240"><span class="linenos">240</span></a><span class="sd">        finalize: bool</span>
</span><span id="L-241"><a href="#L-241"><span class="linenos">241</span></a><span class="sd">            If False the cut is not finalized on the profile object</span>
</span><span id="L-242"><a href="#L-242"><span class="linenos">242</span></a><span class="sd">            the method returns the cut vectors</span>
</span><span id="L-243"><a href="#L-243"><span class="linenos">243</span></a>
</span><span id="L-244"><a href="#L-244"><span class="linenos">244</span></a><span class="sd">        Returns</span>
</span><span id="L-245"><a href="#L-245"><span class="linenos">245</span></a><span class="sd">        ----------</span>
</span><span id="L-246"><a href="#L-246"><span class="linenos">246</span></a><span class="sd">        cuts: (np.array, np.array, np.array)</span>
</span><span id="L-247"><a href="#L-247"><span class="linenos">247</span></a><span class="sd">            Tuple of cut arrays x y and z respectively</span>
</span><span id="L-248"><a href="#L-248"><span class="linenos">248</span></a><span class="sd">        &quot;&quot;&quot;</span>
</span><span id="L-249"><a href="#L-249"><span class="linenos">249</span></a>        <span class="k">if</span> <span class="bp">self</span><span class="o">.</span><span class="n">extents</span> <span class="ow">is</span> <span class="kc">None</span><span class="p">:</span>
</span><span id="L-250"><a href="#L-250"><span class="linenos">250</span></a>            <span class="k">raise</span> <span class="ne">Exception</span><span class="p">(</span><span class="s1">&#39;Cut extents are not defined&#39;</span><span class="p">)</span>
</span><span id="L-251"><a href="#L-251"><span class="linenos">251</span></a>        <span class="n">xmin</span><span class="p">,</span> <span class="n">xmax</span><span class="p">,</span> <span class="n">ymin</span><span class="p">,</span> <span class="n">ymax</span> <span class="o">=</span> <span class="bp">self</span><span class="o">.</span><span class="n">extents</span>
</span><span id="L-252"><a href="#L-252"><span class="linenos">252</span></a>
</span><span id="L-253"><a href="#L-253"><span class="linenos">253</span></a>        <span class="n">i_near</span> <span class="o">=</span> <span class="k">lambda</span> <span class="n">arr</span><span class="p">,</span> <span class="n">val</span><span class="p">:</span> <span class="p">(</span><span class="n">np</span><span class="o">.</span><span class="n">abs</span><span class="p">(</span><span class="n">arr</span> <span class="o">-</span> <span class="n">val</span><span class="p">))</span><span class="o">.</span><span class="n">argmin</span><span class="p">()</span>  <span class="c1"># find the closest index</span>
</span><span id="L-254"><a href="#L-254"><span class="linenos">254</span></a>        <span class="n">start_x</span><span class="p">,</span> <span class="n">end_x</span> <span class="o">=</span> <span class="n">i_near</span><span class="p">(</span><span class="n">obj</span><span class="o">.</span><span class="n">x</span><span class="p">,</span> <span class="n">xmin</span><span class="p">),</span> <span class="n">i_near</span><span class="p">(</span><span class="n">obj</span><span class="o">.</span><span class="n">x</span><span class="p">,</span> <span class="n">xmax</span><span class="p">)</span>
</span><span id="L-255"><a href="#L-255"><span class="linenos">255</span></a>        <span class="n">start_y</span><span class="p">,</span> <span class="n">end_y</span> <span class="o">=</span> <span class="n">i_near</span><span class="p">(</span><span class="n">obj</span><span class="o">.</span><span class="n">y</span><span class="p">,</span> <span class="n">ymin</span><span class="p">),</span> <span class="n">i_near</span><span class="p">(</span><span class="n">obj</span><span class="o">.</span><span class="n">y</span><span class="p">,</span> <span class="n">ymax</span><span class="p">)</span>
</span><span id="L-256"><a href="#L-256"><span class="linenos">256</span></a>
</span><span id="L-257"><a href="#L-257"><span class="linenos">257</span></a>        <span class="n">x_cut</span> <span class="o">=</span> <span class="n">obj</span><span class="o">.</span><span class="n">X</span><span class="p">[</span><span class="n">start_y</span><span class="p">:</span> <span class="n">end_y</span><span class="p">,</span> <span class="n">start_x</span><span class="p">:</span> <span class="n">end_x</span><span class="p">]</span>
</span><span id="L-258"><a href="#L-258"><span class="linenos">258</span></a>        <span class="n">y_cut</span> <span class="o">=</span> <span class="n">obj</span><span class="o">.</span><span class="n">Y</span><span class="p">[</span><span class="n">start_y</span><span class="p">:</span> <span class="n">end_y</span><span class="p">,</span> <span class="n">start_x</span><span class="p">:</span> <span class="n">end_x</span><span class="p">]</span>
</span><span id="L-259"><a href="#L-259"><span class="linenos">259</span></a>        <span class="n">z_cut</span> <span class="o">=</span> <span class="n">obj</span><span class="o">.</span><span class="n">Z</span><span class="p">[</span><span class="n">start_y</span><span class="p">:</span> <span class="n">end_y</span><span class="p">,</span> <span class="n">start_x</span><span class="p">:</span> <span class="n">end_x</span><span class="p">]</span>
</span><span id="L-260"><a href="#L-260"><span class="linenos">260</span></a>
</span><span id="L-261"><a href="#L-261"><span class="linenos">261</span></a>        <span class="k">if</span> <span class="n">finalize</span><span class="p">:</span>
</span><span id="L-262"><a href="#L-262"><span class="linenos">262</span></a>            <span class="n">obj</span><span class="o">.</span><span class="n">X</span> <span class="o">=</span> <span class="n">x_cut</span>
</span><span id="L-263"><a href="#L-263"><span class="linenos">263</span></a>            <span class="n">obj</span><span class="o">.</span><span class="n">Y</span> <span class="o">=</span> <span class="n">y_cut</span>
</span><span id="L-264"><a href="#L-264"><span class="linenos">264</span></a>            <span class="n">obj</span><span class="o">.</span><span class="n">Z</span> <span class="o">=</span> <span class="n">z_cut</span>
</span><span id="L-265"><a href="#L-265"><span class="linenos">265</span></a>
</span><span id="L-266"><a href="#L-266"><span class="linenos">266</span></a>            <span class="n">obj</span><span class="o">.</span><span class="n">x</span> <span class="o">=</span> <span class="n">obj</span><span class="o">.</span><span class="n">x</span><span class="p">[</span><span class="n">start_x</span><span class="p">:</span> <span class="n">end_x</span><span class="p">]</span>
</span><span id="L-267"><a href="#L-267"><span class="linenos">267</span></a>            <span class="n">obj</span><span class="o">.</span><span class="n">y</span> <span class="o">=</span> <span class="n">obj</span><span class="o">.</span><span class="n">y</span><span class="p">[</span><span class="n">start_y</span><span class="p">:</span> <span class="n">end_y</span><span class="p">]</span>
</span><span id="L-268"><a href="#L-268"><span class="linenos">268</span></a>
</span><span id="L-269"><a href="#L-269"><span class="linenos">269</span></a>        <span class="k">return</span> <span class="n">x_cut</span><span class="p">,</span> <span class="n">y_cut</span><span class="p">,</span> <span class="n">z_cut</span>
</span><span id="L-270"><a href="#L-270"><span class="linenos">270</span></a>
</span><span id="L-271"><a href="#L-271"><span class="linenos">271</span></a>    <span class="nd">@staticmethod</span>
</span><span id="L-272"><a href="#L-272"><span class="linenos">272</span></a>    <span class="k">def</span> <span class="nf">cut</span><span class="p">(</span><span class="n">obj</span><span class="p">:</span> <span class="n">surface</span><span class="o">.</span><span class="n">Surface</span><span class="p">,</span> <span class="n">finalize</span><span class="o">=</span><span class="kc">True</span><span class="p">):</span>
</span><span id="L-273"><a href="#L-273"><span class="linenos">273</span></a><span class="w">        </span><span class="sd">&quot;&quot;&quot;</span>
</span><span id="L-274"><a href="#L-274"><span class="linenos">274</span></a><span class="sd">        Cuts the surface with a rectangle drawn by the user</span>
</span><span id="L-275"><a href="#L-275"><span class="linenos">275</span></a>
</span><span id="L-276"><a href="#L-276"><span class="linenos">276</span></a><span class="sd">        Parameters</span>
</span><span id="L-277"><a href="#L-277"><span class="linenos">277</span></a><span class="sd">        ----------</span>
</span><span id="L-278"><a href="#L-278"><span class="linenos">278</span></a><span class="sd">        obj : surface.Surface</span>
</span><span id="L-279"><a href="#L-279"><span class="linenos">279</span></a><span class="sd">            The surface object on wich the cut is applied</span>
</span><span id="L-280"><a href="#L-280"><span class="linenos">280</span></a><span class="sd">        finalize: bool</span>
</span><span id="L-281"><a href="#L-281"><span class="linenos">281</span></a><span class="sd">            If set to False the cut will not alter the profile,</span>
</span><span id="L-282"><a href="#L-282"><span class="linenos">282</span></a><span class="sd">            the method will only return the extents chosen by the user</span>
</span><span id="L-283"><a href="#L-283"><span class="linenos">283</span></a>
</span><span id="L-284"><a href="#L-284"><span class="linenos">284</span></a><span class="sd">        Returns</span>
</span><span id="L-285"><a href="#L-285"><span class="linenos">285</span></a><span class="sd">        ----------</span>
</span><span id="L-286"><a href="#L-286"><span class="linenos">286</span></a><span class="sd">        extents (xmin, xmax, ymin, ymax):  (float, ...)</span>
</span><span id="L-287"><a href="#L-287"><span class="linenos">287</span></a><span class="sd">            The cut borders</span>
</span><span id="L-288"><a href="#L-288"><span class="linenos">288</span></a><span class="sd">        cuts: list</span>
</span><span id="L-289"><a href="#L-289"><span class="linenos">289</span></a><span class="sd">            The x, y, z, arrays obtained after the cut</span>
</span><span id="L-290"><a href="#L-290"><span class="linenos">290</span></a><span class="sd">        &quot;&quot;&quot;</span>
</span><span id="L-291"><a href="#L-291"><span class="linenos">291</span></a>        <span class="k">def</span> <span class="nf">onSelect</span><span class="p">(</span><span class="n">eclick</span><span class="p">,</span> <span class="n">erelease</span><span class="p">):</span>
</span><span id="L-292"><a href="#L-292"><span class="linenos">292</span></a>            <span class="k">pass</span>
</span><span id="L-293"><a href="#L-293"><span class="linenos">293</span></a>
</span><span id="L-294"><a href="#L-294"><span class="linenos">294</span></a>        <span class="k">def</span> <span class="nf">onClose</span><span class="p">(</span><span class="n">event</span><span class="p">):</span>
</span><span id="L-295"><a href="#L-295"><span class="linenos">295</span></a>            <span class="n">xmin</span><span class="p">,</span> <span class="n">xmax</span><span class="p">,</span> <span class="n">ymin</span><span class="p">,</span> <span class="n">ymax</span> <span class="o">=</span> <span class="n">RS</span><span class="o">.</span><span class="n">extents</span>
</span><span id="L-296"><a href="#L-296"><span class="linenos">296</span></a>
</span><span id="L-297"><a href="#L-297"><span class="linenos">297</span></a>            <span class="n">i_near</span> <span class="o">=</span> <span class="k">lambda</span> <span class="n">arr</span><span class="p">,</span> <span class="n">val</span><span class="p">:</span> <span class="p">(</span><span class="n">np</span><span class="o">.</span><span class="n">abs</span><span class="p">(</span><span class="n">arr</span> <span class="o">-</span> <span class="n">val</span><span class="p">))</span><span class="o">.</span><span class="n">argmin</span><span class="p">()</span>  <span class="c1"># find the closest index</span>
</span><span id="L-298"><a href="#L-298"><span class="linenos">298</span></a>            <span class="n">start_x</span><span class="p">,</span> <span class="n">end_x</span> <span class="o">=</span> <span class="n">i_near</span><span class="p">(</span><span class="n">obj</span><span class="o">.</span><span class="n">x</span><span class="p">,</span> <span class="n">xmin</span><span class="p">),</span> <span class="n">i_near</span><span class="p">(</span><span class="n">obj</span><span class="o">.</span><span class="n">x</span><span class="p">,</span> <span class="n">xmax</span><span class="p">)</span>
</span><span id="L-299"><a href="#L-299"><span class="linenos">299</span></a>            <span class="n">start_y</span><span class="p">,</span> <span class="n">end_y</span> <span class="o">=</span> <span class="n">i_near</span><span class="p">(</span><span class="n">obj</span><span class="o">.</span><span class="n">y</span><span class="p">,</span> <span class="n">ymin</span><span class="p">),</span> <span class="n">i_near</span><span class="p">(</span><span class="n">obj</span><span class="o">.</span><span class="n">y</span><span class="p">,</span> <span class="n">ymax</span><span class="p">)</span>
</span><span id="L-300"><a href="#L-300"><span class="linenos">300</span></a>
</span><span id="L-301"><a href="#L-301"><span class="linenos">301</span></a>            <span class="n">x_cut</span> <span class="o">=</span> <span class="n">obj</span><span class="o">.</span><span class="n">X</span><span class="p">[</span><span class="n">start_y</span><span class="p">:</span> <span class="n">end_y</span><span class="p">,</span> <span class="n">start_x</span><span class="p">:</span> <span class="n">end_x</span><span class="p">]</span>
</span><span id="L-302"><a href="#L-302"><span class="linenos">302</span></a>            <span class="n">y_cut</span> <span class="o">=</span> <span class="n">obj</span><span class="o">.</span><span class="n">Y</span><span class="p">[</span><span class="n">start_y</span><span class="p">:</span> <span class="n">end_y</span><span class="p">,</span> <span class="n">start_x</span><span class="p">:</span> <span class="n">end_x</span><span class="p">]</span>
</span><span id="L-303"><a href="#L-303"><span class="linenos">303</span></a>            <span class="n">z_cut</span> <span class="o">=</span> <span class="n">obj</span><span class="o">.</span><span class="n">Z</span><span class="p">[</span><span class="n">start_y</span><span class="p">:</span> <span class="n">end_y</span><span class="p">,</span> <span class="n">start_x</span><span class="p">:</span> <span class="n">end_x</span><span class="p">]</span>
</span><span id="L-304"><a href="#L-304"><span class="linenos">304</span></a>
</span><span id="L-305"><a href="#L-305"><span class="linenos">305</span></a>            <span class="k">if</span> <span class="n">finalize</span><span class="p">:</span>
</span><span id="L-306"><a href="#L-306"><span class="linenos">306</span></a>                <span class="n">obj</span><span class="o">.</span><span class="n">X</span> <span class="o">=</span> <span class="n">x_cut</span>
</span><span id="L-307"><a href="#L-307"><span class="linenos">307</span></a>                <span class="n">obj</span><span class="o">.</span><span class="n">Y</span> <span class="o">=</span> <span class="n">y_cut</span>
</span><span id="L-308"><a href="#L-308"><span class="linenos">308</span></a>                <span class="n">obj</span><span class="o">.</span><span class="n">Z</span> <span class="o">=</span> <span class="n">z_cut</span>
</span><span id="L-309"><a href="#L-309"><span class="linenos">309</span></a>
</span><span id="L-310"><a href="#L-310"><span class="linenos">310</span></a>                <span class="n">obj</span><span class="o">.</span><span class="n">x</span> <span class="o">=</span> <span class="n">obj</span><span class="o">.</span><span class="n">x</span><span class="p">[</span><span class="n">start_x</span><span class="p">:</span> <span class="n">end_x</span><span class="p">]</span>
</span><span id="L-311"><a href="#L-311"><span class="linenos">311</span></a>                <span class="n">obj</span><span class="o">.</span><span class="n">y</span> <span class="o">=</span> <span class="n">obj</span><span class="o">.</span><span class="n">y</span><span class="p">[</span><span class="n">start_y</span><span class="p">:</span> <span class="n">end_y</span><span class="p">]</span>
</span><span id="L-312"><a href="#L-312"><span class="linenos">312</span></a>
</span><span id="L-313"><a href="#L-313"><span class="linenos">313</span></a>            <span class="n">cuts</span><span class="o">.</span><span class="n">append</span><span class="p">(</span><span class="n">x_cut</span><span class="p">)</span>
</span><span id="L-314"><a href="#L-314"><span class="linenos">314</span></a>            <span class="n">cuts</span><span class="o">.</span><span class="n">append</span><span class="p">(</span><span class="n">y_cut</span><span class="p">)</span>
</span><span id="L-315"><a href="#L-315"><span class="linenos">315</span></a>            <span class="n">cuts</span><span class="o">.</span><span class="n">append</span><span class="p">(</span><span class="n">z_cut</span><span class="p">)</span>
</span><span id="L-316"><a href="#L-316"><span class="linenos">316</span></a>
</span><span id="L-317"><a href="#L-317"><span class="linenos">317</span></a>        <span class="n">fig</span><span class="p">,</span> <span class="n">ax</span> <span class="o">=</span> <span class="n">plt</span><span class="o">.</span><span class="n">subplots</span><span class="p">()</span>
</span><span id="L-318"><a href="#L-318"><span class="linenos">318</span></a>        <span class="c1"># rectangle selector drawtype is deprecated</span>
</span><span id="L-319"><a href="#L-319"><span class="linenos">319</span></a>        <span class="n">RS</span> <span class="o">=</span> <span class="n">RectangleSelector</span><span class="p">(</span><span class="n">ax</span><span class="p">,</span> <span class="n">onSelect</span><span class="p">,</span>
</span><span id="L-320"><a href="#L-320"><span class="linenos">320</span></a>                               <span class="n">useblit</span><span class="o">=</span><span class="kc">True</span><span class="p">,</span>
</span><span id="L-321"><a href="#L-321"><span class="linenos">321</span></a>                               <span class="n">button</span><span class="o">=</span><span class="p">[</span><span class="mi">1</span><span class="p">,</span> <span class="mi">3</span><span class="p">],</span>  <span class="c1"># don&#39;t use middle button</span>
</span><span id="L-322"><a href="#L-322"><span class="linenos">322</span></a>                               <span class="n">minspanx</span><span class="o">=</span><span class="mi">5</span><span class="p">,</span> <span class="n">minspany</span><span class="o">=</span><span class="mi">5</span><span class="p">,</span>
</span><span id="L-323"><a href="#L-323"><span class="linenos">323</span></a>                               <span class="n">spancoords</span><span class="o">=</span><span class="s1">&#39;pixels&#39;</span><span class="p">,</span>
</span><span id="L-324"><a href="#L-324"><span class="linenos">324</span></a>                               <span class="n">interactive</span><span class="o">=</span><span class="kc">True</span><span class="p">)</span>
</span><span id="L-325"><a href="#L-325"><span class="linenos">325</span></a>
</span><span id="L-326"><a href="#L-326"><span class="linenos">326</span></a>        <span class="n">cuts</span> <span class="o">=</span> <span class="p">[]</span>
</span><span id="L-327"><a href="#L-327"><span class="linenos">327</span></a>
</span><span id="L-328"><a href="#L-328"><span class="linenos">328</span></a>        <span class="n">ax</span><span class="o">.</span><span class="n">pcolormesh</span><span class="p">(</span><span class="n">obj</span><span class="o">.</span><span class="n">X</span><span class="p">,</span> <span class="n">obj</span><span class="o">.</span><span class="n">Y</span><span class="p">,</span> <span class="n">obj</span><span class="o">.</span><span class="n">Z</span><span class="p">,</span> <span class="n">cmap</span><span class="o">=</span><span class="n">cm</span><span class="o">.</span><span class="n">viridis</span><span class="p">)</span>
</span><span id="L-329"><a href="#L-329"><span class="linenos">329</span></a>        <span class="n">ax</span><span class="o">.</span><span class="n">set_title</span><span class="p">(</span><span class="s1">&#39;Choose cut region&#39;</span><span class="p">)</span>
</span><span id="L-330"><a href="#L-330"><span class="linenos">330</span></a>        <span class="n">fig</span><span class="o">.</span><span class="n">canvas</span><span class="o">.</span><span class="n">mpl_connect</span><span class="p">(</span><span class="s1">&#39;close_event&#39;</span><span class="p">,</span> <span class="n">onClose</span><span class="p">)</span>
</span><span id="L-331"><a href="#L-331"><span class="linenos">331</span></a>
</span><span id="L-332"><a href="#L-332"><span class="linenos">332</span></a>        <span class="n">plt</span><span class="o">.</span><span class="n">show</span><span class="p">()</span>
</span><span id="L-333"><a href="#L-333"><span class="linenos">333</span></a>        <span class="k">return</span> <span class="n">RS</span><span class="o">.</span><span class="n">extents</span><span class="p">,</span> <span class="n">cuts</span>
</span><span id="L-334"><a href="#L-334"><span class="linenos">334</span></a>
</span><span id="L-335"><a href="#L-335"><span class="linenos">335</span></a>
</span><span id="L-336"><a href="#L-336"><span class="linenos">336</span></a><span class="k">class</span> <span class="nc">HistCutter</span><span class="p">(</span><span class="n">Cutter</span><span class="p">,</span> <span class="n">ABC</span><span class="p">):</span>
</span><span id="L-337"><a href="#L-337"><span class="linenos">337</span></a>    <span class="nd">@staticmethod</span>
</span><span id="L-338"><a href="#L-338"><span class="linenos">338</span></a>    <span class="k">def</span> <span class="nf">cut</span><span class="p">(</span><span class="n">obj</span><span class="p">,</span> <span class="n">bins</span><span class="o">=</span><span class="kc">None</span><span class="p">,</span> <span class="n">finalize</span><span class="o">=</span><span class="kc">True</span><span class="p">):</span>
</span><span id="L-339"><a href="#L-339"><span class="linenos">339</span></a><span class="w">        </span><span class="sd">&quot;&quot;&quot;</span>
</span><span id="L-340"><a href="#L-340"><span class="linenos">340</span></a><span class="sd">        Cuts the surface on the Z axis keeping only the</span>
</span><span id="L-341"><a href="#L-341"><span class="linenos">341</span></a><span class="sd">        points with an height included in the selection</span>
</span><span id="L-342"><a href="#L-342"><span class="linenos">342</span></a>
</span><span id="L-343"><a href="#L-343"><span class="linenos">343</span></a><span class="sd">        Parameters</span>
</span><span id="L-344"><a href="#L-344"><span class="linenos">344</span></a><span class="sd">        ----------</span>
</span><span id="L-345"><a href="#L-345"><span class="linenos">345</span></a><span class="sd">        obj : surface.Surface</span>
</span><span id="L-346"><a href="#L-346"><span class="linenos">346</span></a><span class="sd">            The surface object on wich the cut is applied</span>
</span><span id="L-347"><a href="#L-347"><span class="linenos">347</span></a><span class="sd">        bins : int</span>
</span><span id="L-348"><a href="#L-348"><span class="linenos">348</span></a><span class="sd">            The number of bins in the histogram</span>
</span><span id="L-349"><a href="#L-349"><span class="linenos">349</span></a><span class="sd">            if None the program calculates the optimal value</span>
</span><span id="L-350"><a href="#L-350"><span class="linenos">350</span></a><span class="sd">        finalize: bool</span>
</span><span id="L-351"><a href="#L-351"><span class="linenos">351</span></a><span class="sd">            If set to False the cut will not alter the profile,</span>
</span><span id="L-352"><a href="#L-352"><span class="linenos">352</span></a><span class="sd">            the method will only return the extents chosen by the user</span>
</span><span id="L-353"><a href="#L-353"><span class="linenos">353</span></a>
</span><span id="L-354"><a href="#L-354"><span class="linenos">354</span></a><span class="sd">        Returns</span>
</span><span id="L-355"><a href="#L-355"><span class="linenos">355</span></a><span class="sd">        ----------</span>
</span><span id="L-356"><a href="#L-356"><span class="linenos">356</span></a><span class="sd">        extents (zmin, zmax):  (float, ...)</span>
</span><span id="L-357"><a href="#L-357"><span class="linenos">357</span></a><span class="sd">            The cut values</span>
</span><span id="L-358"><a href="#L-358"><span class="linenos">358</span></a><span class="sd">        &quot;&quot;&quot;</span>
</span><span id="L-359"><a href="#L-359"><span class="linenos">359</span></a>        <span class="n">b</span> <span class="o">=</span> <span class="n">bins</span>
</span><span id="L-360"><a href="#L-360"><span class="linenos">360</span></a>        <span class="k">if</span> <span class="n">bins</span> <span class="ow">is</span> <span class="kc">None</span><span class="p">:</span>
</span><span id="L-361"><a href="#L-361"><span class="linenos">361</span></a>            <span class="c1"># bw = 2 * stats.iqr(obj.Z[np.isfinite(obj.Z)]) / (obj.Z.size ** (1/3))  # Freedman-Diaconis</span>
</span><span id="L-362"><a href="#L-362"><span class="linenos">362</span></a>            <span class="n">b</span> <span class="o">=</span> <span class="nb">int</span><span class="p">(</span><span class="n">np</span><span class="o">.</span><span class="n">sqrt</span><span class="p">(</span><span class="n">obj</span><span class="o">.</span><span class="n">Z</span><span class="o">.</span><span class="n">size</span><span class="p">))</span>
</span><span id="L-363"><a href="#L-363"><span class="linenos">363</span></a>            <span class="nb">print</span><span class="p">(</span><span class="sa">f</span><span class="s1">&#39;Using </span><span class="si">{</span><span class="n">b</span><span class="si">}</span><span class="s1"> bins in hist&#39;</span><span class="p">)</span>
</span><span id="L-364"><a href="#L-364"><span class="linenos">364</span></a>
</span><span id="L-365"><a href="#L-365"><span class="linenos">365</span></a>        <span class="n">hist</span><span class="p">,</span> <span class="n">edges</span> <span class="o">=</span> <span class="n">np</span><span class="o">.</span><span class="n">histogram</span><span class="p">(</span><span class="n">obj</span><span class="o">.</span><span class="n">Z</span><span class="p">[</span><span class="n">np</span><span class="o">.</span><span class="n">isfinite</span><span class="p">(</span><span class="n">obj</span><span class="o">.</span><span class="n">Z</span><span class="p">)],</span> <span class="n">bins</span><span class="o">=</span><span class="n">b</span><span class="p">)</span>
</span><span id="L-366"><a href="#L-366"><span class="linenos">366</span></a>        <span class="n">fig</span> <span class="o">=</span> <span class="n">plt</span><span class="o">.</span><span class="n">figure</span><span class="p">()</span>
</span><span id="L-367"><a href="#L-367"><span class="linenos">367</span></a>        <span class="n">ax_ht</span> <span class="o">=</span> <span class="n">fig</span><span class="o">.</span><span class="n">add_subplot</span><span class="p">(</span><span class="mi">111</span><span class="p">)</span>
</span><span id="L-368"><a href="#L-368"><span class="linenos">368</span></a>        <span class="n">ax_ht</span><span class="o">.</span><span class="n">hist</span><span class="p">(</span><span class="n">edges</span><span class="p">[:</span><span class="o">-</span><span class="mi">1</span><span class="p">],</span> <span class="n">bins</span><span class="o">=</span><span class="n">edges</span><span class="p">,</span> <span class="n">weights</span><span class="o">=</span><span class="n">hist</span> <span class="o">/</span> <span class="n">np</span><span class="o">.</span><span class="n">size</span><span class="p">(</span><span class="n">obj</span><span class="o">.</span><span class="n">Z</span><span class="p">)</span> <span class="o">*</span> <span class="mi">100</span><span class="p">,</span> <span class="n">color</span><span class="o">=</span><span class="s1">&#39;red&#39;</span><span class="p">)</span>
</span><span id="L-369"><a href="#L-369"><span class="linenos">369</span></a>        <span class="n">funct</span><span class="o">.</span><span class="n">persFig</span><span class="p">(</span>
</span><span id="L-370"><a href="#L-370"><span class="linenos">370</span></a>            <span class="p">[</span><span class="n">ax_ht</span><span class="p">],</span>
</span><span id="L-371"><a href="#L-371"><span class="linenos">371</span></a>            <span class="n">gridcol</span><span class="o">=</span><span class="s1">&#39;grey&#39;</span><span class="p">,</span>
</span><span id="L-372"><a href="#L-372"><span class="linenos">372</span></a>            <span class="n">xlab</span><span class="o">=</span><span class="s1">&#39;z [nm]&#39;</span><span class="p">,</span>
</span><span id="L-373"><a href="#L-373"><span class="linenos">373</span></a>            <span class="n">ylab</span><span class="o">=</span><span class="s1">&#39;pixels %&#39;</span>
</span><span id="L-374"><a href="#L-374"><span class="linenos">374</span></a>        <span class="p">)</span>
</span><span id="L-375"><a href="#L-375"><span class="linenos">375</span></a>        <span class="n">ax_ht</span><span class="o">.</span><span class="n">set_title</span><span class="p">(</span><span class="s1">&#39;Choose cut region&#39;</span><span class="p">)</span>
</span><span id="L-376"><a href="#L-376"><span class="linenos">376</span></a>
</span><span id="L-377"><a href="#L-377"><span class="linenos">377</span></a>        <span class="k">def</span> <span class="nf">onClose</span><span class="p">(</span><span class="n">event</span><span class="p">):</span>
</span><span id="L-378"><a href="#L-378"><span class="linenos">378</span></a>            <span class="n">zmin</span><span class="p">,</span> <span class="n">zmax</span> <span class="o">=</span> <span class="n">span</span><span class="o">.</span><span class="n">extents</span>
</span><span id="L-379"><a href="#L-379"><span class="linenos">379</span></a>            <span class="c1"># i_near = lambda arr, val: (np.abs(arr - val)).argmin()</span>
</span><span id="L-380"><a href="#L-380"><span class="linenos">380</span></a>            <span class="c1"># start_z, end_z = i_near(obj.Z, zmin), i_near(obj.Z, zmax)</span>
</span><span id="L-381"><a href="#L-381"><span class="linenos">381</span></a>            <span class="c1"># print(start_z, end_z)</span>
</span><span id="L-382"><a href="#L-382"><span class="linenos">382</span></a>
</span><span id="L-383"><a href="#L-383"><span class="linenos">383</span></a>            <span class="k">if</span> <span class="n">finalize</span><span class="p">:</span>
</span><span id="L-384"><a href="#L-384"><span class="linenos">384</span></a>                <span class="n">exclude</span> <span class="o">=</span> <span class="n">np</span><span class="o">.</span><span class="n">logical_or</span><span class="p">(</span><span class="n">obj</span><span class="o">.</span><span class="n">Z</span> <span class="o">&lt;</span> <span class="n">zmin</span><span class="p">,</span> <span class="n">obj</span><span class="o">.</span><span class="n">Z</span> <span class="o">&gt;</span> <span class="n">zmax</span><span class="p">)</span>
</span><span id="L-385"><a href="#L-385"><span class="linenos">385</span></a>                <span class="n">obj</span><span class="o">.</span><span class="n">Z</span><span class="p">[</span><span class="n">exclude</span><span class="p">]</span> <span class="o">=</span> <span class="n">np</span><span class="o">.</span><span class="n">nan</span>
</span><span id="L-386"><a href="#L-386"><span class="linenos">386</span></a>
</span><span id="L-387"><a href="#L-387"><span class="linenos">387</span></a>        <span class="n">span</span> <span class="o">=</span> <span class="n">SpanSelector</span><span class="p">(</span><span class="n">ax_ht</span><span class="p">,</span> <span class="k">lambda</span> <span class="n">a</span><span class="p">,</span> <span class="n">b</span><span class="p">:</span> <span class="kc">None</span><span class="p">,</span>
</span><span id="L-388"><a href="#L-388"><span class="linenos">388</span></a>                            <span class="n">direction</span><span class="o">=</span><span class="s1">&#39;horizontal&#39;</span><span class="p">,</span> <span class="n">useblit</span><span class="o">=</span><span class="kc">True</span><span class="p">,</span>
</span><span id="L-389"><a href="#L-389"><span class="linenos">389</span></a>                            <span class="n">button</span><span class="o">=</span><span class="p">[</span><span class="mi">1</span><span class="p">,</span> <span class="mi">3</span><span class="p">],</span>  <span class="c1"># don&#39;t use middle button</span>
</span><span id="L-390"><a href="#L-390"><span class="linenos">390</span></a>                            <span class="n">interactive</span><span class="o">=</span><span class="kc">True</span><span class="p">)</span>
</span><span id="L-391"><a href="#L-391"><span class="linenos">391</span></a>
</span><span id="L-392"><a href="#L-392"><span class="linenos">392</span></a>        <span class="n">fig</span><span class="o">.</span><span class="n">canvas</span><span class="o">.</span><span class="n">mpl_connect</span><span class="p">(</span><span class="s1">&#39;close_event&#39;</span><span class="p">,</span> <span class="n">onClose</span><span class="p">)</span>
</span><span id="L-393"><a href="#L-393"><span class="linenos">393</span></a>        <span class="n">plt</span><span class="o">.</span><span class="n">show</span><span class="p">()</span>
</span><span id="L-394"><a href="#L-394"><span class="linenos">394</span></a>
</span><span id="L-395"><a href="#L-395"><span class="linenos">395</span></a>        <span class="k">return</span> <span class="n">span</span><span class="o">.</span><span class="n">extents</span>
</span></pre></div>


            </section>
                <section id="Cutter">
                            <input id="Cutter-view-source" class="view-source-toggle-state" type="checkbox" aria-hidden="true" tabindex="-1">
<div class="attr class">
            
    <span class="def">class</span>
    <span class="name">Cutter</span><wbr>(<span class="base">abc.ABC</span>):

                <label class="view-source-button" for="Cutter-view-source"><span>View Source</span></label>

    </div>
    <a class="headerlink" href="#Cutter"></a>
            <div class="pdoc-code codehilite"><pre><span></span><span id="Cutter-29"><a href="#Cutter-29"><span class="linenos">29</span></a><span class="k">class</span> <span class="nc">Cutter</span><span class="p">(</span><span class="n">ABC</span><span class="p">):</span>
</span><span id="Cutter-30"><a href="#Cutter-30"><span class="linenos">30</span></a><span class="w">    </span><span class="sd">&quot;&quot;&quot;</span>
</span><span id="Cutter-31"><a href="#Cutter-31"><span class="linenos">31</span></a><span class="sd">    Class that provides methods for profile / surface cutting</span>
</span><span id="Cutter-32"><a href="#Cutter-32"><span class="linenos">32</span></a><span class="sd">    static methods are used to work directly on profiles / surfaces, cutter objects</span>
</span><span id="Cutter-33"><a href="#Cutter-33"><span class="linenos">33</span></a><span class="sd">    can be instantiated to apply the same cut to multiple profiles / surfaces</span>
</span><span id="Cutter-34"><a href="#Cutter-34"><span class="linenos">34</span></a><span class="sd">    &quot;&quot;&quot;</span>
</span><span id="Cutter-35"><a href="#Cutter-35"><span class="linenos">35</span></a>    <span class="k">def</span> <span class="fm">__init__</span><span class="p">(</span><span class="bp">self</span><span class="p">):</span>
</span><span id="Cutter-36"><a href="#Cutter-36"><span class="linenos">36</span></a>        <span class="bp">self</span><span class="o">.</span><span class="n">extents</span> <span class="o">=</span> <span class="kc">None</span>
</span><span id="Cutter-37"><a href="#Cutter-37"><span class="linenos">37</span></a>
</span><span id="Cutter-38"><a href="#Cutter-38"><span class="linenos">38</span></a>    <span class="nd">@abstractmethod</span>
</span><span id="Cutter-39"><a href="#Cutter-39"><span class="linenos">39</span></a>    <span class="k">def</span> <span class="nf">templateExtents</span><span class="p">(</span><span class="bp">self</span><span class="p">):</span>
</span><span id="Cutter-40"><a href="#Cutter-40"><span class="linenos">40</span></a><span class="w">        </span><span class="sd">&quot;&quot;&quot;</span>
</span><span id="Cutter-41"><a href="#Cutter-41"><span class="linenos">41</span></a><span class="sd">        Asks the user to open a template profile / topography</span>
</span><span id="Cutter-42"><a href="#Cutter-42"><span class="linenos">42</span></a><span class="sd">        plots the template and asks where the user wants to cut.</span>
</span><span id="Cutter-43"><a href="#Cutter-43"><span class="linenos">43</span></a><span class="sd">        The edges are saved and used everytime the cutter is</span>
</span><span id="Cutter-44"><a href="#Cutter-44"><span class="linenos">44</span></a><span class="sd">        applied to a profile / topography obj, see applyCut()</span>
</span><span id="Cutter-45"><a href="#Cutter-45"><span class="linenos">45</span></a><span class="sd">        &quot;&quot;&quot;</span>
</span><span id="Cutter-46"><a href="#Cutter-46"><span class="linenos">46</span></a>        <span class="k">pass</span>
</span><span id="Cutter-47"><a href="#Cutter-47"><span class="linenos">47</span></a>
</span><span id="Cutter-48"><a href="#Cutter-48"><span class="linenos">48</span></a>    <span class="nd">@abstractmethod</span>
</span><span id="Cutter-49"><a href="#Cutter-49"><span class="linenos">49</span></a>    <span class="k">def</span> <span class="nf">applyCut</span><span class="p">(</span><span class="bp">self</span><span class="p">,</span> <span class="n">obj</span><span class="p">):</span>
</span><span id="Cutter-50"><a href="#Cutter-50"><span class="linenos">50</span></a><span class="w">        </span><span class="sd">&quot;&quot;&quot;</span>
</span><span id="Cutter-51"><a href="#Cutter-51"><span class="linenos">51</span></a><span class="sd">        Applies the cut to the object passed using the extents</span>
</span><span id="Cutter-52"><a href="#Cutter-52"><span class="linenos">52</span></a><span class="sd">        defined previously by the user, see templateExtents()</span>
</span><span id="Cutter-53"><a href="#Cutter-53"><span class="linenos">53</span></a><span class="sd">        &quot;&quot;&quot;</span>
</span><span id="Cutter-54"><a href="#Cutter-54"><span class="linenos">54</span></a>        <span class="k">if</span> <span class="bp">self</span><span class="o">.</span><span class="n">extents</span> <span class="ow">is</span> <span class="kc">None</span><span class="p">:</span>
</span><span id="Cutter-55"><a href="#Cutter-55"><span class="linenos">55</span></a>            <span class="k">raise</span> <span class="ne">Exception</span><span class="p">(</span><span class="s1">&#39;Cut extents are not defined&#39;</span><span class="p">)</span>
</span><span id="Cutter-56"><a href="#Cutter-56"><span class="linenos">56</span></a>        <span class="k">pass</span>
</span></pre></div>


            <div class="docstring"><p>Class that provides methods for profile / surface cutting
static methods are used to work directly on profiles / surfaces, cutter objects
can be instantiated to apply the same cut to multiple profiles / surfaces</p>
</div>


                            <div id="Cutter.extents" class="classattr">
                                <div class="attr variable">
            <span class="name">extents</span>

        
    </div>
    <a class="headerlink" href="#Cutter.extents"></a>
    
    

                            </div>
                            <div id="Cutter.templateExtents" class="classattr">
                                        <input id="Cutter.templateExtents-view-source" class="view-source-toggle-state" type="checkbox" aria-hidden="true" tabindex="-1">
<div class="attr function">
                    <div class="decorator">@abstractmethod</div>

        <span class="def">def</span>
        <span class="name">templateExtents</span><span class="signature pdoc-code condensed">(<span class="param"><span class="bp">self</span></span><span class="return-annotation">):</span></span>

                <label class="view-source-button" for="Cutter.templateExtents-view-source"><span>View Source</span></label>

    </div>
    <a class="headerlink" href="#Cutter.templateExtents"></a>
            <div class="pdoc-code codehilite"><pre><span></span><span id="Cutter.templateExtents-38"><a href="#Cutter.templateExtents-38"><span class="linenos">38</span></a>    <span class="nd">@abstractmethod</span>
</span><span id="Cutter.templateExtents-39"><a href="#Cutter.templateExtents-39"><span class="linenos">39</span></a>    <span class="k">def</span> <span class="nf">templateExtents</span><span class="p">(</span><span class="bp">self</span><span class="p">):</span>
</span><span id="Cutter.templateExtents-40"><a href="#Cutter.templateExtents-40"><span class="linenos">40</span></a><span class="w">        </span><span class="sd">&quot;&quot;&quot;</span>
</span><span id="Cutter.templateExtents-41"><a href="#Cutter.templateExtents-41"><span class="linenos">41</span></a><span class="sd">        Asks the user to open a template profile / topography</span>
</span><span id="Cutter.templateExtents-42"><a href="#Cutter.templateExtents-42"><span class="linenos">42</span></a><span class="sd">        plots the template and asks where the user wants to cut.</span>
</span><span id="Cutter.templateExtents-43"><a href="#Cutter.templateExtents-43"><span class="linenos">43</span></a><span class="sd">        The edges are saved and used everytime the cutter is</span>
</span><span id="Cutter.templateExtents-44"><a href="#Cutter.templateExtents-44"><span class="linenos">44</span></a><span class="sd">        applied to a profile / topography obj, see applyCut()</span>
</span><span id="Cutter.templateExtents-45"><a href="#Cutter.templateExtents-45"><span class="linenos">45</span></a><span class="sd">        &quot;&quot;&quot;</span>
</span><span id="Cutter.templateExtents-46"><a href="#Cutter.templateExtents-46"><span class="linenos">46</span></a>        <span class="k">pass</span>
</span></pre></div>


            <div class="docstring"><p>Asks the user to open a template profile / topography
plots the template and asks where the user wants to cut.
The edges are saved and used everytime the cutter is
applied to a profile / topography obj, see applyCut()</p>
</div>


                            </div>
                            <div id="Cutter.applyCut" class="classattr">
                                        <input id="Cutter.applyCut-view-source" class="view-source-toggle-state" type="checkbox" aria-hidden="true" tabindex="-1">
<div class="attr function">
                    <div class="decorator">@abstractmethod</div>

        <span class="def">def</span>
        <span class="name">applyCut</span><span class="signature pdoc-code condensed">(<span class="param"><span class="bp">self</span>, </span><span class="param"><span class="n">obj</span></span><span class="return-annotation">):</span></span>

                <label class="view-source-button" for="Cutter.applyCut-view-source"><span>View Source</span></label>

    </div>
    <a class="headerlink" href="#Cutter.applyCut"></a>
            <div class="pdoc-code codehilite"><pre><span></span><span id="Cutter.applyCut-48"><a href="#Cutter.applyCut-48"><span class="linenos">48</span></a>    <span class="nd">@abstractmethod</span>
</span><span id="Cutter.applyCut-49"><a href="#Cutter.applyCut-49"><span class="linenos">49</span></a>    <span class="k">def</span> <span class="nf">applyCut</span><span class="p">(</span><span class="bp">self</span><span class="p">,</span> <span class="n">obj</span><span class="p">):</span>
</span><span id="Cutter.applyCut-50"><a href="#Cutter.applyCut-50"><span class="linenos">50</span></a><span class="w">        </span><span class="sd">&quot;&quot;&quot;</span>
</span><span id="Cutter.applyCut-51"><a href="#Cutter.applyCut-51"><span class="linenos">51</span></a><span class="sd">        Applies the cut to the object passed using the extents</span>
</span><span id="Cutter.applyCut-52"><a href="#Cutter.applyCut-52"><span class="linenos">52</span></a><span class="sd">        defined previously by the user, see templateExtents()</span>
</span><span id="Cutter.applyCut-53"><a href="#Cutter.applyCut-53"><span class="linenos">53</span></a><span class="sd">        &quot;&quot;&quot;</span>
</span><span id="Cutter.applyCut-54"><a href="#Cutter.applyCut-54"><span class="linenos">54</span></a>        <span class="k">if</span> <span class="bp">self</span><span class="o">.</span><span class="n">extents</span> <span class="ow">is</span> <span class="kc">None</span><span class="p">:</span>
</span><span id="Cutter.applyCut-55"><a href="#Cutter.applyCut-55"><span class="linenos">55</span></a>            <span class="k">raise</span> <span class="ne">Exception</span><span class="p">(</span><span class="s1">&#39;Cut extents are not defined&#39;</span><span class="p">)</span>
</span><span id="Cutter.applyCut-56"><a href="#Cutter.applyCut-56"><span class="linenos">56</span></a>        <span class="k">pass</span>
</span></pre></div>


            <div class="docstring"><p>Applies the cut to the object passed using the extents
defined previously by the user, see templateExtents()</p>
</div>


                            </div>
                </section>
                <section id="ProfileCutter">
                            <input id="ProfileCutter-view-source" class="view-source-toggle-state" type="checkbox" aria-hidden="true" tabindex="-1">
<div class="attr class">
            
    <span class="def">class</span>
    <span class="name">ProfileCutter</span><wbr>(<span class="base"><a href="#Cutter">Cutter</a></span>, <span class="base">abc.ABC</span>):

                <label class="view-source-button" for="ProfileCutter-view-source"><span>View Source</span></label>

    </div>
    <a class="headerlink" href="#ProfileCutter"></a>
            <div class="pdoc-code codehilite"><pre><span></span><span id="ProfileCutter-59"><a href="#ProfileCutter-59"><span class="linenos"> 59</span></a><span class="k">class</span> <span class="nc">ProfileCutter</span><span class="p">(</span><span class="n">Cutter</span><span class="p">,</span> <span class="n">ABC</span><span class="p">):</span>
</span><span id="ProfileCutter-60"><a href="#ProfileCutter-60"><span class="linenos"> 60</span></a>    <span class="k">def</span> <span class="nf">templateExtents</span><span class="p">(</span><span class="bp">self</span><span class="p">):</span>
</span><span id="ProfileCutter-61"><a href="#ProfileCutter-61"><span class="linenos"> 61</span></a>        <span class="n">root</span> <span class="o">=</span> <span class="n">tk</span><span class="o">.</span><span class="n">Tk</span><span class="p">()</span>
</span><span id="ProfileCutter-62"><a href="#ProfileCutter-62"><span class="linenos"> 62</span></a>        <span class="n">root</span><span class="o">.</span><span class="n">withdraw</span><span class="p">()</span>
</span><span id="ProfileCutter-63"><a href="#ProfileCutter-63"><span class="linenos"> 63</span></a>        <span class="n">fname</span> <span class="o">=</span> <span class="n">filedialog</span><span class="o">.</span><span class="n">askopenfilename</span><span class="p">(</span>
</span><span id="ProfileCutter-64"><a href="#ProfileCutter-64"><span class="linenos"> 64</span></a>            <span class="n">parent</span><span class="o">=</span><span class="n">root</span><span class="p">,</span>
</span><span id="ProfileCutter-65"><a href="#ProfileCutter-65"><span class="linenos"> 65</span></a>            <span class="n">title</span><span class="o">=</span><span class="s1">&#39;Choose template cut profile&#39;</span>
</span><span id="ProfileCutter-66"><a href="#ProfileCutter-66"><span class="linenos"> 66</span></a>        <span class="p">)</span>
</span><span id="ProfileCutter-67"><a href="#ProfileCutter-67"><span class="linenos"> 67</span></a>
</span><span id="ProfileCutter-68"><a href="#ProfileCutter-68"><span class="linenos"> 68</span></a>        <span class="n">prf</span> <span class="o">=</span> <span class="n">profile</span><span class="o">.</span><span class="n">Profile</span><span class="p">()</span>
</span><span id="ProfileCutter-69"><a href="#ProfileCutter-69"><span class="linenos"> 69</span></a>        <span class="n">prf</span><span class="o">.</span><span class="n">openPrf</span><span class="p">(</span><span class="n">fname</span><span class="p">,</span> <span class="n">bplt</span><span class="o">=</span><span class="kc">False</span><span class="p">)</span>
</span><span id="ProfileCutter-70"><a href="#ProfileCutter-70"><span class="linenos"> 70</span></a>        <span class="bp">self</span><span class="o">.</span><span class="n">extents</span><span class="p">,</span> <span class="n">_</span> <span class="o">=</span> <span class="n">ProfileCutter</span><span class="o">.</span><span class="n">cut</span><span class="p">(</span><span class="n">prf</span><span class="p">,</span> <span class="n">finalize</span><span class="o">=</span><span class="kc">False</span><span class="p">)</span>
</span><span id="ProfileCutter-71"><a href="#ProfileCutter-71"><span class="linenos"> 71</span></a>
</span><span id="ProfileCutter-72"><a href="#ProfileCutter-72"><span class="linenos"> 72</span></a>    <span class="k">def</span> <span class="nf">applyCut</span><span class="p">(</span><span class="bp">self</span><span class="p">,</span> <span class="n">obj</span><span class="p">:</span> <span class="n">profile</span><span class="o">.</span><span class="n">Profile</span><span class="p">,</span> <span class="n">finalize</span><span class="o">=</span><span class="kc">True</span><span class="p">):</span>
</span><span id="ProfileCutter-73"><a href="#ProfileCutter-73"><span class="linenos"> 73</span></a><span class="w">        </span><span class="sd">&quot;&quot;&quot;</span>
</span><span id="ProfileCutter-74"><a href="#ProfileCutter-74"><span class="linenos"> 74</span></a><span class="sd">        Applies the cut to the object passed using the extents</span>
</span><span id="ProfileCutter-75"><a href="#ProfileCutter-75"><span class="linenos"> 75</span></a><span class="sd">        defined previously by the user, see templateExtents()</span>
</span><span id="ProfileCutter-76"><a href="#ProfileCutter-76"><span class="linenos"> 76</span></a>
</span><span id="ProfileCutter-77"><a href="#ProfileCutter-77"><span class="linenos"> 77</span></a><span class="sd">        Parameters</span>
</span><span id="ProfileCutter-78"><a href="#ProfileCutter-78"><span class="linenos"> 78</span></a><span class="sd">        ----------</span>
</span><span id="ProfileCutter-79"><a href="#ProfileCutter-79"><span class="linenos"> 79</span></a><span class="sd">        obj: profile.Profile</span>
</span><span id="ProfileCutter-80"><a href="#ProfileCutter-80"><span class="linenos"> 80</span></a><span class="sd">            The profile object on wich the cut is performed</span>
</span><span id="ProfileCutter-81"><a href="#ProfileCutter-81"><span class="linenos"> 81</span></a><span class="sd">        finalize: bool</span>
</span><span id="ProfileCutter-82"><a href="#ProfileCutter-82"><span class="linenos"> 82</span></a><span class="sd">            If False the cut is not finalized on the profile object</span>
</span><span id="ProfileCutter-83"><a href="#ProfileCutter-83"><span class="linenos"> 83</span></a><span class="sd">            the method returns the cut vectors</span>
</span><span id="ProfileCutter-84"><a href="#ProfileCutter-84"><span class="linenos"> 84</span></a>
</span><span id="ProfileCutter-85"><a href="#ProfileCutter-85"><span class="linenos"> 85</span></a><span class="sd">        Returns</span>
</span><span id="ProfileCutter-86"><a href="#ProfileCutter-86"><span class="linenos"> 86</span></a><span class="sd">        ----------</span>
</span><span id="ProfileCutter-87"><a href="#ProfileCutter-87"><span class="linenos"> 87</span></a><span class="sd">        cuts: tuple</span>
</span><span id="ProfileCutter-88"><a href="#ProfileCutter-88"><span class="linenos"> 88</span></a><span class="sd">            tuple of cut arrays x and z respectively</span>
</span><span id="ProfileCutter-89"><a href="#ProfileCutter-89"><span class="linenos"> 89</span></a><span class="sd">        &quot;&quot;&quot;</span>
</span><span id="ProfileCutter-90"><a href="#ProfileCutter-90"><span class="linenos"> 90</span></a>        <span class="k">if</span> <span class="bp">self</span><span class="o">.</span><span class="n">extents</span> <span class="ow">is</span> <span class="kc">None</span><span class="p">:</span>
</span><span id="ProfileCutter-91"><a href="#ProfileCutter-91"><span class="linenos"> 91</span></a>            <span class="k">raise</span> <span class="ne">Exception</span><span class="p">(</span><span class="s1">&#39;Cut extents are not defined&#39;</span><span class="p">)</span>
</span><span id="ProfileCutter-92"><a href="#ProfileCutter-92"><span class="linenos"> 92</span></a>
</span><span id="ProfileCutter-93"><a href="#ProfileCutter-93"><span class="linenos"> 93</span></a>        <span class="n">xmin</span><span class="p">,</span> <span class="n">xmax</span> <span class="o">=</span> <span class="bp">self</span><span class="o">.</span><span class="n">extents</span>
</span><span id="ProfileCutter-94"><a href="#ProfileCutter-94"><span class="linenos"> 94</span></a>        <span class="nb">print</span><span class="p">(</span><span class="n">xmin</span><span class="p">,</span> <span class="n">xmax</span><span class="p">)</span>
</span><span id="ProfileCutter-95"><a href="#ProfileCutter-95"><span class="linenos"> 95</span></a>        <span class="n">i_near</span> <span class="o">=</span> <span class="k">lambda</span> <span class="n">arr</span><span class="p">,</span> <span class="n">val</span><span class="p">:</span> <span class="p">(</span><span class="n">np</span><span class="o">.</span><span class="n">abs</span><span class="p">(</span><span class="n">arr</span> <span class="o">-</span> <span class="n">val</span><span class="p">))</span><span class="o">.</span><span class="n">argmin</span><span class="p">()</span>
</span><span id="ProfileCutter-96"><a href="#ProfileCutter-96"><span class="linenos"> 96</span></a>        <span class="n">start_x</span><span class="p">,</span> <span class="n">end_x</span> <span class="o">=</span> <span class="n">i_near</span><span class="p">(</span><span class="n">obj</span><span class="o">.</span><span class="n">X</span><span class="p">,</span> <span class="n">xmin</span><span class="p">),</span> <span class="n">i_near</span><span class="p">(</span><span class="n">obj</span><span class="o">.</span><span class="n">X</span><span class="p">,</span> <span class="n">xmax</span><span class="p">)</span>
</span><span id="ProfileCutter-97"><a href="#ProfileCutter-97"><span class="linenos"> 97</span></a>
</span><span id="ProfileCutter-98"><a href="#ProfileCutter-98"><span class="linenos"> 98</span></a>        <span class="n">x_cut</span> <span class="o">=</span> <span class="n">obj</span><span class="o">.</span><span class="n">X</span><span class="p">[</span><span class="n">start_x</span><span class="p">:</span> <span class="n">end_x</span><span class="p">]</span>
</span><span id="ProfileCutter-99"><a href="#ProfileCutter-99"><span class="linenos"> 99</span></a>        <span class="n">z_cut</span> <span class="o">=</span> <span class="n">obj</span><span class="o">.</span><span class="n">Z</span><span class="p">[</span><span class="n">start_x</span><span class="p">:</span> <span class="n">end_x</span><span class="p">]</span>
</span><span id="ProfileCutter-100"><a href="#ProfileCutter-100"><span class="linenos">100</span></a>        <span class="k">if</span> <span class="n">finalize</span><span class="p">:</span>
</span><span id="ProfileCutter-101"><a href="#ProfileCutter-101"><span class="linenos">101</span></a>            <span class="n">obj</span><span class="o">.</span><span class="n">X</span> <span class="o">=</span> <span class="n">x_cut</span>
</span><span id="ProfileCutter-102"><a href="#ProfileCutter-102"><span class="linenos">102</span></a>            <span class="n">obj</span><span class="o">.</span><span class="n">Z</span> <span class="o">=</span> <span class="n">z_cut</span>
</span><span id="ProfileCutter-103"><a href="#ProfileCutter-103"><span class="linenos">103</span></a>
</span><span id="ProfileCutter-104"><a href="#ProfileCutter-104"><span class="linenos">104</span></a>        <span class="k">return</span> <span class="n">x_cut</span><span class="p">,</span> <span class="n">z_cut</span>
</span><span id="ProfileCutter-105"><a href="#ProfileCutter-105"><span class="linenos">105</span></a>
</span><span id="ProfileCutter-106"><a href="#ProfileCutter-106"><span class="linenos">106</span></a>    <span class="nd">@staticmethod</span>
</span><span id="ProfileCutter-107"><a href="#ProfileCutter-107"><span class="linenos">107</span></a>    <span class="k">def</span> <span class="nf">cut</span><span class="p">(</span><span class="n">obj</span><span class="p">:</span> <span class="n">profile</span><span class="o">.</span><span class="n">Profile</span><span class="p">,</span> <span class="n">finalize</span><span class="o">=</span><span class="kc">True</span><span class="p">):</span>
</span><span id="ProfileCutter-108"><a href="#ProfileCutter-108"><span class="linenos">108</span></a><span class="w">        </span><span class="sd">&quot;&quot;&quot;</span>
</span><span id="ProfileCutter-109"><a href="#ProfileCutter-109"><span class="linenos">109</span></a><span class="sd">        Cuts the profile at the margins defined manually by the user</span>
</span><span id="ProfileCutter-110"><a href="#ProfileCutter-110"><span class="linenos">110</span></a>
</span><span id="ProfileCutter-111"><a href="#ProfileCutter-111"><span class="linenos">111</span></a><span class="sd">        Parameters</span>
</span><span id="ProfileCutter-112"><a href="#ProfileCutter-112"><span class="linenos">112</span></a><span class="sd">        ----------</span>
</span><span id="ProfileCutter-113"><a href="#ProfileCutter-113"><span class="linenos">113</span></a><span class="sd">        obj: profile.Profile</span>
</span><span id="ProfileCutter-114"><a href="#ProfileCutter-114"><span class="linenos">114</span></a><span class="sd">            The profile object on wich the cut is applied</span>
</span><span id="ProfileCutter-115"><a href="#ProfileCutter-115"><span class="linenos">115</span></a><span class="sd">        finalize: bool</span>
</span><span id="ProfileCutter-116"><a href="#ProfileCutter-116"><span class="linenos">116</span></a><span class="sd">            If set to False the cut will not alter the profile,</span>
</span><span id="ProfileCutter-117"><a href="#ProfileCutter-117"><span class="linenos">117</span></a><span class="sd">            the method will only return the extents chosen by the user</span>
</span><span id="ProfileCutter-118"><a href="#ProfileCutter-118"><span class="linenos">118</span></a>
</span><span id="ProfileCutter-119"><a href="#ProfileCutter-119"><span class="linenos">119</span></a><span class="sd">        Returns</span>
</span><span id="ProfileCutter-120"><a href="#ProfileCutter-120"><span class="linenos">120</span></a><span class="sd">        ----------</span>
</span><span id="ProfileCutter-121"><a href="#ProfileCutter-121"><span class="linenos">121</span></a><span class="sd">        extents: tuple</span>
</span><span id="ProfileCutter-122"><a href="#ProfileCutter-122"><span class="linenos">122</span></a><span class="sd">            The cut span selected left and right x values</span>
</span><span id="ProfileCutter-123"><a href="#ProfileCutter-123"><span class="linenos">123</span></a><span class="sd">        cuts: list</span>
</span><span id="ProfileCutter-124"><a href="#ProfileCutter-124"><span class="linenos">124</span></a><span class="sd">            The x and z arrays obtained after the cut</span>
</span><span id="ProfileCutter-125"><a href="#ProfileCutter-125"><span class="linenos">125</span></a><span class="sd">        &quot;&quot;&quot;</span>
</span><span id="ProfileCutter-126"><a href="#ProfileCutter-126"><span class="linenos">126</span></a>
</span><span id="ProfileCutter-127"><a href="#ProfileCutter-127"><span class="linenos">127</span></a>        <span class="k">def</span> <span class="nf">onClose</span><span class="p">(</span><span class="n">event</span><span class="p">):</span>
</span><span id="ProfileCutter-128"><a href="#ProfileCutter-128"><span class="linenos">128</span></a>            <span class="n">xmin</span><span class="p">,</span> <span class="n">xmax</span> <span class="o">=</span> <span class="n">span</span><span class="o">.</span><span class="n">extents</span>
</span><span id="ProfileCutter-129"><a href="#ProfileCutter-129"><span class="linenos">129</span></a>            <span class="n">i_near</span> <span class="o">=</span> <span class="k">lambda</span> <span class="n">arr</span><span class="p">,</span> <span class="n">val</span><span class="p">:</span> <span class="p">(</span><span class="n">np</span><span class="o">.</span><span class="n">abs</span><span class="p">(</span><span class="n">arr</span> <span class="o">-</span> <span class="n">val</span><span class="p">))</span><span class="o">.</span><span class="n">argmin</span><span class="p">()</span>
</span><span id="ProfileCutter-130"><a href="#ProfileCutter-130"><span class="linenos">130</span></a>            <span class="n">start_x</span><span class="p">,</span> <span class="n">end_x</span> <span class="o">=</span> <span class="n">i_near</span><span class="p">(</span><span class="n">obj</span><span class="o">.</span><span class="n">X</span><span class="p">,</span> <span class="n">xmin</span><span class="p">),</span> <span class="n">i_near</span><span class="p">(</span><span class="n">obj</span><span class="o">.</span><span class="n">X</span><span class="p">,</span> <span class="n">xmax</span><span class="p">)</span>
</span><span id="ProfileCutter-131"><a href="#ProfileCutter-131"><span class="linenos">131</span></a>
</span><span id="ProfileCutter-132"><a href="#ProfileCutter-132"><span class="linenos">132</span></a>            <span class="k">if</span> <span class="n">end_x</span> <span class="o">&lt;</span> <span class="n">start_x</span><span class="p">:</span> <span class="n">start_x</span><span class="p">,</span> <span class="n">end_x</span> <span class="o">=</span> <span class="n">end_x</span><span class="p">,</span> <span class="n">start_x</span>
</span><span id="ProfileCutter-133"><a href="#ProfileCutter-133"><span class="linenos">133</span></a>
</span><span id="ProfileCutter-134"><a href="#ProfileCutter-134"><span class="linenos">134</span></a>            <span class="n">x_cut</span> <span class="o">=</span> <span class="n">obj</span><span class="o">.</span><span class="n">X</span><span class="p">[</span><span class="n">start_x</span><span class="p">:</span> <span class="n">end_x</span><span class="p">]</span>
</span><span id="ProfileCutter-135"><a href="#ProfileCutter-135"><span class="linenos">135</span></a>            <span class="n">z_cut</span> <span class="o">=</span> <span class="n">obj</span><span class="o">.</span><span class="n">Z</span><span class="p">[</span><span class="n">start_x</span><span class="p">:</span> <span class="n">end_x</span><span class="p">]</span>
</span><span id="ProfileCutter-136"><a href="#ProfileCutter-136"><span class="linenos">136</span></a>            <span class="k">if</span> <span class="n">finalize</span><span class="p">:</span>
</span><span id="ProfileCutter-137"><a href="#ProfileCutter-137"><span class="linenos">137</span></a>                <span class="n">obj</span><span class="o">.</span><span class="n">X</span> <span class="o">=</span> <span class="n">x_cut</span>
</span><span id="ProfileCutter-138"><a href="#ProfileCutter-138"><span class="linenos">138</span></a>                <span class="n">obj</span><span class="o">.</span><span class="n">Z</span> <span class="o">=</span> <span class="n">z_cut</span>
</span><span id="ProfileCutter-139"><a href="#ProfileCutter-139"><span class="linenos">139</span></a>
</span><span id="ProfileCutter-140"><a href="#ProfileCutter-140"><span class="linenos">140</span></a>            <span class="n">cuts</span><span class="o">.</span><span class="n">append</span><span class="p">(</span><span class="n">x_cut</span><span class="p">)</span>
</span><span id="ProfileCutter-141"><a href="#ProfileCutter-141"><span class="linenos">141</span></a>            <span class="n">cuts</span><span class="o">.</span><span class="n">append</span><span class="p">(</span><span class="n">z_cut</span><span class="p">)</span>
</span><span id="ProfileCutter-142"><a href="#ProfileCutter-142"><span class="linenos">142</span></a>
</span><span id="ProfileCutter-143"><a href="#ProfileCutter-143"><span class="linenos">143</span></a>        <span class="n">fig</span><span class="p">,</span> <span class="n">ax</span> <span class="o">=</span> <span class="n">plt</span><span class="o">.</span><span class="n">subplots</span><span class="p">()</span>
</span><span id="ProfileCutter-144"><a href="#ProfileCutter-144"><span class="linenos">144</span></a>        <span class="n">span</span> <span class="o">=</span> <span class="n">SpanSelector</span><span class="p">(</span><span class="n">ax</span><span class="p">,</span> <span class="k">lambda</span> <span class="n">a</span><span class="p">,</span> <span class="n">b</span><span class="p">:</span> <span class="kc">None</span><span class="p">,</span>
</span><span id="ProfileCutter-145"><a href="#ProfileCutter-145"><span class="linenos">145</span></a>                            <span class="n">direction</span><span class="o">=</span><span class="s1">&#39;horizontal&#39;</span><span class="p">,</span> <span class="n">useblit</span><span class="o">=</span><span class="kc">True</span><span class="p">,</span>
</span><span id="ProfileCutter-146"><a href="#ProfileCutter-146"><span class="linenos">146</span></a>                            <span class="n">button</span><span class="o">=</span><span class="p">[</span><span class="mi">1</span><span class="p">,</span> <span class="mi">3</span><span class="p">],</span>  <span class="c1"># don&#39;t use middle button</span>
</span><span id="ProfileCutter-147"><a href="#ProfileCutter-147"><span class="linenos">147</span></a>                            <span class="n">interactive</span><span class="o">=</span><span class="kc">True</span><span class="p">)</span>
</span><span id="ProfileCutter-148"><a href="#ProfileCutter-148"><span class="linenos">148</span></a>
</span><span id="ProfileCutter-149"><a href="#ProfileCutter-149"><span class="linenos">149</span></a>        <span class="n">cuts</span> <span class="o">=</span> <span class="p">[]</span>
</span><span id="ProfileCutter-150"><a href="#ProfileCutter-150"><span class="linenos">150</span></a>
</span><span id="ProfileCutter-151"><a href="#ProfileCutter-151"><span class="linenos">151</span></a>        <span class="n">ax</span><span class="o">.</span><span class="n">plot</span><span class="p">(</span><span class="n">obj</span><span class="o">.</span><span class="n">X</span><span class="p">,</span> <span class="n">obj</span><span class="o">.</span><span class="n">Z</span><span class="p">)</span>
</span><span id="ProfileCutter-152"><a href="#ProfileCutter-152"><span class="linenos">152</span></a>        <span class="n">ax</span><span class="o">.</span><span class="n">set_title</span><span class="p">(</span><span class="s1">&#39;Choose region&#39;</span><span class="p">)</span>
</span><span id="ProfileCutter-153"><a href="#ProfileCutter-153"><span class="linenos">153</span></a>        <span class="n">fig</span><span class="o">.</span><span class="n">canvas</span><span class="o">.</span><span class="n">mpl_connect</span><span class="p">(</span><span class="s1">&#39;close_event&#39;</span><span class="p">,</span> <span class="n">onClose</span><span class="p">)</span>
</span><span id="ProfileCutter-154"><a href="#ProfileCutter-154"><span class="linenos">154</span></a>        <span class="n">plt</span><span class="o">.</span><span class="n">show</span><span class="p">()</span>
</span><span id="ProfileCutter-155"><a href="#ProfileCutter-155"><span class="linenos">155</span></a>
</span><span id="ProfileCutter-156"><a href="#ProfileCutter-156"><span class="linenos">156</span></a>        <span class="k">return</span> <span class="n">span</span><span class="o">.</span><span class="n">extents</span><span class="p">,</span> <span class="n">cuts</span>
</span><span id="ProfileCutter-157"><a href="#ProfileCutter-157"><span class="linenos">157</span></a>    
</span><span id="ProfileCutter-158"><a href="#ProfileCutter-158"><span class="linenos">158</span></a>    <span class="k">def</span> <span class="nf">circleCut</span><span class="p">(</span><span class="n">obj</span><span class="p">:</span> <span class="n">profile</span><span class="o">.</span><span class="n">Profile</span><span class="p">,</span> <span class="n">startP</span><span class="p">,</span> <span class="n">bplt</span><span class="o">=</span><span class="kc">False</span><span class="p">):</span>
</span><span id="ProfileCutter-159"><a href="#ProfileCutter-159"><span class="linenos">159</span></a><span class="w">        </span><span class="sd">&quot;&quot;&quot;</span>
</span><span id="ProfileCutter-160"><a href="#ProfileCutter-160"><span class="linenos">160</span></a><span class="sd">        Function to divide a circle profile starting from the</span>
</span><span id="ProfileCutter-161"><a href="#ProfileCutter-161"><span class="linenos">161</span></a><span class="sd">        maximum value to the 2 edges of the profile</span>
</span><span id="ProfileCutter-162"><a href="#ProfileCutter-162"><span class="linenos">162</span></a>
</span><span id="ProfileCutter-163"><a href="#ProfileCutter-163"><span class="linenos">163</span></a><span class="sd">        Parameters</span>
</span><span id="ProfileCutter-164"><a href="#ProfileCutter-164"><span class="linenos">164</span></a><span class="sd">        ----------</span>
</span><span id="ProfileCutter-165"><a href="#ProfileCutter-165"><span class="linenos">165</span></a><span class="sd">        obj : profile.Profile</span>
</span><span id="ProfileCutter-166"><a href="#ProfileCutter-166"><span class="linenos">166</span></a><span class="sd">            The profile to be divided in two parts</span>
</span><span id="ProfileCutter-167"><a href="#ProfileCutter-167"><span class="linenos">167</span></a><span class="sd">        startP : str</span>
</span><span id="ProfileCutter-168"><a href="#ProfileCutter-168"><span class="linenos">168</span></a><span class="sd">            The method used to find the maximum point</span>
</span><span id="ProfileCutter-169"><a href="#ProfileCutter-169"><span class="linenos">169</span></a><span class="sd">            - &#39;max&#39;: uses the maximum value of the profile</span>
</span><span id="ProfileCutter-170"><a href="#ProfileCutter-170"><span class="linenos">170</span></a><span class="sd">            - &#39;fit&#39;: uses the center coordinate calculated with a LS fit</span>
</span><span id="ProfileCutter-171"><a href="#ProfileCutter-171"><span class="linenos">171</span></a><span class="sd">            </span>
</span><span id="ProfileCutter-172"><a href="#ProfileCutter-172"><span class="linenos">172</span></a><span class="sd">        Returns</span>
</span><span id="ProfileCutter-173"><a href="#ProfileCutter-173"><span class="linenos">173</span></a><span class="sd">        -------</span>
</span><span id="ProfileCutter-174"><a href="#ProfileCutter-174"><span class="linenos">174</span></a><span class="sd">        prfl : profile.Profile</span>
</span><span id="ProfileCutter-175"><a href="#ProfileCutter-175"><span class="linenos">175</span></a><span class="sd">        prfr : profile.Profile</span>
</span><span id="ProfileCutter-176"><a href="#ProfileCutter-176"><span class="linenos">176</span></a><span class="sd">            The two extracted profiles</span>
</span><span id="ProfileCutter-177"><a href="#ProfileCutter-177"><span class="linenos">177</span></a>
</span><span id="ProfileCutter-178"><a href="#ProfileCutter-178"><span class="linenos">178</span></a><span class="sd">        Raises</span>
</span><span id="ProfileCutter-179"><a href="#ProfileCutter-179"><span class="linenos">179</span></a><span class="sd">        ------</span>
</span><span id="ProfileCutter-180"><a href="#ProfileCutter-180"><span class="linenos">180</span></a><span class="sd">        Exception</span>
</span><span id="ProfileCutter-181"><a href="#ProfileCutter-181"><span class="linenos">181</span></a><span class="sd">            If the startP parameter is not correct</span>
</span><span id="ProfileCutter-182"><a href="#ProfileCutter-182"><span class="linenos">182</span></a><span class="sd">        &quot;&quot;&quot;</span>
</span><span id="ProfileCutter-183"><a href="#ProfileCutter-183"><span class="linenos">183</span></a>        <span class="n">prfl</span> <span class="o">=</span> <span class="n">profile</span><span class="o">.</span><span class="n">Profile</span><span class="p">()</span>
</span><span id="ProfileCutter-184"><a href="#ProfileCutter-184"><span class="linenos">184</span></a>        <span class="n">prfr</span> <span class="o">=</span> <span class="n">profile</span><span class="o">.</span><span class="n">Profile</span><span class="p">()</span>
</span><span id="ProfileCutter-185"><a href="#ProfileCutter-185"><span class="linenos">185</span></a>        
</span><span id="ProfileCutter-186"><a href="#ProfileCutter-186"><span class="linenos">186</span></a>        <span class="k">if</span> <span class="n">startP</span> <span class="o">==</span> <span class="s1">&#39;max&#39;</span><span class="p">:</span>
</span><span id="ProfileCutter-187"><a href="#ProfileCutter-187"><span class="linenos">187</span></a>            <span class="c1"># split the profile @ max value</span>
</span><span id="ProfileCutter-188"><a href="#ProfileCutter-188"><span class="linenos">188</span></a>            <span class="n">split_i</span> <span class="o">=</span> <span class="n">np</span><span class="o">.</span><span class="n">nanargmax</span><span class="p">(</span><span class="n">obj</span><span class="o">.</span><span class="n">Z</span><span class="p">)</span>
</span><span id="ProfileCutter-189"><a href="#ProfileCutter-189"><span class="linenos">189</span></a>            
</span><span id="ProfileCutter-190"><a href="#ProfileCutter-190"><span class="linenos">190</span></a>        <span class="k">elif</span> <span class="n">startP</span> <span class="o">==</span> <span class="s1">&#39;fit&#39;</span><span class="p">:</span>
</span><span id="ProfileCutter-191"><a href="#ProfileCutter-191"><span class="linenos">191</span></a>            <span class="c1"># split the profile at center of fit</span>
</span><span id="ProfileCutter-192"><a href="#ProfileCutter-192"><span class="linenos">192</span></a>            <span class="n">_</span><span class="p">,</span> <span class="n">_</span><span class="p">,</span> <span class="n">center</span> <span class="o">=</span> <span class="n">geometry</span><span class="o">.</span><span class="n">Circle</span><span class="o">.</span><span class="n">formFit</span><span class="p">(</span><span class="n">obj</span><span class="p">,</span> <span class="n">finalize</span><span class="o">=</span><span class="kc">False</span><span class="p">,</span> <span class="n">bplt</span><span class="o">=</span><span class="kc">False</span><span class="p">)</span>
</span><span id="ProfileCutter-193"><a href="#ProfileCutter-193"><span class="linenos">193</span></a>            <span class="n">split_i</span> <span class="o">=</span> <span class="n">np</span><span class="o">.</span><span class="n">nanargmin</span><span class="p">(</span><span class="n">np</span><span class="o">.</span><span class="n">abs</span><span class="p">(</span><span class="n">obj</span><span class="o">.</span><span class="n">X</span> <span class="o">-</span> <span class="n">center</span><span class="p">[</span><span class="mi">0</span><span class="p">]))</span>
</span><span id="ProfileCutter-194"><a href="#ProfileCutter-194"><span class="linenos">194</span></a>            
</span><span id="ProfileCutter-195"><a href="#ProfileCutter-195"><span class="linenos">195</span></a>        <span class="k">else</span><span class="p">:</span> <span class="k">raise</span> <span class="ne">Exception</span><span class="p">(</span><span class="sa">f</span><span class="s1">&#39;</span><span class="si">{</span><span class="n">startP</span><span class="si">}</span><span class="s1"> is not valid option for startP&#39;</span><span class="p">)</span>
</span><span id="ProfileCutter-196"><a href="#ProfileCutter-196"><span class="linenos">196</span></a>        
</span><span id="ProfileCutter-197"><a href="#ProfileCutter-197"><span class="linenos">197</span></a>        <span class="n">xc</span> <span class="o">=</span> <span class="n">obj</span><span class="o">.</span><span class="n">X</span><span class="p">[</span><span class="n">split_i</span><span class="p">]</span>
</span><span id="ProfileCutter-198"><a href="#ProfileCutter-198"><span class="linenos">198</span></a>        <span class="nb">print</span><span class="p">(</span><span class="sa">f</span><span class="s1">&#39;Cutting @ </span><span class="si">{</span><span class="n">xc</span><span class="si">=}</span><span class="s1">&#39;</span><span class="p">)</span>
</span><span id="ProfileCutter-199"><a href="#ProfileCutter-199"><span class="linenos">199</span></a>        
</span><span id="ProfileCutter-200"><a href="#ProfileCutter-200"><span class="linenos">200</span></a>        <span class="n">x</span> <span class="o">=</span> <span class="o">+</span><span class="p">(</span><span class="n">obj</span><span class="o">.</span><span class="n">X</span><span class="p">[</span><span class="n">split_i</span><span class="p">:</span><span class="mi">0</span><span class="p">:</span><span class="o">-</span><span class="mi">1</span><span class="p">]</span> <span class="o">-</span> <span class="n">xc</span><span class="p">)</span>
</span><span id="ProfileCutter-201"><a href="#ProfileCutter-201"><span class="linenos">201</span></a>        <span class="n">z</span> <span class="o">=</span> <span class="n">obj</span><span class="o">.</span><span class="n">Z</span><span class="p">[</span><span class="n">split_i</span><span class="p">:</span><span class="mi">0</span><span class="p">:</span><span class="o">-</span><span class="mi">1</span><span class="p">]</span>
</span><span id="ProfileCutter-202"><a href="#ProfileCutter-202"><span class="linenos">202</span></a>        <span class="n">prfl</span><span class="o">.</span><span class="n">setValues</span><span class="p">(</span><span class="n">x</span><span class="p">,</span> <span class="n">z</span><span class="p">,</span> <span class="n">bplt</span><span class="o">=</span><span class="kc">False</span><span class="p">)</span>
</span><span id="ProfileCutter-203"><a href="#ProfileCutter-203"><span class="linenos">203</span></a>        
</span><span id="ProfileCutter-204"><a href="#ProfileCutter-204"><span class="linenos">204</span></a>        <span class="n">x</span> <span class="o">=</span> <span class="o">-</span><span class="p">(</span><span class="n">obj</span><span class="o">.</span><span class="n">X</span><span class="p">[</span><span class="n">split_i</span><span class="p">:]</span> <span class="o">-</span> <span class="n">xc</span><span class="p">)</span>
</span><span id="ProfileCutter-205"><a href="#ProfileCutter-205"><span class="linenos">205</span></a>        <span class="n">z</span> <span class="o">=</span> <span class="n">obj</span><span class="o">.</span><span class="n">Z</span><span class="p">[</span><span class="n">split_i</span><span class="p">:]</span>
</span><span id="ProfileCutter-206"><a href="#ProfileCutter-206"><span class="linenos">206</span></a>        <span class="n">prfr</span><span class="o">.</span><span class="n">setValues</span><span class="p">(</span><span class="n">x</span><span class="p">,</span> <span class="n">z</span><span class="p">,</span> <span class="n">bplt</span><span class="o">=</span><span class="kc">False</span><span class="p">)</span>
</span><span id="ProfileCutter-207"><a href="#ProfileCutter-207"><span class="linenos">207</span></a>        
</span><span id="ProfileCutter-208"><a href="#ProfileCutter-208"><span class="linenos">208</span></a>        <span class="k">if</span> <span class="n">bplt</span><span class="p">:</span>
</span><span id="ProfileCutter-209"><a href="#ProfileCutter-209"><span class="linenos">209</span></a>            <span class="n">fig</span><span class="p">,</span> <span class="n">ax</span> <span class="o">=</span> <span class="n">plt</span><span class="o">.</span><span class="n">subplots</span><span class="p">()</span>
</span><span id="ProfileCutter-210"><a href="#ProfileCutter-210"><span class="linenos">210</span></a>            <span class="n">ax</span><span class="o">.</span><span class="n">plot</span><span class="p">(</span><span class="n">obj</span><span class="o">.</span><span class="n">X</span><span class="p">,</span> <span class="n">obj</span><span class="o">.</span><span class="n">Z</span><span class="p">)</span>
</span><span id="ProfileCutter-211"><a href="#ProfileCutter-211"><span class="linenos">211</span></a>            <span class="n">ax</span><span class="o">.</span><span class="n">plot</span><span class="p">(</span><span class="n">obj</span><span class="o">.</span><span class="n">X</span><span class="p">[</span><span class="n">split_i</span><span class="p">],</span> <span class="n">obj</span><span class="o">.</span><span class="n">Z</span><span class="p">[</span><span class="n">split_i</span><span class="p">],</span> <span class="s1">&#39;or&#39;</span><span class="p">)</span>
</span><span id="ProfileCutter-212"><a href="#ProfileCutter-212"><span class="linenos">212</span></a>            <span class="n">funct</span><span class="o">.</span><span class="n">persFig</span><span class="p">([</span><span class="n">ax</span><span class="p">],</span> <span class="n">xlab</span><span class="o">=</span><span class="s1">&#39;x [um]&#39;</span><span class="p">,</span> <span class="n">ylab</span><span class="o">=</span><span class="s1">&#39;z [um]&#39;</span><span class="p">,</span> <span class="n">gridcol</span><span class="o">=</span><span class="s1">&#39;None&#39;</span><span class="p">)</span>
</span><span id="ProfileCutter-213"><a href="#ProfileCutter-213"><span class="linenos">213</span></a>            
</span><span id="ProfileCutter-214"><a href="#ProfileCutter-214"><span class="linenos">214</span></a>            <span class="n">plt</span><span class="o">.</span><span class="n">show</span><span class="p">()</span>
</span><span id="ProfileCutter-215"><a href="#ProfileCutter-215"><span class="linenos">215</span></a>        
</span><span id="ProfileCutter-216"><a href="#ProfileCutter-216"><span class="linenos">216</span></a>        <span class="k">return</span> <span class="n">prfl</span><span class="p">,</span> <span class="n">prfr</span>
</span></pre></div>


            <div class="docstring"><p>Class that provides methods for profile / surface cutting
static methods are used to work directly on profiles / surfaces, cutter objects
can be instantiated to apply the same cut to multiple profiles / surfaces</p>
</div>


                            <div id="ProfileCutter.templateExtents" class="classattr">
                                        <input id="ProfileCutter.templateExtents-view-source" class="view-source-toggle-state" type="checkbox" aria-hidden="true" tabindex="-1">
<div class="attr function">
            
        <span class="def">def</span>
        <span class="name">templateExtents</span><span class="signature pdoc-code condensed">(<span class="param"><span class="bp">self</span></span><span class="return-annotation">):</span></span>

                <label class="view-source-button" for="ProfileCutter.templateExtents-view-source"><span>View Source</span></label>

    </div>
    <a class="headerlink" href="#ProfileCutter.templateExtents"></a>
            <div class="pdoc-code codehilite"><pre><span></span><span id="ProfileCutter.templateExtents-60"><a href="#ProfileCutter.templateExtents-60"><span class="linenos">60</span></a>    <span class="k">def</span> <span class="nf">templateExtents</span><span class="p">(</span><span class="bp">self</span><span class="p">):</span>
</span><span id="ProfileCutter.templateExtents-61"><a href="#ProfileCutter.templateExtents-61"><span class="linenos">61</span></a>        <span class="n">root</span> <span class="o">=</span> <span class="n">tk</span><span class="o">.</span><span class="n">Tk</span><span class="p">()</span>
</span><span id="ProfileCutter.templateExtents-62"><a href="#ProfileCutter.templateExtents-62"><span class="linenos">62</span></a>        <span class="n">root</span><span class="o">.</span><span class="n">withdraw</span><span class="p">()</span>
</span><span id="ProfileCutter.templateExtents-63"><a href="#ProfileCutter.templateExtents-63"><span class="linenos">63</span></a>        <span class="n">fname</span> <span class="o">=</span> <span class="n">filedialog</span><span class="o">.</span><span class="n">askopenfilename</span><span class="p">(</span>
</span><span id="ProfileCutter.templateExtents-64"><a href="#ProfileCutter.templateExtents-64"><span class="linenos">64</span></a>            <span class="n">parent</span><span class="o">=</span><span class="n">root</span><span class="p">,</span>
</span><span id="ProfileCutter.templateExtents-65"><a href="#ProfileCutter.templateExtents-65"><span class="linenos">65</span></a>            <span class="n">title</span><span class="o">=</span><span class="s1">&#39;Choose template cut profile&#39;</span>
</span><span id="ProfileCutter.templateExtents-66"><a href="#ProfileCutter.templateExtents-66"><span class="linenos">66</span></a>        <span class="p">)</span>
</span><span id="ProfileCutter.templateExtents-67"><a href="#ProfileCutter.templateExtents-67"><span class="linenos">67</span></a>
</span><span id="ProfileCutter.templateExtents-68"><a href="#ProfileCutter.templateExtents-68"><span class="linenos">68</span></a>        <span class="n">prf</span> <span class="o">=</span> <span class="n">profile</span><span class="o">.</span><span class="n">Profile</span><span class="p">()</span>
</span><span id="ProfileCutter.templateExtents-69"><a href="#ProfileCutter.templateExtents-69"><span class="linenos">69</span></a>        <span class="n">prf</span><span class="o">.</span><span class="n">openPrf</span><span class="p">(</span><span class="n">fname</span><span class="p">,</span> <span class="n">bplt</span><span class="o">=</span><span class="kc">False</span><span class="p">)</span>
</span><span id="ProfileCutter.templateExtents-70"><a href="#ProfileCutter.templateExtents-70"><span class="linenos">70</span></a>        <span class="bp">self</span><span class="o">.</span><span class="n">extents</span><span class="p">,</span> <span class="n">_</span> <span class="o">=</span> <span class="n">ProfileCutter</span><span class="o">.</span><span class="n">cut</span><span class="p">(</span><span class="n">prf</span><span class="p">,</span> <span class="n">finalize</span><span class="o">=</span><span class="kc">False</span><span class="p">)</span>
</span></pre></div>


            <div class="docstring"><p>Asks the user to open a template profile / topography
plots the template and asks where the user wants to cut.
The edges are saved and used everytime the cutter is
applied to a profile / topography obj, see applyCut()</p>
</div>


                            </div>
                            <div id="ProfileCutter.applyCut" class="classattr">
                                        <input id="ProfileCutter.applyCut-view-source" class="view-source-toggle-state" type="checkbox" aria-hidden="true" tabindex="-1">
<div class="attr function">
            
        <span class="def">def</span>
        <span class="name">applyCut</span><span class="signature pdoc-code condensed">(<span class="param"><span class="bp">self</span>, </span><span class="param"><span class="n">obj</span><span class="p">:</span> <span class="n"><a href="profile.html#Profile">surfile.profile.Profile</a></span>, </span><span class="param"><span class="n">finalize</span><span class="o">=</span><span class="kc">True</span></span><span class="return-annotation">):</span></span>

                <label class="view-source-button" for="ProfileCutter.applyCut-view-source"><span>View Source</span></label>

    </div>
    <a class="headerlink" href="#ProfileCutter.applyCut"></a>
            <div class="pdoc-code codehilite"><pre><span></span><span id="ProfileCutter.applyCut-72"><a href="#ProfileCutter.applyCut-72"><span class="linenos"> 72</span></a>    <span class="k">def</span> <span class="nf">applyCut</span><span class="p">(</span><span class="bp">self</span><span class="p">,</span> <span class="n">obj</span><span class="p">:</span> <span class="n">profile</span><span class="o">.</span><span class="n">Profile</span><span class="p">,</span> <span class="n">finalize</span><span class="o">=</span><span class="kc">True</span><span class="p">):</span>
</span><span id="ProfileCutter.applyCut-73"><a href="#ProfileCutter.applyCut-73"><span class="linenos"> 73</span></a><span class="w">        </span><span class="sd">&quot;&quot;&quot;</span>
</span><span id="ProfileCutter.applyCut-74"><a href="#ProfileCutter.applyCut-74"><span class="linenos"> 74</span></a><span class="sd">        Applies the cut to the object passed using the extents</span>
</span><span id="ProfileCutter.applyCut-75"><a href="#ProfileCutter.applyCut-75"><span class="linenos"> 75</span></a><span class="sd">        defined previously by the user, see templateExtents()</span>
</span><span id="ProfileCutter.applyCut-76"><a href="#ProfileCutter.applyCut-76"><span class="linenos"> 76</span></a>
</span><span id="ProfileCutter.applyCut-77"><a href="#ProfileCutter.applyCut-77"><span class="linenos"> 77</span></a><span class="sd">        Parameters</span>
</span><span id="ProfileCutter.applyCut-78"><a href="#ProfileCutter.applyCut-78"><span class="linenos"> 78</span></a><span class="sd">        ----------</span>
</span><span id="ProfileCutter.applyCut-79"><a href="#ProfileCutter.applyCut-79"><span class="linenos"> 79</span></a><span class="sd">        obj: profile.Profile</span>
</span><span id="ProfileCutter.applyCut-80"><a href="#ProfileCutter.applyCut-80"><span class="linenos"> 80</span></a><span class="sd">            The profile object on wich the cut is performed</span>
</span><span id="ProfileCutter.applyCut-81"><a href="#ProfileCutter.applyCut-81"><span class="linenos"> 81</span></a><span class="sd">        finalize: bool</span>
</span><span id="ProfileCutter.applyCut-82"><a href="#ProfileCutter.applyCut-82"><span class="linenos"> 82</span></a><span class="sd">            If False the cut is not finalized on the profile object</span>
</span><span id="ProfileCutter.applyCut-83"><a href="#ProfileCutter.applyCut-83"><span class="linenos"> 83</span></a><span class="sd">            the method returns the cut vectors</span>
</span><span id="ProfileCutter.applyCut-84"><a href="#ProfileCutter.applyCut-84"><span class="linenos"> 84</span></a>
</span><span id="ProfileCutter.applyCut-85"><a href="#ProfileCutter.applyCut-85"><span class="linenos"> 85</span></a><span class="sd">        Returns</span>
</span><span id="ProfileCutter.applyCut-86"><a href="#ProfileCutter.applyCut-86"><span class="linenos"> 86</span></a><span class="sd">        ----------</span>
</span><span id="ProfileCutter.applyCut-87"><a href="#ProfileCutter.applyCut-87"><span class="linenos"> 87</span></a><span class="sd">        cuts: tuple</span>
</span><span id="ProfileCutter.applyCut-88"><a href="#ProfileCutter.applyCut-88"><span class="linenos"> 88</span></a><span class="sd">            tuple of cut arrays x and z respectively</span>
</span><span id="ProfileCutter.applyCut-89"><a href="#ProfileCutter.applyCut-89"><span class="linenos"> 89</span></a><span class="sd">        &quot;&quot;&quot;</span>
</span><span id="ProfileCutter.applyCut-90"><a href="#ProfileCutter.applyCut-90"><span class="linenos"> 90</span></a>        <span class="k">if</span> <span class="bp">self</span><span class="o">.</span><span class="n">extents</span> <span class="ow">is</span> <span class="kc">None</span><span class="p">:</span>
</span><span id="ProfileCutter.applyCut-91"><a href="#ProfileCutter.applyCut-91"><span class="linenos"> 91</span></a>            <span class="k">raise</span> <span class="ne">Exception</span><span class="p">(</span><span class="s1">&#39;Cut extents are not defined&#39;</span><span class="p">)</span>
</span><span id="ProfileCutter.applyCut-92"><a href="#ProfileCutter.applyCut-92"><span class="linenos"> 92</span></a>
</span><span id="ProfileCutter.applyCut-93"><a href="#ProfileCutter.applyCut-93"><span class="linenos"> 93</span></a>        <span class="n">xmin</span><span class="p">,</span> <span class="n">xmax</span> <span class="o">=</span> <span class="bp">self</span><span class="o">.</span><span class="n">extents</span>
</span><span id="ProfileCutter.applyCut-94"><a href="#ProfileCutter.applyCut-94"><span class="linenos"> 94</span></a>        <span class="nb">print</span><span class="p">(</span><span class="n">xmin</span><span class="p">,</span> <span class="n">xmax</span><span class="p">)</span>
</span><span id="ProfileCutter.applyCut-95"><a href="#ProfileCutter.applyCut-95"><span class="linenos"> 95</span></a>        <span class="n">i_near</span> <span class="o">=</span> <span class="k">lambda</span> <span class="n">arr</span><span class="p">,</span> <span class="n">val</span><span class="p">:</span> <span class="p">(</span><span class="n">np</span><span class="o">.</span><span class="n">abs</span><span class="p">(</span><span class="n">arr</span> <span class="o">-</span> <span class="n">val</span><span class="p">))</span><span class="o">.</span><span class="n">argmin</span><span class="p">()</span>
</span><span id="ProfileCutter.applyCut-96"><a href="#ProfileCutter.applyCut-96"><span class="linenos"> 96</span></a>        <span class="n">start_x</span><span class="p">,</span> <span class="n">end_x</span> <span class="o">=</span> <span class="n">i_near</span><span class="p">(</span><span class="n">obj</span><span class="o">.</span><span class="n">X</span><span class="p">,</span> <span class="n">xmin</span><span class="p">),</span> <span class="n">i_near</span><span class="p">(</span><span class="n">obj</span><span class="o">.</span><span class="n">X</span><span class="p">,</span> <span class="n">xmax</span><span class="p">)</span>
</span><span id="ProfileCutter.applyCut-97"><a href="#ProfileCutter.applyCut-97"><span class="linenos"> 97</span></a>
</span><span id="ProfileCutter.applyCut-98"><a href="#ProfileCutter.applyCut-98"><span class="linenos"> 98</span></a>        <span class="n">x_cut</span> <span class="o">=</span> <span class="n">obj</span><span class="o">.</span><span class="n">X</span><span class="p">[</span><span class="n">start_x</span><span class="p">:</span> <span class="n">end_x</span><span class="p">]</span>
</span><span id="ProfileCutter.applyCut-99"><a href="#ProfileCutter.applyCut-99"><span class="linenos"> 99</span></a>        <span class="n">z_cut</span> <span class="o">=</span> <span class="n">obj</span><span class="o">.</span><span class="n">Z</span><span class="p">[</span><span class="n">start_x</span><span class="p">:</span> <span class="n">end_x</span><span class="p">]</span>
</span><span id="ProfileCutter.applyCut-100"><a href="#ProfileCutter.applyCut-100"><span class="linenos">100</span></a>        <span class="k">if</span> <span class="n">finalize</span><span class="p">:</span>
</span><span id="ProfileCutter.applyCut-101"><a href="#ProfileCutter.applyCut-101"><span class="linenos">101</span></a>            <span class="n">obj</span><span class="o">.</span><span class="n">X</span> <span class="o">=</span> <span class="n">x_cut</span>
</span><span id="ProfileCutter.applyCut-102"><a href="#ProfileCutter.applyCut-102"><span class="linenos">102</span></a>            <span class="n">obj</span><span class="o">.</span><span class="n">Z</span> <span class="o">=</span> <span class="n">z_cut</span>
</span><span id="ProfileCutter.applyCut-103"><a href="#ProfileCutter.applyCut-103"><span class="linenos">103</span></a>
</span><span id="ProfileCutter.applyCut-104"><a href="#ProfileCutter.applyCut-104"><span class="linenos">104</span></a>        <span class="k">return</span> <span class="n">x_cut</span><span class="p">,</span> <span class="n">z_cut</span>
</span></pre></div>


            <div class="docstring"><p>Applies the cut to the object passed using the extents
defined previously by the user, see templateExtents()</p>

<h2 id="parameters">Parameters</h2>

<p>obj: profile.Profile
    The profile object on wich the cut is performed
finalize: bool
    If False the cut is not finalized on the profile object
    the method returns the cut vectors</p>

<h2 id="returns">Returns</h2>

<p>cuts: tuple
    tuple of cut arrays x and z respectively</p>
</div>


                            </div>
                            <div id="ProfileCutter.cut" class="classattr">
                                        <input id="ProfileCutter.cut-view-source" class="view-source-toggle-state" type="checkbox" aria-hidden="true" tabindex="-1">
<div class="attr function">
                    <div class="decorator">@staticmethod</div>

        <span class="def">def</span>
        <span class="name">cut</span><span class="signature pdoc-code condensed">(<span class="param"><span class="n">obj</span><span class="p">:</span> <span class="n"><a href="profile.html#Profile">surfile.profile.Profile</a></span>, </span><span class="param"><span class="n">finalize</span><span class="o">=</span><span class="kc">True</span></span><span class="return-annotation">):</span></span>

                <label class="view-source-button" for="ProfileCutter.cut-view-source"><span>View Source</span></label>

    </div>
    <a class="headerlink" href="#ProfileCutter.cut"></a>
            <div class="pdoc-code codehilite"><pre><span></span><span id="ProfileCutter.cut-106"><a href="#ProfileCutter.cut-106"><span class="linenos">106</span></a>    <span class="nd">@staticmethod</span>
</span><span id="ProfileCutter.cut-107"><a href="#ProfileCutter.cut-107"><span class="linenos">107</span></a>    <span class="k">def</span> <span class="nf">cut</span><span class="p">(</span><span class="n">obj</span><span class="p">:</span> <span class="n">profile</span><span class="o">.</span><span class="n">Profile</span><span class="p">,</span> <span class="n">finalize</span><span class="o">=</span><span class="kc">True</span><span class="p">):</span>
</span><span id="ProfileCutter.cut-108"><a href="#ProfileCutter.cut-108"><span class="linenos">108</span></a><span class="w">        </span><span class="sd">&quot;&quot;&quot;</span>
</span><span id="ProfileCutter.cut-109"><a href="#ProfileCutter.cut-109"><span class="linenos">109</span></a><span class="sd">        Cuts the profile at the margins defined manually by the user</span>
</span><span id="ProfileCutter.cut-110"><a href="#ProfileCutter.cut-110"><span class="linenos">110</span></a>
</span><span id="ProfileCutter.cut-111"><a href="#ProfileCutter.cut-111"><span class="linenos">111</span></a><span class="sd">        Parameters</span>
</span><span id="ProfileCutter.cut-112"><a href="#ProfileCutter.cut-112"><span class="linenos">112</span></a><span class="sd">        ----------</span>
</span><span id="ProfileCutter.cut-113"><a href="#ProfileCutter.cut-113"><span class="linenos">113</span></a><span class="sd">        obj: profile.Profile</span>
</span><span id="ProfileCutter.cut-114"><a href="#ProfileCutter.cut-114"><span class="linenos">114</span></a><span class="sd">            The profile object on wich the cut is applied</span>
</span><span id="ProfileCutter.cut-115"><a href="#ProfileCutter.cut-115"><span class="linenos">115</span></a><span class="sd">        finalize: bool</span>
</span><span id="ProfileCutter.cut-116"><a href="#ProfileCutter.cut-116"><span class="linenos">116</span></a><span class="sd">            If set to False the cut will not alter the profile,</span>
</span><span id="ProfileCutter.cut-117"><a href="#ProfileCutter.cut-117"><span class="linenos">117</span></a><span class="sd">            the method will only return the extents chosen by the user</span>
</span><span id="ProfileCutter.cut-118"><a href="#ProfileCutter.cut-118"><span class="linenos">118</span></a>
</span><span id="ProfileCutter.cut-119"><a href="#ProfileCutter.cut-119"><span class="linenos">119</span></a><span class="sd">        Returns</span>
</span><span id="ProfileCutter.cut-120"><a href="#ProfileCutter.cut-120"><span class="linenos">120</span></a><span class="sd">        ----------</span>
</span><span id="ProfileCutter.cut-121"><a href="#ProfileCutter.cut-121"><span class="linenos">121</span></a><span class="sd">        extents: tuple</span>
</span><span id="ProfileCutter.cut-122"><a href="#ProfileCutter.cut-122"><span class="linenos">122</span></a><span class="sd">            The cut span selected left and right x values</span>
</span><span id="ProfileCutter.cut-123"><a href="#ProfileCutter.cut-123"><span class="linenos">123</span></a><span class="sd">        cuts: list</span>
</span><span id="ProfileCutter.cut-124"><a href="#ProfileCutter.cut-124"><span class="linenos">124</span></a><span class="sd">            The x and z arrays obtained after the cut</span>
</span><span id="ProfileCutter.cut-125"><a href="#ProfileCutter.cut-125"><span class="linenos">125</span></a><span class="sd">        &quot;&quot;&quot;</span>
</span><span id="ProfileCutter.cut-126"><a href="#ProfileCutter.cut-126"><span class="linenos">126</span></a>
</span><span id="ProfileCutter.cut-127"><a href="#ProfileCutter.cut-127"><span class="linenos">127</span></a>        <span class="k">def</span> <span class="nf">onClose</span><span class="p">(</span><span class="n">event</span><span class="p">):</span>
</span><span id="ProfileCutter.cut-128"><a href="#ProfileCutter.cut-128"><span class="linenos">128</span></a>            <span class="n">xmin</span><span class="p">,</span> <span class="n">xmax</span> <span class="o">=</span> <span class="n">span</span><span class="o">.</span><span class="n">extents</span>
</span><span id="ProfileCutter.cut-129"><a href="#ProfileCutter.cut-129"><span class="linenos">129</span></a>            <span class="n">i_near</span> <span class="o">=</span> <span class="k">lambda</span> <span class="n">arr</span><span class="p">,</span> <span class="n">val</span><span class="p">:</span> <span class="p">(</span><span class="n">np</span><span class="o">.</span><span class="n">abs</span><span class="p">(</span><span class="n">arr</span> <span class="o">-</span> <span class="n">val</span><span class="p">))</span><span class="o">.</span><span class="n">argmin</span><span class="p">()</span>
</span><span id="ProfileCutter.cut-130"><a href="#ProfileCutter.cut-130"><span class="linenos">130</span></a>            <span class="n">start_x</span><span class="p">,</span> <span class="n">end_x</span> <span class="o">=</span> <span class="n">i_near</span><span class="p">(</span><span class="n">obj</span><span class="o">.</span><span class="n">X</span><span class="p">,</span> <span class="n">xmin</span><span class="p">),</span> <span class="n">i_near</span><span class="p">(</span><span class="n">obj</span><span class="o">.</span><span class="n">X</span><span class="p">,</span> <span class="n">xmax</span><span class="p">)</span>
</span><span id="ProfileCutter.cut-131"><a href="#ProfileCutter.cut-131"><span class="linenos">131</span></a>
</span><span id="ProfileCutter.cut-132"><a href="#ProfileCutter.cut-132"><span class="linenos">132</span></a>            <span class="k">if</span> <span class="n">end_x</span> <span class="o">&lt;</span> <span class="n">start_x</span><span class="p">:</span> <span class="n">start_x</span><span class="p">,</span> <span class="n">end_x</span> <span class="o">=</span> <span class="n">end_x</span><span class="p">,</span> <span class="n">start_x</span>
</span><span id="ProfileCutter.cut-133"><a href="#ProfileCutter.cut-133"><span class="linenos">133</span></a>
</span><span id="ProfileCutter.cut-134"><a href="#ProfileCutter.cut-134"><span class="linenos">134</span></a>            <span class="n">x_cut</span> <span class="o">=</span> <span class="n">obj</span><span class="o">.</span><span class="n">X</span><span class="p">[</span><span class="n">start_x</span><span class="p">:</span> <span class="n">end_x</span><span class="p">]</span>
</span><span id="ProfileCutter.cut-135"><a href="#ProfileCutter.cut-135"><span class="linenos">135</span></a>            <span class="n">z_cut</span> <span class="o">=</span> <span class="n">obj</span><span class="o">.</span><span class="n">Z</span><span class="p">[</span><span class="n">start_x</span><span class="p">:</span> <span class="n">end_x</span><span class="p">]</span>
</span><span id="ProfileCutter.cut-136"><a href="#ProfileCutter.cut-136"><span class="linenos">136</span></a>            <span class="k">if</span> <span class="n">finalize</span><span class="p">:</span>
</span><span id="ProfileCutter.cut-137"><a href="#ProfileCutter.cut-137"><span class="linenos">137</span></a>                <span class="n">obj</span><span class="o">.</span><span class="n">X</span> <span class="o">=</span> <span class="n">x_cut</span>
</span><span id="ProfileCutter.cut-138"><a href="#ProfileCutter.cut-138"><span class="linenos">138</span></a>                <span class="n">obj</span><span class="o">.</span><span class="n">Z</span> <span class="o">=</span> <span class="n">z_cut</span>
</span><span id="ProfileCutter.cut-139"><a href="#ProfileCutter.cut-139"><span class="linenos">139</span></a>
</span><span id="ProfileCutter.cut-140"><a href="#ProfileCutter.cut-140"><span class="linenos">140</span></a>            <span class="n">cuts</span><span class="o">.</span><span class="n">append</span><span class="p">(</span><span class="n">x_cut</span><span class="p">)</span>
</span><span id="ProfileCutter.cut-141"><a href="#ProfileCutter.cut-141"><span class="linenos">141</span></a>            <span class="n">cuts</span><span class="o">.</span><span class="n">append</span><span class="p">(</span><span class="n">z_cut</span><span class="p">)</span>
</span><span id="ProfileCutter.cut-142"><a href="#ProfileCutter.cut-142"><span class="linenos">142</span></a>
</span><span id="ProfileCutter.cut-143"><a href="#ProfileCutter.cut-143"><span class="linenos">143</span></a>        <span class="n">fig</span><span class="p">,</span> <span class="n">ax</span> <span class="o">=</span> <span class="n">plt</span><span class="o">.</span><span class="n">subplots</span><span class="p">()</span>
</span><span id="ProfileCutter.cut-144"><a href="#ProfileCutter.cut-144"><span class="linenos">144</span></a>        <span class="n">span</span> <span class="o">=</span> <span class="n">SpanSelector</span><span class="p">(</span><span class="n">ax</span><span class="p">,</span> <span class="k">lambda</span> <span class="n">a</span><span class="p">,</span> <span class="n">b</span><span class="p">:</span> <span class="kc">None</span><span class="p">,</span>
</span><span id="ProfileCutter.cut-145"><a href="#ProfileCutter.cut-145"><span class="linenos">145</span></a>                            <span class="n">direction</span><span class="o">=</span><span class="s1">&#39;horizontal&#39;</span><span class="p">,</span> <span class="n">useblit</span><span class="o">=</span><span class="kc">True</span><span class="p">,</span>
</span><span id="ProfileCutter.cut-146"><a href="#ProfileCutter.cut-146"><span class="linenos">146</span></a>                            <span class="n">button</span><span class="o">=</span><span class="p">[</span><span class="mi">1</span><span class="p">,</span> <span class="mi">3</span><span class="p">],</span>  <span class="c1"># don&#39;t use middle button</span>
</span><span id="ProfileCutter.cut-147"><a href="#ProfileCutter.cut-147"><span class="linenos">147</span></a>                            <span class="n">interactive</span><span class="o">=</span><span class="kc">True</span><span class="p">)</span>
</span><span id="ProfileCutter.cut-148"><a href="#ProfileCutter.cut-148"><span class="linenos">148</span></a>
</span><span id="ProfileCutter.cut-149"><a href="#ProfileCutter.cut-149"><span class="linenos">149</span></a>        <span class="n">cuts</span> <span class="o">=</span> <span class="p">[]</span>
</span><span id="ProfileCutter.cut-150"><a href="#ProfileCutter.cut-150"><span class="linenos">150</span></a>
</span><span id="ProfileCutter.cut-151"><a href="#ProfileCutter.cut-151"><span class="linenos">151</span></a>        <span class="n">ax</span><span class="o">.</span><span class="n">plot</span><span class="p">(</span><span class="n">obj</span><span class="o">.</span><span class="n">X</span><span class="p">,</span> <span class="n">obj</span><span class="o">.</span><span class="n">Z</span><span class="p">)</span>
</span><span id="ProfileCutter.cut-152"><a href="#ProfileCutter.cut-152"><span class="linenos">152</span></a>        <span class="n">ax</span><span class="o">.</span><span class="n">set_title</span><span class="p">(</span><span class="s1">&#39;Choose region&#39;</span><span class="p">)</span>
</span><span id="ProfileCutter.cut-153"><a href="#ProfileCutter.cut-153"><span class="linenos">153</span></a>        <span class="n">fig</span><span class="o">.</span><span class="n">canvas</span><span class="o">.</span><span class="n">mpl_connect</span><span class="p">(</span><span class="s1">&#39;close_event&#39;</span><span class="p">,</span> <span class="n">onClose</span><span class="p">)</span>
</span><span id="ProfileCutter.cut-154"><a href="#ProfileCutter.cut-154"><span class="linenos">154</span></a>        <span class="n">plt</span><span class="o">.</span><span class="n">show</span><span class="p">()</span>
</span><span id="ProfileCutter.cut-155"><a href="#ProfileCutter.cut-155"><span class="linenos">155</span></a>
</span><span id="ProfileCutter.cut-156"><a href="#ProfileCutter.cut-156"><span class="linenos">156</span></a>        <span class="k">return</span> <span class="n">span</span><span class="o">.</span><span class="n">extents</span><span class="p">,</span> <span class="n">cuts</span>
</span></pre></div>


            <div class="docstring"><p>Cuts the profile at the margins defined manually by the user</p>

<h2 id="parameters">Parameters</h2>

<p>obj: profile.Profile
    The profile object on wich the cut is applied
finalize: bool
    If set to False the cut will not alter the profile,
    the method will only return the extents chosen by the user</p>

<h2 id="returns">Returns</h2>

<p>extents: tuple
    The cut span selected left and right x values
cuts: list
    The x and z arrays obtained after the cut</p>
</div>


                            </div>
                            <div id="ProfileCutter.circleCut" class="classattr">
                                        <input id="ProfileCutter.circleCut-view-source" class="view-source-toggle-state" type="checkbox" aria-hidden="true" tabindex="-1">
<div class="attr function">
            
        <span class="def">def</span>
        <span class="name">circleCut</span><span class="signature pdoc-code condensed">(<span class="param"><span class="n">obj</span><span class="p">:</span> <span class="n"><a href="profile.html#Profile">surfile.profile.Profile</a></span>, </span><span class="param"><span class="n">startP</span>, </span><span class="param"><span class="n">bplt</span><span class="o">=</span><span class="kc">False</span></span><span class="return-annotation">):</span></span>

                <label class="view-source-button" for="ProfileCutter.circleCut-view-source"><span>View Source</span></label>

    </div>
    <a class="headerlink" href="#ProfileCutter.circleCut"></a>
            <div class="pdoc-code codehilite"><pre><span></span><span id="ProfileCutter.circleCut-158"><a href="#ProfileCutter.circleCut-158"><span class="linenos">158</span></a>    <span class="k">def</span> <span class="nf">circleCut</span><span class="p">(</span><span class="n">obj</span><span class="p">:</span> <span class="n">profile</span><span class="o">.</span><span class="n">Profile</span><span class="p">,</span> <span class="n">startP</span><span class="p">,</span> <span class="n">bplt</span><span class="o">=</span><span class="kc">False</span><span class="p">):</span>
</span><span id="ProfileCutter.circleCut-159"><a href="#ProfileCutter.circleCut-159"><span class="linenos">159</span></a><span class="w">        </span><span class="sd">&quot;&quot;&quot;</span>
</span><span id="ProfileCutter.circleCut-160"><a href="#ProfileCutter.circleCut-160"><span class="linenos">160</span></a><span class="sd">        Function to divide a circle profile starting from the</span>
</span><span id="ProfileCutter.circleCut-161"><a href="#ProfileCutter.circleCut-161"><span class="linenos">161</span></a><span class="sd">        maximum value to the 2 edges of the profile</span>
</span><span id="ProfileCutter.circleCut-162"><a href="#ProfileCutter.circleCut-162"><span class="linenos">162</span></a>
</span><span id="ProfileCutter.circleCut-163"><a href="#ProfileCutter.circleCut-163"><span class="linenos">163</span></a><span class="sd">        Parameters</span>
</span><span id="ProfileCutter.circleCut-164"><a href="#ProfileCutter.circleCut-164"><span class="linenos">164</span></a><span class="sd">        ----------</span>
</span><span id="ProfileCutter.circleCut-165"><a href="#ProfileCutter.circleCut-165"><span class="linenos">165</span></a><span class="sd">        obj : profile.Profile</span>
</span><span id="ProfileCutter.circleCut-166"><a href="#ProfileCutter.circleCut-166"><span class="linenos">166</span></a><span class="sd">            The profile to be divided in two parts</span>
</span><span id="ProfileCutter.circleCut-167"><a href="#ProfileCutter.circleCut-167"><span class="linenos">167</span></a><span class="sd">        startP : str</span>
</span><span id="ProfileCutter.circleCut-168"><a href="#ProfileCutter.circleCut-168"><span class="linenos">168</span></a><span class="sd">            The method used to find the maximum point</span>
</span><span id="ProfileCutter.circleCut-169"><a href="#ProfileCutter.circleCut-169"><span class="linenos">169</span></a><span class="sd">            - &#39;max&#39;: uses the maximum value of the profile</span>
</span><span id="ProfileCutter.circleCut-170"><a href="#ProfileCutter.circleCut-170"><span class="linenos">170</span></a><span class="sd">            - &#39;fit&#39;: uses the center coordinate calculated with a LS fit</span>
</span><span id="ProfileCutter.circleCut-171"><a href="#ProfileCutter.circleCut-171"><span class="linenos">171</span></a><span class="sd">            </span>
</span><span id="ProfileCutter.circleCut-172"><a href="#ProfileCutter.circleCut-172"><span class="linenos">172</span></a><span class="sd">        Returns</span>
</span><span id="ProfileCutter.circleCut-173"><a href="#ProfileCutter.circleCut-173"><span class="linenos">173</span></a><span class="sd">        -------</span>
</span><span id="ProfileCutter.circleCut-174"><a href="#ProfileCutter.circleCut-174"><span class="linenos">174</span></a><span class="sd">        prfl : profile.Profile</span>
</span><span id="ProfileCutter.circleCut-175"><a href="#ProfileCutter.circleCut-175"><span class="linenos">175</span></a><span class="sd">        prfr : profile.Profile</span>
</span><span id="ProfileCutter.circleCut-176"><a href="#ProfileCutter.circleCut-176"><span class="linenos">176</span></a><span class="sd">            The two extracted profiles</span>
</span><span id="ProfileCutter.circleCut-177"><a href="#ProfileCutter.circleCut-177"><span class="linenos">177</span></a>
</span><span id="ProfileCutter.circleCut-178"><a href="#ProfileCutter.circleCut-178"><span class="linenos">178</span></a><span class="sd">        Raises</span>
</span><span id="ProfileCutter.circleCut-179"><a href="#ProfileCutter.circleCut-179"><span class="linenos">179</span></a><span class="sd">        ------</span>
</span><span id="ProfileCutter.circleCut-180"><a href="#ProfileCutter.circleCut-180"><span class="linenos">180</span></a><span class="sd">        Exception</span>
</span><span id="ProfileCutter.circleCut-181"><a href="#ProfileCutter.circleCut-181"><span class="linenos">181</span></a><span class="sd">            If the startP parameter is not correct</span>
</span><span id="ProfileCutter.circleCut-182"><a href="#ProfileCutter.circleCut-182"><span class="linenos">182</span></a><span class="sd">        &quot;&quot;&quot;</span>
</span><span id="ProfileCutter.circleCut-183"><a href="#ProfileCutter.circleCut-183"><span class="linenos">183</span></a>        <span class="n">prfl</span> <span class="o">=</span> <span class="n">profile</span><span class="o">.</span><span class="n">Profile</span><span class="p">()</span>
</span><span id="ProfileCutter.circleCut-184"><a href="#ProfileCutter.circleCut-184"><span class="linenos">184</span></a>        <span class="n">prfr</span> <span class="o">=</span> <span class="n">profile</span><span class="o">.</span><span class="n">Profile</span><span class="p">()</span>
</span><span id="ProfileCutter.circleCut-185"><a href="#ProfileCutter.circleCut-185"><span class="linenos">185</span></a>        
</span><span id="ProfileCutter.circleCut-186"><a href="#ProfileCutter.circleCut-186"><span class="linenos">186</span></a>        <span class="k">if</span> <span class="n">startP</span> <span class="o">==</span> <span class="s1">&#39;max&#39;</span><span class="p">:</span>
</span><span id="ProfileCutter.circleCut-187"><a href="#ProfileCutter.circleCut-187"><span class="linenos">187</span></a>            <span class="c1"># split the profile @ max value</span>
</span><span id="ProfileCutter.circleCut-188"><a href="#ProfileCutter.circleCut-188"><span class="linenos">188</span></a>            <span class="n">split_i</span> <span class="o">=</span> <span class="n">np</span><span class="o">.</span><span class="n">nanargmax</span><span class="p">(</span><span class="n">obj</span><span class="o">.</span><span class="n">Z</span><span class="p">)</span>
</span><span id="ProfileCutter.circleCut-189"><a href="#ProfileCutter.circleCut-189"><span class="linenos">189</span></a>            
</span><span id="ProfileCutter.circleCut-190"><a href="#ProfileCutter.circleCut-190"><span class="linenos">190</span></a>        <span class="k">elif</span> <span class="n">startP</span> <span class="o">==</span> <span class="s1">&#39;fit&#39;</span><span class="p">:</span>
</span><span id="ProfileCutter.circleCut-191"><a href="#ProfileCutter.circleCut-191"><span class="linenos">191</span></a>            <span class="c1"># split the profile at center of fit</span>
</span><span id="ProfileCutter.circleCut-192"><a href="#ProfileCutter.circleCut-192"><span class="linenos">192</span></a>            <span class="n">_</span><span class="p">,</span> <span class="n">_</span><span class="p">,</span> <span class="n">center</span> <span class="o">=</span> <span class="n">geometry</span><span class="o">.</span><span class="n">Circle</span><span class="o">.</span><span class="n">formFit</span><span class="p">(</span><span class="n">obj</span><span class="p">,</span> <span class="n">finalize</span><span class="o">=</span><span class="kc">False</span><span class="p">,</span> <span class="n">bplt</span><span class="o">=</span><span class="kc">False</span><span class="p">)</span>
</span><span id="ProfileCutter.circleCut-193"><a href="#ProfileCutter.circleCut-193"><span class="linenos">193</span></a>            <span class="n">split_i</span> <span class="o">=</span> <span class="n">np</span><span class="o">.</span><span class="n">nanargmin</span><span class="p">(</span><span class="n">np</span><span class="o">.</span><span class="n">abs</span><span class="p">(</span><span class="n">obj</span><span class="o">.</span><span class="n">X</span> <span class="o">-</span> <span class="n">center</span><span class="p">[</span><span class="mi">0</span><span class="p">]))</span>
</span><span id="ProfileCutter.circleCut-194"><a href="#ProfileCutter.circleCut-194"><span class="linenos">194</span></a>            
</span><span id="ProfileCutter.circleCut-195"><a href="#ProfileCutter.circleCut-195"><span class="linenos">195</span></a>        <span class="k">else</span><span class="p">:</span> <span class="k">raise</span> <span class="ne">Exception</span><span class="p">(</span><span class="sa">f</span><span class="s1">&#39;</span><span class="si">{</span><span class="n">startP</span><span class="si">}</span><span class="s1"> is not valid option for startP&#39;</span><span class="p">)</span>
</span><span id="ProfileCutter.circleCut-196"><a href="#ProfileCutter.circleCut-196"><span class="linenos">196</span></a>        
</span><span id="ProfileCutter.circleCut-197"><a href="#ProfileCutter.circleCut-197"><span class="linenos">197</span></a>        <span class="n">xc</span> <span class="o">=</span> <span class="n">obj</span><span class="o">.</span><span class="n">X</span><span class="p">[</span><span class="n">split_i</span><span class="p">]</span>
</span><span id="ProfileCutter.circleCut-198"><a href="#ProfileCutter.circleCut-198"><span class="linenos">198</span></a>        <span class="nb">print</span><span class="p">(</span><span class="sa">f</span><span class="s1">&#39;Cutting @ </span><span class="si">{</span><span class="n">xc</span><span class="si">=}</span><span class="s1">&#39;</span><span class="p">)</span>
</span><span id="ProfileCutter.circleCut-199"><a href="#ProfileCutter.circleCut-199"><span class="linenos">199</span></a>        
</span><span id="ProfileCutter.circleCut-200"><a href="#ProfileCutter.circleCut-200"><span class="linenos">200</span></a>        <span class="n">x</span> <span class="o">=</span> <span class="o">+</span><span class="p">(</span><span class="n">obj</span><span class="o">.</span><span class="n">X</span><span class="p">[</span><span class="n">split_i</span><span class="p">:</span><span class="mi">0</span><span class="p">:</span><span class="o">-</span><span class="mi">1</span><span class="p">]</span> <span class="o">-</span> <span class="n">xc</span><span class="p">)</span>
</span><span id="ProfileCutter.circleCut-201"><a href="#ProfileCutter.circleCut-201"><span class="linenos">201</span></a>        <span class="n">z</span> <span class="o">=</span> <span class="n">obj</span><span class="o">.</span><span class="n">Z</span><span class="p">[</span><span class="n">split_i</span><span class="p">:</span><span class="mi">0</span><span class="p">:</span><span class="o">-</span><span class="mi">1</span><span class="p">]</span>
</span><span id="ProfileCutter.circleCut-202"><a href="#ProfileCutter.circleCut-202"><span class="linenos">202</span></a>        <span class="n">prfl</span><span class="o">.</span><span class="n">setValues</span><span class="p">(</span><span class="n">x</span><span class="p">,</span> <span class="n">z</span><span class="p">,</span> <span class="n">bplt</span><span class="o">=</span><span class="kc">False</span><span class="p">)</span>
</span><span id="ProfileCutter.circleCut-203"><a href="#ProfileCutter.circleCut-203"><span class="linenos">203</span></a>        
</span><span id="ProfileCutter.circleCut-204"><a href="#ProfileCutter.circleCut-204"><span class="linenos">204</span></a>        <span class="n">x</span> <span class="o">=</span> <span class="o">-</span><span class="p">(</span><span class="n">obj</span><span class="o">.</span><span class="n">X</span><span class="p">[</span><span class="n">split_i</span><span class="p">:]</span> <span class="o">-</span> <span class="n">xc</span><span class="p">)</span>
</span><span id="ProfileCutter.circleCut-205"><a href="#ProfileCutter.circleCut-205"><span class="linenos">205</span></a>        <span class="n">z</span> <span class="o">=</span> <span class="n">obj</span><span class="o">.</span><span class="n">Z</span><span class="p">[</span><span class="n">split_i</span><span class="p">:]</span>
</span><span id="ProfileCutter.circleCut-206"><a href="#ProfileCutter.circleCut-206"><span class="linenos">206</span></a>        <span class="n">prfr</span><span class="o">.</span><span class="n">setValues</span><span class="p">(</span><span class="n">x</span><span class="p">,</span> <span class="n">z</span><span class="p">,</span> <span class="n">bplt</span><span class="o">=</span><span class="kc">False</span><span class="p">)</span>
</span><span id="ProfileCutter.circleCut-207"><a href="#ProfileCutter.circleCut-207"><span class="linenos">207</span></a>        
</span><span id="ProfileCutter.circleCut-208"><a href="#ProfileCutter.circleCut-208"><span class="linenos">208</span></a>        <span class="k">if</span> <span class="n">bplt</span><span class="p">:</span>
</span><span id="ProfileCutter.circleCut-209"><a href="#ProfileCutter.circleCut-209"><span class="linenos">209</span></a>            <span class="n">fig</span><span class="p">,</span> <span class="n">ax</span> <span class="o">=</span> <span class="n">plt</span><span class="o">.</span><span class="n">subplots</span><span class="p">()</span>
</span><span id="ProfileCutter.circleCut-210"><a href="#ProfileCutter.circleCut-210"><span class="linenos">210</span></a>            <span class="n">ax</span><span class="o">.</span><span class="n">plot</span><span class="p">(</span><span class="n">obj</span><span class="o">.</span><span class="n">X</span><span class="p">,</span> <span class="n">obj</span><span class="o">.</span><span class="n">Z</span><span class="p">)</span>
</span><span id="ProfileCutter.circleCut-211"><a href="#ProfileCutter.circleCut-211"><span class="linenos">211</span></a>            <span class="n">ax</span><span class="o">.</span><span class="n">plot</span><span class="p">(</span><span class="n">obj</span><span class="o">.</span><span class="n">X</span><span class="p">[</span><span class="n">split_i</span><span class="p">],</span> <span class="n">obj</span><span class="o">.</span><span class="n">Z</span><span class="p">[</span><span class="n">split_i</span><span class="p">],</span> <span class="s1">&#39;or&#39;</span><span class="p">)</span>
</span><span id="ProfileCutter.circleCut-212"><a href="#ProfileCutter.circleCut-212"><span class="linenos">212</span></a>            <span class="n">funct</span><span class="o">.</span><span class="n">persFig</span><span class="p">([</span><span class="n">ax</span><span class="p">],</span> <span class="n">xlab</span><span class="o">=</span><span class="s1">&#39;x [um]&#39;</span><span class="p">,</span> <span class="n">ylab</span><span class="o">=</span><span class="s1">&#39;z [um]&#39;</span><span class="p">,</span> <span class="n">gridcol</span><span class="o">=</span><span class="s1">&#39;None&#39;</span><span class="p">)</span>
</span><span id="ProfileCutter.circleCut-213"><a href="#ProfileCutter.circleCut-213"><span class="linenos">213</span></a>            
</span><span id="ProfileCutter.circleCut-214"><a href="#ProfileCutter.circleCut-214"><span class="linenos">214</span></a>            <span class="n">plt</span><span class="o">.</span><span class="n">show</span><span class="p">()</span>
</span><span id="ProfileCutter.circleCut-215"><a href="#ProfileCutter.circleCut-215"><span class="linenos">215</span></a>        
</span><span id="ProfileCutter.circleCut-216"><a href="#ProfileCutter.circleCut-216"><span class="linenos">216</span></a>        <span class="k">return</span> <span class="n">prfl</span><span class="p">,</span> <span class="n">prfr</span>
</span></pre></div>


            <div class="docstring"><p>Function to divide a circle profile starting from the
maximum value to the 2 edges of the profile</p>

<<<<<<< HEAD
<h2 id="parameters">Parameters</h2>

<p>obj : profile.Profile
    The profile to be divided in two parts
startP : str
    The method used to find the maximum point
    - 'max': uses the maximum value of the profile
    - 'fit': uses the center coordinate calculated with a LS fit</p>

<h2 id="returns">Returns</h2>

<p>prfl : profile.Profile
prfr : profile.Profile
    The two extracted profiles</p>

<h2 id="raises">Raises</h2>

<p>Exception
    If the startP parameter is not correct</p>
=======
<h6 id="parameters">Parameters</h6>

<ul>
<li><strong>obj</strong> (profile.Profile):
The profile to be divided in two parts</li>
<li><strong>startP</strong> (str):
The method used to find the maximum point
<ul>
<li>'max': uses the maximum value of the profile</li>
<li>'fit': uses the center coordinate calculated with a LS fit</li>
</ul></li>
</ul>

<h6 id="returns">Returns</h6>

<ul>
<li><p><strong>prfl</strong> (profile.Profile):</p></li>
<li><p><strong>prfr</strong> (profile.Profile):
The two extracted profiles</p></li>
</ul>

<h6 id="raises">Raises</h6>

<ul>
<li><strong>Exception</strong>: If the startP parameter is not correct</li>
</ul>
>>>>>>> a94966a2
</div>


                            </div>
                            <div class="inherited">
                                <h5>Inherited Members</h5>
                                <dl>
                                    <div><dt><a href="#Cutter">Cutter</a></dt>
                                <dd id="ProfileCutter.extents" class="variable"><a href="#Cutter.extents">extents</a></dd>

            </div>
                                </dl>
                            </div>
                </section>
                <section id="SurfaceCutter">
                            <input id="SurfaceCutter-view-source" class="view-source-toggle-state" type="checkbox" aria-hidden="true" tabindex="-1">
<div class="attr class">
            
    <span class="def">class</span>
    <span class="name">SurfaceCutter</span><wbr>(<span class="base"><a href="#Cutter">Cutter</a></span>, <span class="base">abc.ABC</span>):

                <label class="view-source-button" for="SurfaceCutter-view-source"><span>View Source</span></label>

    </div>
    <a class="headerlink" href="#SurfaceCutter"></a>
            <div class="pdoc-code codehilite"><pre><span></span><span id="SurfaceCutter-219"><a href="#SurfaceCutter-219"><span class="linenos">219</span></a><span class="k">class</span> <span class="nc">SurfaceCutter</span><span class="p">(</span><span class="n">Cutter</span><span class="p">,</span> <span class="n">ABC</span><span class="p">):</span>
</span><span id="SurfaceCutter-220"><a href="#SurfaceCutter-220"><span class="linenos">220</span></a>    <span class="k">def</span> <span class="nf">templateExtents</span><span class="p">(</span><span class="bp">self</span><span class="p">):</span>
</span><span id="SurfaceCutter-221"><a href="#SurfaceCutter-221"><span class="linenos">221</span></a>        <span class="n">root</span> <span class="o">=</span> <span class="n">tk</span><span class="o">.</span><span class="n">Tk</span><span class="p">()</span>
</span><span id="SurfaceCutter-222"><a href="#SurfaceCutter-222"><span class="linenos">222</span></a>        <span class="n">root</span><span class="o">.</span><span class="n">withdraw</span><span class="p">()</span>
</span><span id="SurfaceCutter-223"><a href="#SurfaceCutter-223"><span class="linenos">223</span></a>        <span class="n">fname</span> <span class="o">=</span> <span class="n">filedialog</span><span class="o">.</span><span class="n">askopenfilename</span><span class="p">(</span>
</span><span id="SurfaceCutter-224"><a href="#SurfaceCutter-224"><span class="linenos">224</span></a>            <span class="n">parent</span><span class="o">=</span><span class="n">root</span><span class="p">,</span>
</span><span id="SurfaceCutter-225"><a href="#SurfaceCutter-225"><span class="linenos">225</span></a>            <span class="n">title</span><span class="o">=</span><span class="s1">&#39;Choose template cut surface&#39;</span>
</span><span id="SurfaceCutter-226"><a href="#SurfaceCutter-226"><span class="linenos">226</span></a>        <span class="p">)</span>
</span><span id="SurfaceCutter-227"><a href="#SurfaceCutter-227"><span class="linenos">227</span></a>
</span><span id="SurfaceCutter-228"><a href="#SurfaceCutter-228"><span class="linenos">228</span></a>        <span class="n">sur</span> <span class="o">=</span> <span class="n">surface</span><span class="o">.</span><span class="n">Surface</span><span class="p">()</span>
</span><span id="SurfaceCutter-229"><a href="#SurfaceCutter-229"><span class="linenos">229</span></a>        <span class="n">sur</span><span class="o">.</span><span class="n">openFile</span><span class="p">(</span><span class="n">fname</span><span class="p">,</span> <span class="n">bplt</span><span class="o">=</span><span class="kc">False</span><span class="p">)</span>
</span><span id="SurfaceCutter-230"><a href="#SurfaceCutter-230"><span class="linenos">230</span></a>        <span class="bp">self</span><span class="o">.</span><span class="n">extents</span><span class="p">,</span> <span class="n">_</span> <span class="o">=</span> <span class="n">SurfaceCutter</span><span class="o">.</span><span class="n">cut</span><span class="p">(</span><span class="n">sur</span><span class="p">,</span> <span class="n">finalize</span><span class="o">=</span><span class="kc">False</span><span class="p">)</span>
</span><span id="SurfaceCutter-231"><a href="#SurfaceCutter-231"><span class="linenos">231</span></a>
</span><span id="SurfaceCutter-232"><a href="#SurfaceCutter-232"><span class="linenos">232</span></a>    <span class="k">def</span> <span class="nf">applyCut</span><span class="p">(</span><span class="bp">self</span><span class="p">,</span> <span class="n">obj</span><span class="p">:</span> <span class="n">surface</span><span class="o">.</span><span class="n">Surface</span><span class="p">,</span> <span class="n">finalize</span><span class="o">=</span><span class="kc">True</span><span class="p">):</span>
</span><span id="SurfaceCutter-233"><a href="#SurfaceCutter-233"><span class="linenos">233</span></a><span class="w">        </span><span class="sd">&quot;&quot;&quot;</span>
</span><span id="SurfaceCutter-234"><a href="#SurfaceCutter-234"><span class="linenos">234</span></a><span class="sd">        Applies the cut to the object passed using the extents</span>
</span><span id="SurfaceCutter-235"><a href="#SurfaceCutter-235"><span class="linenos">235</span></a><span class="sd">        defined previously by the user, see templateExtents()</span>
</span><span id="SurfaceCutter-236"><a href="#SurfaceCutter-236"><span class="linenos">236</span></a>
</span><span id="SurfaceCutter-237"><a href="#SurfaceCutter-237"><span class="linenos">237</span></a><span class="sd">        Parameters</span>
</span><span id="SurfaceCutter-238"><a href="#SurfaceCutter-238"><span class="linenos">238</span></a><span class="sd">        ----------</span>
</span><span id="SurfaceCutter-239"><a href="#SurfaceCutter-239"><span class="linenos">239</span></a><span class="sd">        obj: profile.Profile</span>
</span><span id="SurfaceCutter-240"><a href="#SurfaceCutter-240"><span class="linenos">240</span></a><span class="sd">            The profile object on wich the cut is performed</span>
</span><span id="SurfaceCutter-241"><a href="#SurfaceCutter-241"><span class="linenos">241</span></a><span class="sd">        finalize: bool</span>
</span><span id="SurfaceCutter-242"><a href="#SurfaceCutter-242"><span class="linenos">242</span></a><span class="sd">            If False the cut is not finalized on the profile object</span>
</span><span id="SurfaceCutter-243"><a href="#SurfaceCutter-243"><span class="linenos">243</span></a><span class="sd">            the method returns the cut vectors</span>
</span><span id="SurfaceCutter-244"><a href="#SurfaceCutter-244"><span class="linenos">244</span></a>
</span><span id="SurfaceCutter-245"><a href="#SurfaceCutter-245"><span class="linenos">245</span></a><span class="sd">        Returns</span>
</span><span id="SurfaceCutter-246"><a href="#SurfaceCutter-246"><span class="linenos">246</span></a><span class="sd">        ----------</span>
</span><span id="SurfaceCutter-247"><a href="#SurfaceCutter-247"><span class="linenos">247</span></a><span class="sd">        cuts: (np.array, np.array, np.array)</span>
</span><span id="SurfaceCutter-248"><a href="#SurfaceCutter-248"><span class="linenos">248</span></a><span class="sd">            Tuple of cut arrays x y and z respectively</span>
</span><span id="SurfaceCutter-249"><a href="#SurfaceCutter-249"><span class="linenos">249</span></a><span class="sd">        &quot;&quot;&quot;</span>
</span><span id="SurfaceCutter-250"><a href="#SurfaceCutter-250"><span class="linenos">250</span></a>        <span class="k">if</span> <span class="bp">self</span><span class="o">.</span><span class="n">extents</span> <span class="ow">is</span> <span class="kc">None</span><span class="p">:</span>
</span><span id="SurfaceCutter-251"><a href="#SurfaceCutter-251"><span class="linenos">251</span></a>            <span class="k">raise</span> <span class="ne">Exception</span><span class="p">(</span><span class="s1">&#39;Cut extents are not defined&#39;</span><span class="p">)</span>
</span><span id="SurfaceCutter-252"><a href="#SurfaceCutter-252"><span class="linenos">252</span></a>        <span class="n">xmin</span><span class="p">,</span> <span class="n">xmax</span><span class="p">,</span> <span class="n">ymin</span><span class="p">,</span> <span class="n">ymax</span> <span class="o">=</span> <span class="bp">self</span><span class="o">.</span><span class="n">extents</span>
</span><span id="SurfaceCutter-253"><a href="#SurfaceCutter-253"><span class="linenos">253</span></a>
</span><span id="SurfaceCutter-254"><a href="#SurfaceCutter-254"><span class="linenos">254</span></a>        <span class="n">i_near</span> <span class="o">=</span> <span class="k">lambda</span> <span class="n">arr</span><span class="p">,</span> <span class="n">val</span><span class="p">:</span> <span class="p">(</span><span class="n">np</span><span class="o">.</span><span class="n">abs</span><span class="p">(</span><span class="n">arr</span> <span class="o">-</span> <span class="n">val</span><span class="p">))</span><span class="o">.</span><span class="n">argmin</span><span class="p">()</span>  <span class="c1"># find the closest index</span>
</span><span id="SurfaceCutter-255"><a href="#SurfaceCutter-255"><span class="linenos">255</span></a>        <span class="n">start_x</span><span class="p">,</span> <span class="n">end_x</span> <span class="o">=</span> <span class="n">i_near</span><span class="p">(</span><span class="n">obj</span><span class="o">.</span><span class="n">x</span><span class="p">,</span> <span class="n">xmin</span><span class="p">),</span> <span class="n">i_near</span><span class="p">(</span><span class="n">obj</span><span class="o">.</span><span class="n">x</span><span class="p">,</span> <span class="n">xmax</span><span class="p">)</span>
</span><span id="SurfaceCutter-256"><a href="#SurfaceCutter-256"><span class="linenos">256</span></a>        <span class="n">start_y</span><span class="p">,</span> <span class="n">end_y</span> <span class="o">=</span> <span class="n">i_near</span><span class="p">(</span><span class="n">obj</span><span class="o">.</span><span class="n">y</span><span class="p">,</span> <span class="n">ymin</span><span class="p">),</span> <span class="n">i_near</span><span class="p">(</span><span class="n">obj</span><span class="o">.</span><span class="n">y</span><span class="p">,</span> <span class="n">ymax</span><span class="p">)</span>
</span><span id="SurfaceCutter-257"><a href="#SurfaceCutter-257"><span class="linenos">257</span></a>
</span><span id="SurfaceCutter-258"><a href="#SurfaceCutter-258"><span class="linenos">258</span></a>        <span class="n">x_cut</span> <span class="o">=</span> <span class="n">obj</span><span class="o">.</span><span class="n">X</span><span class="p">[</span><span class="n">start_y</span><span class="p">:</span> <span class="n">end_y</span><span class="p">,</span> <span class="n">start_x</span><span class="p">:</span> <span class="n">end_x</span><span class="p">]</span>
</span><span id="SurfaceCutter-259"><a href="#SurfaceCutter-259"><span class="linenos">259</span></a>        <span class="n">y_cut</span> <span class="o">=</span> <span class="n">obj</span><span class="o">.</span><span class="n">Y</span><span class="p">[</span><span class="n">start_y</span><span class="p">:</span> <span class="n">end_y</span><span class="p">,</span> <span class="n">start_x</span><span class="p">:</span> <span class="n">end_x</span><span class="p">]</span>
</span><span id="SurfaceCutter-260"><a href="#SurfaceCutter-260"><span class="linenos">260</span></a>        <span class="n">z_cut</span> <span class="o">=</span> <span class="n">obj</span><span class="o">.</span><span class="n">Z</span><span class="p">[</span><span class="n">start_y</span><span class="p">:</span> <span class="n">end_y</span><span class="p">,</span> <span class="n">start_x</span><span class="p">:</span> <span class="n">end_x</span><span class="p">]</span>
</span><span id="SurfaceCutter-261"><a href="#SurfaceCutter-261"><span class="linenos">261</span></a>
</span><span id="SurfaceCutter-262"><a href="#SurfaceCutter-262"><span class="linenos">262</span></a>        <span class="k">if</span> <span class="n">finalize</span><span class="p">:</span>
</span><span id="SurfaceCutter-263"><a href="#SurfaceCutter-263"><span class="linenos">263</span></a>            <span class="n">obj</span><span class="o">.</span><span class="n">X</span> <span class="o">=</span> <span class="n">x_cut</span>
</span><span id="SurfaceCutter-264"><a href="#SurfaceCutter-264"><span class="linenos">264</span></a>            <span class="n">obj</span><span class="o">.</span><span class="n">Y</span> <span class="o">=</span> <span class="n">y_cut</span>
</span><span id="SurfaceCutter-265"><a href="#SurfaceCutter-265"><span class="linenos">265</span></a>            <span class="n">obj</span><span class="o">.</span><span class="n">Z</span> <span class="o">=</span> <span class="n">z_cut</span>
</span><span id="SurfaceCutter-266"><a href="#SurfaceCutter-266"><span class="linenos">266</span></a>
</span><span id="SurfaceCutter-267"><a href="#SurfaceCutter-267"><span class="linenos">267</span></a>            <span class="n">obj</span><span class="o">.</span><span class="n">x</span> <span class="o">=</span> <span class="n">obj</span><span class="o">.</span><span class="n">x</span><span class="p">[</span><span class="n">start_x</span><span class="p">:</span> <span class="n">end_x</span><span class="p">]</span>
</span><span id="SurfaceCutter-268"><a href="#SurfaceCutter-268"><span class="linenos">268</span></a>            <span class="n">obj</span><span class="o">.</span><span class="n">y</span> <span class="o">=</span> <span class="n">obj</span><span class="o">.</span><span class="n">y</span><span class="p">[</span><span class="n">start_y</span><span class="p">:</span> <span class="n">end_y</span><span class="p">]</span>
</span><span id="SurfaceCutter-269"><a href="#SurfaceCutter-269"><span class="linenos">269</span></a>
</span><span id="SurfaceCutter-270"><a href="#SurfaceCutter-270"><span class="linenos">270</span></a>        <span class="k">return</span> <span class="n">x_cut</span><span class="p">,</span> <span class="n">y_cut</span><span class="p">,</span> <span class="n">z_cut</span>
</span><span id="SurfaceCutter-271"><a href="#SurfaceCutter-271"><span class="linenos">271</span></a>
</span><span id="SurfaceCutter-272"><a href="#SurfaceCutter-272"><span class="linenos">272</span></a>    <span class="nd">@staticmethod</span>
</span><span id="SurfaceCutter-273"><a href="#SurfaceCutter-273"><span class="linenos">273</span></a>    <span class="k">def</span> <span class="nf">cut</span><span class="p">(</span><span class="n">obj</span><span class="p">:</span> <span class="n">surface</span><span class="o">.</span><span class="n">Surface</span><span class="p">,</span> <span class="n">finalize</span><span class="o">=</span><span class="kc">True</span><span class="p">):</span>
</span><span id="SurfaceCutter-274"><a href="#SurfaceCutter-274"><span class="linenos">274</span></a><span class="w">        </span><span class="sd">&quot;&quot;&quot;</span>
</span><span id="SurfaceCutter-275"><a href="#SurfaceCutter-275"><span class="linenos">275</span></a><span class="sd">        Cuts the surface with a rectangle drawn by the user</span>
</span><span id="SurfaceCutter-276"><a href="#SurfaceCutter-276"><span class="linenos">276</span></a>
</span><span id="SurfaceCutter-277"><a href="#SurfaceCutter-277"><span class="linenos">277</span></a><span class="sd">        Parameters</span>
</span><span id="SurfaceCutter-278"><a href="#SurfaceCutter-278"><span class="linenos">278</span></a><span class="sd">        ----------</span>
</span><span id="SurfaceCutter-279"><a href="#SurfaceCutter-279"><span class="linenos">279</span></a><span class="sd">        obj : surface.Surface</span>
</span><span id="SurfaceCutter-280"><a href="#SurfaceCutter-280"><span class="linenos">280</span></a><span class="sd">            The surface object on wich the cut is applied</span>
</span><span id="SurfaceCutter-281"><a href="#SurfaceCutter-281"><span class="linenos">281</span></a><span class="sd">        finalize: bool</span>
</span><span id="SurfaceCutter-282"><a href="#SurfaceCutter-282"><span class="linenos">282</span></a><span class="sd">            If set to False the cut will not alter the profile,</span>
</span><span id="SurfaceCutter-283"><a href="#SurfaceCutter-283"><span class="linenos">283</span></a><span class="sd">            the method will only return the extents chosen by the user</span>
</span><span id="SurfaceCutter-284"><a href="#SurfaceCutter-284"><span class="linenos">284</span></a>
</span><span id="SurfaceCutter-285"><a href="#SurfaceCutter-285"><span class="linenos">285</span></a><span class="sd">        Returns</span>
</span><span id="SurfaceCutter-286"><a href="#SurfaceCutter-286"><span class="linenos">286</span></a><span class="sd">        ----------</span>
</span><span id="SurfaceCutter-287"><a href="#SurfaceCutter-287"><span class="linenos">287</span></a><span class="sd">        extents (xmin, xmax, ymin, ymax):  (float, ...)</span>
</span><span id="SurfaceCutter-288"><a href="#SurfaceCutter-288"><span class="linenos">288</span></a><span class="sd">            The cut borders</span>
</span><span id="SurfaceCutter-289"><a href="#SurfaceCutter-289"><span class="linenos">289</span></a><span class="sd">        cuts: list</span>
</span><span id="SurfaceCutter-290"><a href="#SurfaceCutter-290"><span class="linenos">290</span></a><span class="sd">            The x, y, z, arrays obtained after the cut</span>
</span><span id="SurfaceCutter-291"><a href="#SurfaceCutter-291"><span class="linenos">291</span></a><span class="sd">        &quot;&quot;&quot;</span>
</span><span id="SurfaceCutter-292"><a href="#SurfaceCutter-292"><span class="linenos">292</span></a>        <span class="k">def</span> <span class="nf">onSelect</span><span class="p">(</span><span class="n">eclick</span><span class="p">,</span> <span class="n">erelease</span><span class="p">):</span>
</span><span id="SurfaceCutter-293"><a href="#SurfaceCutter-293"><span class="linenos">293</span></a>            <span class="k">pass</span>
</span><span id="SurfaceCutter-294"><a href="#SurfaceCutter-294"><span class="linenos">294</span></a>
</span><span id="SurfaceCutter-295"><a href="#SurfaceCutter-295"><span class="linenos">295</span></a>        <span class="k">def</span> <span class="nf">onClose</span><span class="p">(</span><span class="n">event</span><span class="p">):</span>
</span><span id="SurfaceCutter-296"><a href="#SurfaceCutter-296"><span class="linenos">296</span></a>            <span class="n">xmin</span><span class="p">,</span> <span class="n">xmax</span><span class="p">,</span> <span class="n">ymin</span><span class="p">,</span> <span class="n">ymax</span> <span class="o">=</span> <span class="n">RS</span><span class="o">.</span><span class="n">extents</span>
</span><span id="SurfaceCutter-297"><a href="#SurfaceCutter-297"><span class="linenos">297</span></a>
</span><span id="SurfaceCutter-298"><a href="#SurfaceCutter-298"><span class="linenos">298</span></a>            <span class="n">i_near</span> <span class="o">=</span> <span class="k">lambda</span> <span class="n">arr</span><span class="p">,</span> <span class="n">val</span><span class="p">:</span> <span class="p">(</span><span class="n">np</span><span class="o">.</span><span class="n">abs</span><span class="p">(</span><span class="n">arr</span> <span class="o">-</span> <span class="n">val</span><span class="p">))</span><span class="o">.</span><span class="n">argmin</span><span class="p">()</span>  <span class="c1"># find the closest index</span>
</span><span id="SurfaceCutter-299"><a href="#SurfaceCutter-299"><span class="linenos">299</span></a>            <span class="n">start_x</span><span class="p">,</span> <span class="n">end_x</span> <span class="o">=</span> <span class="n">i_near</span><span class="p">(</span><span class="n">obj</span><span class="o">.</span><span class="n">x</span><span class="p">,</span> <span class="n">xmin</span><span class="p">),</span> <span class="n">i_near</span><span class="p">(</span><span class="n">obj</span><span class="o">.</span><span class="n">x</span><span class="p">,</span> <span class="n">xmax</span><span class="p">)</span>
</span><span id="SurfaceCutter-300"><a href="#SurfaceCutter-300"><span class="linenos">300</span></a>            <span class="n">start_y</span><span class="p">,</span> <span class="n">end_y</span> <span class="o">=</span> <span class="n">i_near</span><span class="p">(</span><span class="n">obj</span><span class="o">.</span><span class="n">y</span><span class="p">,</span> <span class="n">ymin</span><span class="p">),</span> <span class="n">i_near</span><span class="p">(</span><span class="n">obj</span><span class="o">.</span><span class="n">y</span><span class="p">,</span> <span class="n">ymax</span><span class="p">)</span>
</span><span id="SurfaceCutter-301"><a href="#SurfaceCutter-301"><span class="linenos">301</span></a>
</span><span id="SurfaceCutter-302"><a href="#SurfaceCutter-302"><span class="linenos">302</span></a>            <span class="n">x_cut</span> <span class="o">=</span> <span class="n">obj</span><span class="o">.</span><span class="n">X</span><span class="p">[</span><span class="n">start_y</span><span class="p">:</span> <span class="n">end_y</span><span class="p">,</span> <span class="n">start_x</span><span class="p">:</span> <span class="n">end_x</span><span class="p">]</span>
</span><span id="SurfaceCutter-303"><a href="#SurfaceCutter-303"><span class="linenos">303</span></a>            <span class="n">y_cut</span> <span class="o">=</span> <span class="n">obj</span><span class="o">.</span><span class="n">Y</span><span class="p">[</span><span class="n">start_y</span><span class="p">:</span> <span class="n">end_y</span><span class="p">,</span> <span class="n">start_x</span><span class="p">:</span> <span class="n">end_x</span><span class="p">]</span>
</span><span id="SurfaceCutter-304"><a href="#SurfaceCutter-304"><span class="linenos">304</span></a>            <span class="n">z_cut</span> <span class="o">=</span> <span class="n">obj</span><span class="o">.</span><span class="n">Z</span><span class="p">[</span><span class="n">start_y</span><span class="p">:</span> <span class="n">end_y</span><span class="p">,</span> <span class="n">start_x</span><span class="p">:</span> <span class="n">end_x</span><span class="p">]</span>
</span><span id="SurfaceCutter-305"><a href="#SurfaceCutter-305"><span class="linenos">305</span></a>
</span><span id="SurfaceCutter-306"><a href="#SurfaceCutter-306"><span class="linenos">306</span></a>            <span class="k">if</span> <span class="n">finalize</span><span class="p">:</span>
</span><span id="SurfaceCutter-307"><a href="#SurfaceCutter-307"><span class="linenos">307</span></a>                <span class="n">obj</span><span class="o">.</span><span class="n">X</span> <span class="o">=</span> <span class="n">x_cut</span>
</span><span id="SurfaceCutter-308"><a href="#SurfaceCutter-308"><span class="linenos">308</span></a>                <span class="n">obj</span><span class="o">.</span><span class="n">Y</span> <span class="o">=</span> <span class="n">y_cut</span>
</span><span id="SurfaceCutter-309"><a href="#SurfaceCutter-309"><span class="linenos">309</span></a>                <span class="n">obj</span><span class="o">.</span><span class="n">Z</span> <span class="o">=</span> <span class="n">z_cut</span>
</span><span id="SurfaceCutter-310"><a href="#SurfaceCutter-310"><span class="linenos">310</span></a>
</span><span id="SurfaceCutter-311"><a href="#SurfaceCutter-311"><span class="linenos">311</span></a>                <span class="n">obj</span><span class="o">.</span><span class="n">x</span> <span class="o">=</span> <span class="n">obj</span><span class="o">.</span><span class="n">x</span><span class="p">[</span><span class="n">start_x</span><span class="p">:</span> <span class="n">end_x</span><span class="p">]</span>
</span><span id="SurfaceCutter-312"><a href="#SurfaceCutter-312"><span class="linenos">312</span></a>                <span class="n">obj</span><span class="o">.</span><span class="n">y</span> <span class="o">=</span> <span class="n">obj</span><span class="o">.</span><span class="n">y</span><span class="p">[</span><span class="n">start_y</span><span class="p">:</span> <span class="n">end_y</span><span class="p">]</span>
</span><span id="SurfaceCutter-313"><a href="#SurfaceCutter-313"><span class="linenos">313</span></a>
</span><span id="SurfaceCutter-314"><a href="#SurfaceCutter-314"><span class="linenos">314</span></a>            <span class="n">cuts</span><span class="o">.</span><span class="n">append</span><span class="p">(</span><span class="n">x_cut</span><span class="p">)</span>
</span><span id="SurfaceCutter-315"><a href="#SurfaceCutter-315"><span class="linenos">315</span></a>            <span class="n">cuts</span><span class="o">.</span><span class="n">append</span><span class="p">(</span><span class="n">y_cut</span><span class="p">)</span>
</span><span id="SurfaceCutter-316"><a href="#SurfaceCutter-316"><span class="linenos">316</span></a>            <span class="n">cuts</span><span class="o">.</span><span class="n">append</span><span class="p">(</span><span class="n">z_cut</span><span class="p">)</span>
</span><span id="SurfaceCutter-317"><a href="#SurfaceCutter-317"><span class="linenos">317</span></a>
</span><span id="SurfaceCutter-318"><a href="#SurfaceCutter-318"><span class="linenos">318</span></a>        <span class="n">fig</span><span class="p">,</span> <span class="n">ax</span> <span class="o">=</span> <span class="n">plt</span><span class="o">.</span><span class="n">subplots</span><span class="p">()</span>
</span><span id="SurfaceCutter-319"><a href="#SurfaceCutter-319"><span class="linenos">319</span></a>        <span class="c1"># rectangle selector drawtype is deprecated</span>
</span><span id="SurfaceCutter-320"><a href="#SurfaceCutter-320"><span class="linenos">320</span></a>        <span class="n">RS</span> <span class="o">=</span> <span class="n">RectangleSelector</span><span class="p">(</span><span class="n">ax</span><span class="p">,</span> <span class="n">onSelect</span><span class="p">,</span>
</span><span id="SurfaceCutter-321"><a href="#SurfaceCutter-321"><span class="linenos">321</span></a>                               <span class="n">useblit</span><span class="o">=</span><span class="kc">True</span><span class="p">,</span>
</span><span id="SurfaceCutter-322"><a href="#SurfaceCutter-322"><span class="linenos">322</span></a>                               <span class="n">button</span><span class="o">=</span><span class="p">[</span><span class="mi">1</span><span class="p">,</span> <span class="mi">3</span><span class="p">],</span>  <span class="c1"># don&#39;t use middle button</span>
</span><span id="SurfaceCutter-323"><a href="#SurfaceCutter-323"><span class="linenos">323</span></a>                               <span class="n">minspanx</span><span class="o">=</span><span class="mi">5</span><span class="p">,</span> <span class="n">minspany</span><span class="o">=</span><span class="mi">5</span><span class="p">,</span>
</span><span id="SurfaceCutter-324"><a href="#SurfaceCutter-324"><span class="linenos">324</span></a>                               <span class="n">spancoords</span><span class="o">=</span><span class="s1">&#39;pixels&#39;</span><span class="p">,</span>
</span><span id="SurfaceCutter-325"><a href="#SurfaceCutter-325"><span class="linenos">325</span></a>                               <span class="n">interactive</span><span class="o">=</span><span class="kc">True</span><span class="p">)</span>
</span><span id="SurfaceCutter-326"><a href="#SurfaceCutter-326"><span class="linenos">326</span></a>
</span><span id="SurfaceCutter-327"><a href="#SurfaceCutter-327"><span class="linenos">327</span></a>        <span class="n">cuts</span> <span class="o">=</span> <span class="p">[]</span>
</span><span id="SurfaceCutter-328"><a href="#SurfaceCutter-328"><span class="linenos">328</span></a>
</span><span id="SurfaceCutter-329"><a href="#SurfaceCutter-329"><span class="linenos">329</span></a>        <span class="n">ax</span><span class="o">.</span><span class="n">pcolormesh</span><span class="p">(</span><span class="n">obj</span><span class="o">.</span><span class="n">X</span><span class="p">,</span> <span class="n">obj</span><span class="o">.</span><span class="n">Y</span><span class="p">,</span> <span class="n">obj</span><span class="o">.</span><span class="n">Z</span><span class="p">,</span> <span class="n">cmap</span><span class="o">=</span><span class="n">cm</span><span class="o">.</span><span class="n">viridis</span><span class="p">)</span>
</span><span id="SurfaceCutter-330"><a href="#SurfaceCutter-330"><span class="linenos">330</span></a>        <span class="n">ax</span><span class="o">.</span><span class="n">set_title</span><span class="p">(</span><span class="s1">&#39;Choose cut region&#39;</span><span class="p">)</span>
</span><span id="SurfaceCutter-331"><a href="#SurfaceCutter-331"><span class="linenos">331</span></a>        <span class="n">fig</span><span class="o">.</span><span class="n">canvas</span><span class="o">.</span><span class="n">mpl_connect</span><span class="p">(</span><span class="s1">&#39;close_event&#39;</span><span class="p">,</span> <span class="n">onClose</span><span class="p">)</span>
</span><span id="SurfaceCutter-332"><a href="#SurfaceCutter-332"><span class="linenos">332</span></a>
</span><span id="SurfaceCutter-333"><a href="#SurfaceCutter-333"><span class="linenos">333</span></a>        <span class="n">plt</span><span class="o">.</span><span class="n">show</span><span class="p">()</span>
</span><span id="SurfaceCutter-334"><a href="#SurfaceCutter-334"><span class="linenos">334</span></a>        <span class="k">return</span> <span class="n">RS</span><span class="o">.</span><span class="n">extents</span><span class="p">,</span> <span class="n">cuts</span>
</span></pre></div>


            <div class="docstring"><p>Class that provides methods for profile / surface cutting
static methods are used to work directly on profiles / surfaces, cutter objects
can be instantiated to apply the same cut to multiple profiles / surfaces</p>
</div>


                            <div id="SurfaceCutter.templateExtents" class="classattr">
                                        <input id="SurfaceCutter.templateExtents-view-source" class="view-source-toggle-state" type="checkbox" aria-hidden="true" tabindex="-1">
<div class="attr function">
            
        <span class="def">def</span>
        <span class="name">templateExtents</span><span class="signature pdoc-code condensed">(<span class="param"><span class="bp">self</span></span><span class="return-annotation">):</span></span>

                <label class="view-source-button" for="SurfaceCutter.templateExtents-view-source"><span>View Source</span></label>

    </div>
    <a class="headerlink" href="#SurfaceCutter.templateExtents"></a>
            <div class="pdoc-code codehilite"><pre><span></span><span id="SurfaceCutter.templateExtents-220"><a href="#SurfaceCutter.templateExtents-220"><span class="linenos">220</span></a>    <span class="k">def</span> <span class="nf">templateExtents</span><span class="p">(</span><span class="bp">self</span><span class="p">):</span>
</span><span id="SurfaceCutter.templateExtents-221"><a href="#SurfaceCutter.templateExtents-221"><span class="linenos">221</span></a>        <span class="n">root</span> <span class="o">=</span> <span class="n">tk</span><span class="o">.</span><span class="n">Tk</span><span class="p">()</span>
</span><span id="SurfaceCutter.templateExtents-222"><a href="#SurfaceCutter.templateExtents-222"><span class="linenos">222</span></a>        <span class="n">root</span><span class="o">.</span><span class="n">withdraw</span><span class="p">()</span>
</span><span id="SurfaceCutter.templateExtents-223"><a href="#SurfaceCutter.templateExtents-223"><span class="linenos">223</span></a>        <span class="n">fname</span> <span class="o">=</span> <span class="n">filedialog</span><span class="o">.</span><span class="n">askopenfilename</span><span class="p">(</span>
</span><span id="SurfaceCutter.templateExtents-224"><a href="#SurfaceCutter.templateExtents-224"><span class="linenos">224</span></a>            <span class="n">parent</span><span class="o">=</span><span class="n">root</span><span class="p">,</span>
</span><span id="SurfaceCutter.templateExtents-225"><a href="#SurfaceCutter.templateExtents-225"><span class="linenos">225</span></a>            <span class="n">title</span><span class="o">=</span><span class="s1">&#39;Choose template cut surface&#39;</span>
</span><span id="SurfaceCutter.templateExtents-226"><a href="#SurfaceCutter.templateExtents-226"><span class="linenos">226</span></a>        <span class="p">)</span>
</span><span id="SurfaceCutter.templateExtents-227"><a href="#SurfaceCutter.templateExtents-227"><span class="linenos">227</span></a>
</span><span id="SurfaceCutter.templateExtents-228"><a href="#SurfaceCutter.templateExtents-228"><span class="linenos">228</span></a>        <span class="n">sur</span> <span class="o">=</span> <span class="n">surface</span><span class="o">.</span><span class="n">Surface</span><span class="p">()</span>
</span><span id="SurfaceCutter.templateExtents-229"><a href="#SurfaceCutter.templateExtents-229"><span class="linenos">229</span></a>        <span class="n">sur</span><span class="o">.</span><span class="n">openFile</span><span class="p">(</span><span class="n">fname</span><span class="p">,</span> <span class="n">bplt</span><span class="o">=</span><span class="kc">False</span><span class="p">)</span>
</span><span id="SurfaceCutter.templateExtents-230"><a href="#SurfaceCutter.templateExtents-230"><span class="linenos">230</span></a>        <span class="bp">self</span><span class="o">.</span><span class="n">extents</span><span class="p">,</span> <span class="n">_</span> <span class="o">=</span> <span class="n">SurfaceCutter</span><span class="o">.</span><span class="n">cut</span><span class="p">(</span><span class="n">sur</span><span class="p">,</span> <span class="n">finalize</span><span class="o">=</span><span class="kc">False</span><span class="p">)</span>
</span></pre></div>


            <div class="docstring"><p>Asks the user to open a template profile / topography
plots the template and asks where the user wants to cut.
The edges are saved and used everytime the cutter is
applied to a profile / topography obj, see applyCut()</p>
</div>


                            </div>
                            <div id="SurfaceCutter.applyCut" class="classattr">
                                        <input id="SurfaceCutter.applyCut-view-source" class="view-source-toggle-state" type="checkbox" aria-hidden="true" tabindex="-1">
<div class="attr function">
            
        <span class="def">def</span>
        <span class="name">applyCut</span><span class="signature pdoc-code condensed">(<span class="param"><span class="bp">self</span>, </span><span class="param"><span class="n">obj</span><span class="p">:</span> <span class="n"><a href="surface.html#Surface">surfile.surface.Surface</a></span>, </span><span class="param"><span class="n">finalize</span><span class="o">=</span><span class="kc">True</span></span><span class="return-annotation">):</span></span>

                <label class="view-source-button" for="SurfaceCutter.applyCut-view-source"><span>View Source</span></label>

    </div>
    <a class="headerlink" href="#SurfaceCutter.applyCut"></a>
            <div class="pdoc-code codehilite"><pre><span></span><span id="SurfaceCutter.applyCut-232"><a href="#SurfaceCutter.applyCut-232"><span class="linenos">232</span></a>    <span class="k">def</span> <span class="nf">applyCut</span><span class="p">(</span><span class="bp">self</span><span class="p">,</span> <span class="n">obj</span><span class="p">:</span> <span class="n">surface</span><span class="o">.</span><span class="n">Surface</span><span class="p">,</span> <span class="n">finalize</span><span class="o">=</span><span class="kc">True</span><span class="p">):</span>
</span><span id="SurfaceCutter.applyCut-233"><a href="#SurfaceCutter.applyCut-233"><span class="linenos">233</span></a><span class="w">        </span><span class="sd">&quot;&quot;&quot;</span>
</span><span id="SurfaceCutter.applyCut-234"><a href="#SurfaceCutter.applyCut-234"><span class="linenos">234</span></a><span class="sd">        Applies the cut to the object passed using the extents</span>
</span><span id="SurfaceCutter.applyCut-235"><a href="#SurfaceCutter.applyCut-235"><span class="linenos">235</span></a><span class="sd">        defined previously by the user, see templateExtents()</span>
</span><span id="SurfaceCutter.applyCut-236"><a href="#SurfaceCutter.applyCut-236"><span class="linenos">236</span></a>
</span><span id="SurfaceCutter.applyCut-237"><a href="#SurfaceCutter.applyCut-237"><span class="linenos">237</span></a><span class="sd">        Parameters</span>
</span><span id="SurfaceCutter.applyCut-238"><a href="#SurfaceCutter.applyCut-238"><span class="linenos">238</span></a><span class="sd">        ----------</span>
</span><span id="SurfaceCutter.applyCut-239"><a href="#SurfaceCutter.applyCut-239"><span class="linenos">239</span></a><span class="sd">        obj: profile.Profile</span>
</span><span id="SurfaceCutter.applyCut-240"><a href="#SurfaceCutter.applyCut-240"><span class="linenos">240</span></a><span class="sd">            The profile object on wich the cut is performed</span>
</span><span id="SurfaceCutter.applyCut-241"><a href="#SurfaceCutter.applyCut-241"><span class="linenos">241</span></a><span class="sd">        finalize: bool</span>
</span><span id="SurfaceCutter.applyCut-242"><a href="#SurfaceCutter.applyCut-242"><span class="linenos">242</span></a><span class="sd">            If False the cut is not finalized on the profile object</span>
</span><span id="SurfaceCutter.applyCut-243"><a href="#SurfaceCutter.applyCut-243"><span class="linenos">243</span></a><span class="sd">            the method returns the cut vectors</span>
</span><span id="SurfaceCutter.applyCut-244"><a href="#SurfaceCutter.applyCut-244"><span class="linenos">244</span></a>
</span><span id="SurfaceCutter.applyCut-245"><a href="#SurfaceCutter.applyCut-245"><span class="linenos">245</span></a><span class="sd">        Returns</span>
</span><span id="SurfaceCutter.applyCut-246"><a href="#SurfaceCutter.applyCut-246"><span class="linenos">246</span></a><span class="sd">        ----------</span>
</span><span id="SurfaceCutter.applyCut-247"><a href="#SurfaceCutter.applyCut-247"><span class="linenos">247</span></a><span class="sd">        cuts: (np.array, np.array, np.array)</span>
</span><span id="SurfaceCutter.applyCut-248"><a href="#SurfaceCutter.applyCut-248"><span class="linenos">248</span></a><span class="sd">            Tuple of cut arrays x y and z respectively</span>
</span><span id="SurfaceCutter.applyCut-249"><a href="#SurfaceCutter.applyCut-249"><span class="linenos">249</span></a><span class="sd">        &quot;&quot;&quot;</span>
</span><span id="SurfaceCutter.applyCut-250"><a href="#SurfaceCutter.applyCut-250"><span class="linenos">250</span></a>        <span class="k">if</span> <span class="bp">self</span><span class="o">.</span><span class="n">extents</span> <span class="ow">is</span> <span class="kc">None</span><span class="p">:</span>
</span><span id="SurfaceCutter.applyCut-251"><a href="#SurfaceCutter.applyCut-251"><span class="linenos">251</span></a>            <span class="k">raise</span> <span class="ne">Exception</span><span class="p">(</span><span class="s1">&#39;Cut extents are not defined&#39;</span><span class="p">)</span>
</span><span id="SurfaceCutter.applyCut-252"><a href="#SurfaceCutter.applyCut-252"><span class="linenos">252</span></a>        <span class="n">xmin</span><span class="p">,</span> <span class="n">xmax</span><span class="p">,</span> <span class="n">ymin</span><span class="p">,</span> <span class="n">ymax</span> <span class="o">=</span> <span class="bp">self</span><span class="o">.</span><span class="n">extents</span>
</span><span id="SurfaceCutter.applyCut-253"><a href="#SurfaceCutter.applyCut-253"><span class="linenos">253</span></a>
</span><span id="SurfaceCutter.applyCut-254"><a href="#SurfaceCutter.applyCut-254"><span class="linenos">254</span></a>        <span class="n">i_near</span> <span class="o">=</span> <span class="k">lambda</span> <span class="n">arr</span><span class="p">,</span> <span class="n">val</span><span class="p">:</span> <span class="p">(</span><span class="n">np</span><span class="o">.</span><span class="n">abs</span><span class="p">(</span><span class="n">arr</span> <span class="o">-</span> <span class="n">val</span><span class="p">))</span><span class="o">.</span><span class="n">argmin</span><span class="p">()</span>  <span class="c1"># find the closest index</span>
</span><span id="SurfaceCutter.applyCut-255"><a href="#SurfaceCutter.applyCut-255"><span class="linenos">255</span></a>        <span class="n">start_x</span><span class="p">,</span> <span class="n">end_x</span> <span class="o">=</span> <span class="n">i_near</span><span class="p">(</span><span class="n">obj</span><span class="o">.</span><span class="n">x</span><span class="p">,</span> <span class="n">xmin</span><span class="p">),</span> <span class="n">i_near</span><span class="p">(</span><span class="n">obj</span><span class="o">.</span><span class="n">x</span><span class="p">,</span> <span class="n">xmax</span><span class="p">)</span>
</span><span id="SurfaceCutter.applyCut-256"><a href="#SurfaceCutter.applyCut-256"><span class="linenos">256</span></a>        <span class="n">start_y</span><span class="p">,</span> <span class="n">end_y</span> <span class="o">=</span> <span class="n">i_near</span><span class="p">(</span><span class="n">obj</span><span class="o">.</span><span class="n">y</span><span class="p">,</span> <span class="n">ymin</span><span class="p">),</span> <span class="n">i_near</span><span class="p">(</span><span class="n">obj</span><span class="o">.</span><span class="n">y</span><span class="p">,</span> <span class="n">ymax</span><span class="p">)</span>
</span><span id="SurfaceCutter.applyCut-257"><a href="#SurfaceCutter.applyCut-257"><span class="linenos">257</span></a>
</span><span id="SurfaceCutter.applyCut-258"><a href="#SurfaceCutter.applyCut-258"><span class="linenos">258</span></a>        <span class="n">x_cut</span> <span class="o">=</span> <span class="n">obj</span><span class="o">.</span><span class="n">X</span><span class="p">[</span><span class="n">start_y</span><span class="p">:</span> <span class="n">end_y</span><span class="p">,</span> <span class="n">start_x</span><span class="p">:</span> <span class="n">end_x</span><span class="p">]</span>
</span><span id="SurfaceCutter.applyCut-259"><a href="#SurfaceCutter.applyCut-259"><span class="linenos">259</span></a>        <span class="n">y_cut</span> <span class="o">=</span> <span class="n">obj</span><span class="o">.</span><span class="n">Y</span><span class="p">[</span><span class="n">start_y</span><span class="p">:</span> <span class="n">end_y</span><span class="p">,</span> <span class="n">start_x</span><span class="p">:</span> <span class="n">end_x</span><span class="p">]</span>
</span><span id="SurfaceCutter.applyCut-260"><a href="#SurfaceCutter.applyCut-260"><span class="linenos">260</span></a>        <span class="n">z_cut</span> <span class="o">=</span> <span class="n">obj</span><span class="o">.</span><span class="n">Z</span><span class="p">[</span><span class="n">start_y</span><span class="p">:</span> <span class="n">end_y</span><span class="p">,</span> <span class="n">start_x</span><span class="p">:</span> <span class="n">end_x</span><span class="p">]</span>
</span><span id="SurfaceCutter.applyCut-261"><a href="#SurfaceCutter.applyCut-261"><span class="linenos">261</span></a>
</span><span id="SurfaceCutter.applyCut-262"><a href="#SurfaceCutter.applyCut-262"><span class="linenos">262</span></a>        <span class="k">if</span> <span class="n">finalize</span><span class="p">:</span>
</span><span id="SurfaceCutter.applyCut-263"><a href="#SurfaceCutter.applyCut-263"><span class="linenos">263</span></a>            <span class="n">obj</span><span class="o">.</span><span class="n">X</span> <span class="o">=</span> <span class="n">x_cut</span>
</span><span id="SurfaceCutter.applyCut-264"><a href="#SurfaceCutter.applyCut-264"><span class="linenos">264</span></a>            <span class="n">obj</span><span class="o">.</span><span class="n">Y</span> <span class="o">=</span> <span class="n">y_cut</span>
</span><span id="SurfaceCutter.applyCut-265"><a href="#SurfaceCutter.applyCut-265"><span class="linenos">265</span></a>            <span class="n">obj</span><span class="o">.</span><span class="n">Z</span> <span class="o">=</span> <span class="n">z_cut</span>
</span><span id="SurfaceCutter.applyCut-266"><a href="#SurfaceCutter.applyCut-266"><span class="linenos">266</span></a>
</span><span id="SurfaceCutter.applyCut-267"><a href="#SurfaceCutter.applyCut-267"><span class="linenos">267</span></a>            <span class="n">obj</span><span class="o">.</span><span class="n">x</span> <span class="o">=</span> <span class="n">obj</span><span class="o">.</span><span class="n">x</span><span class="p">[</span><span class="n">start_x</span><span class="p">:</span> <span class="n">end_x</span><span class="p">]</span>
</span><span id="SurfaceCutter.applyCut-268"><a href="#SurfaceCutter.applyCut-268"><span class="linenos">268</span></a>            <span class="n">obj</span><span class="o">.</span><span class="n">y</span> <span class="o">=</span> <span class="n">obj</span><span class="o">.</span><span class="n">y</span><span class="p">[</span><span class="n">start_y</span><span class="p">:</span> <span class="n">end_y</span><span class="p">]</span>
</span><span id="SurfaceCutter.applyCut-269"><a href="#SurfaceCutter.applyCut-269"><span class="linenos">269</span></a>
</span><span id="SurfaceCutter.applyCut-270"><a href="#SurfaceCutter.applyCut-270"><span class="linenos">270</span></a>        <span class="k">return</span> <span class="n">x_cut</span><span class="p">,</span> <span class="n">y_cut</span><span class="p">,</span> <span class="n">z_cut</span>
</span></pre></div>


            <div class="docstring"><p>Applies the cut to the object passed using the extents
defined previously by the user, see templateExtents()</p>

<h2 id="parameters">Parameters</h2>

<p>obj: profile.Profile
    The profile object on wich the cut is performed
finalize: bool
    If False the cut is not finalized on the profile object
    the method returns the cut vectors</p>

<h2 id="returns">Returns</h2>

<p>cuts: (np.array, np.array, np.array)
    Tuple of cut arrays x y and z respectively</p>
</div>


                            </div>
                            <div id="SurfaceCutter.cut" class="classattr">
                                        <input id="SurfaceCutter.cut-view-source" class="view-source-toggle-state" type="checkbox" aria-hidden="true" tabindex="-1">
<div class="attr function">
                    <div class="decorator">@staticmethod</div>

        <span class="def">def</span>
        <span class="name">cut</span><span class="signature pdoc-code condensed">(<span class="param"><span class="n">obj</span><span class="p">:</span> <span class="n"><a href="surface.html#Surface">surfile.surface.Surface</a></span>, </span><span class="param"><span class="n">finalize</span><span class="o">=</span><span class="kc">True</span></span><span class="return-annotation">):</span></span>

                <label class="view-source-button" for="SurfaceCutter.cut-view-source"><span>View Source</span></label>

    </div>
    <a class="headerlink" href="#SurfaceCutter.cut"></a>
            <div class="pdoc-code codehilite"><pre><span></span><span id="SurfaceCutter.cut-272"><a href="#SurfaceCutter.cut-272"><span class="linenos">272</span></a>    <span class="nd">@staticmethod</span>
</span><span id="SurfaceCutter.cut-273"><a href="#SurfaceCutter.cut-273"><span class="linenos">273</span></a>    <span class="k">def</span> <span class="nf">cut</span><span class="p">(</span><span class="n">obj</span><span class="p">:</span> <span class="n">surface</span><span class="o">.</span><span class="n">Surface</span><span class="p">,</span> <span class="n">finalize</span><span class="o">=</span><span class="kc">True</span><span class="p">):</span>
</span><span id="SurfaceCutter.cut-274"><a href="#SurfaceCutter.cut-274"><span class="linenos">274</span></a><span class="w">        </span><span class="sd">&quot;&quot;&quot;</span>
</span><span id="SurfaceCutter.cut-275"><a href="#SurfaceCutter.cut-275"><span class="linenos">275</span></a><span class="sd">        Cuts the surface with a rectangle drawn by the user</span>
</span><span id="SurfaceCutter.cut-276"><a href="#SurfaceCutter.cut-276"><span class="linenos">276</span></a>
</span><span id="SurfaceCutter.cut-277"><a href="#SurfaceCutter.cut-277"><span class="linenos">277</span></a><span class="sd">        Parameters</span>
</span><span id="SurfaceCutter.cut-278"><a href="#SurfaceCutter.cut-278"><span class="linenos">278</span></a><span class="sd">        ----------</span>
</span><span id="SurfaceCutter.cut-279"><a href="#SurfaceCutter.cut-279"><span class="linenos">279</span></a><span class="sd">        obj : surface.Surface</span>
</span><span id="SurfaceCutter.cut-280"><a href="#SurfaceCutter.cut-280"><span class="linenos">280</span></a><span class="sd">            The surface object on wich the cut is applied</span>
</span><span id="SurfaceCutter.cut-281"><a href="#SurfaceCutter.cut-281"><span class="linenos">281</span></a><span class="sd">        finalize: bool</span>
</span><span id="SurfaceCutter.cut-282"><a href="#SurfaceCutter.cut-282"><span class="linenos">282</span></a><span class="sd">            If set to False the cut will not alter the profile,</span>
</span><span id="SurfaceCutter.cut-283"><a href="#SurfaceCutter.cut-283"><span class="linenos">283</span></a><span class="sd">            the method will only return the extents chosen by the user</span>
</span><span id="SurfaceCutter.cut-284"><a href="#SurfaceCutter.cut-284"><span class="linenos">284</span></a>
</span><span id="SurfaceCutter.cut-285"><a href="#SurfaceCutter.cut-285"><span class="linenos">285</span></a><span class="sd">        Returns</span>
</span><span id="SurfaceCutter.cut-286"><a href="#SurfaceCutter.cut-286"><span class="linenos">286</span></a><span class="sd">        ----------</span>
</span><span id="SurfaceCutter.cut-287"><a href="#SurfaceCutter.cut-287"><span class="linenos">287</span></a><span class="sd">        extents (xmin, xmax, ymin, ymax):  (float, ...)</span>
</span><span id="SurfaceCutter.cut-288"><a href="#SurfaceCutter.cut-288"><span class="linenos">288</span></a><span class="sd">            The cut borders</span>
</span><span id="SurfaceCutter.cut-289"><a href="#SurfaceCutter.cut-289"><span class="linenos">289</span></a><span class="sd">        cuts: list</span>
</span><span id="SurfaceCutter.cut-290"><a href="#SurfaceCutter.cut-290"><span class="linenos">290</span></a><span class="sd">            The x, y, z, arrays obtained after the cut</span>
</span><span id="SurfaceCutter.cut-291"><a href="#SurfaceCutter.cut-291"><span class="linenos">291</span></a><span class="sd">        &quot;&quot;&quot;</span>
</span><span id="SurfaceCutter.cut-292"><a href="#SurfaceCutter.cut-292"><span class="linenos">292</span></a>        <span class="k">def</span> <span class="nf">onSelect</span><span class="p">(</span><span class="n">eclick</span><span class="p">,</span> <span class="n">erelease</span><span class="p">):</span>
</span><span id="SurfaceCutter.cut-293"><a href="#SurfaceCutter.cut-293"><span class="linenos">293</span></a>            <span class="k">pass</span>
</span><span id="SurfaceCutter.cut-294"><a href="#SurfaceCutter.cut-294"><span class="linenos">294</span></a>
</span><span id="SurfaceCutter.cut-295"><a href="#SurfaceCutter.cut-295"><span class="linenos">295</span></a>        <span class="k">def</span> <span class="nf">onClose</span><span class="p">(</span><span class="n">event</span><span class="p">):</span>
</span><span id="SurfaceCutter.cut-296"><a href="#SurfaceCutter.cut-296"><span class="linenos">296</span></a>            <span class="n">xmin</span><span class="p">,</span> <span class="n">xmax</span><span class="p">,</span> <span class="n">ymin</span><span class="p">,</span> <span class="n">ymax</span> <span class="o">=</span> <span class="n">RS</span><span class="o">.</span><span class="n">extents</span>
</span><span id="SurfaceCutter.cut-297"><a href="#SurfaceCutter.cut-297"><span class="linenos">297</span></a>
</span><span id="SurfaceCutter.cut-298"><a href="#SurfaceCutter.cut-298"><span class="linenos">298</span></a>            <span class="n">i_near</span> <span class="o">=</span> <span class="k">lambda</span> <span class="n">arr</span><span class="p">,</span> <span class="n">val</span><span class="p">:</span> <span class="p">(</span><span class="n">np</span><span class="o">.</span><span class="n">abs</span><span class="p">(</span><span class="n">arr</span> <span class="o">-</span> <span class="n">val</span><span class="p">))</span><span class="o">.</span><span class="n">argmin</span><span class="p">()</span>  <span class="c1"># find the closest index</span>
</span><span id="SurfaceCutter.cut-299"><a href="#SurfaceCutter.cut-299"><span class="linenos">299</span></a>            <span class="n">start_x</span><span class="p">,</span> <span class="n">end_x</span> <span class="o">=</span> <span class="n">i_near</span><span class="p">(</span><span class="n">obj</span><span class="o">.</span><span class="n">x</span><span class="p">,</span> <span class="n">xmin</span><span class="p">),</span> <span class="n">i_near</span><span class="p">(</span><span class="n">obj</span><span class="o">.</span><span class="n">x</span><span class="p">,</span> <span class="n">xmax</span><span class="p">)</span>
</span><span id="SurfaceCutter.cut-300"><a href="#SurfaceCutter.cut-300"><span class="linenos">300</span></a>            <span class="n">start_y</span><span class="p">,</span> <span class="n">end_y</span> <span class="o">=</span> <span class="n">i_near</span><span class="p">(</span><span class="n">obj</span><span class="o">.</span><span class="n">y</span><span class="p">,</span> <span class="n">ymin</span><span class="p">),</span> <span class="n">i_near</span><span class="p">(</span><span class="n">obj</span><span class="o">.</span><span class="n">y</span><span class="p">,</span> <span class="n">ymax</span><span class="p">)</span>
</span><span id="SurfaceCutter.cut-301"><a href="#SurfaceCutter.cut-301"><span class="linenos">301</span></a>
</span><span id="SurfaceCutter.cut-302"><a href="#SurfaceCutter.cut-302"><span class="linenos">302</span></a>            <span class="n">x_cut</span> <span class="o">=</span> <span class="n">obj</span><span class="o">.</span><span class="n">X</span><span class="p">[</span><span class="n">start_y</span><span class="p">:</span> <span class="n">end_y</span><span class="p">,</span> <span class="n">start_x</span><span class="p">:</span> <span class="n">end_x</span><span class="p">]</span>
</span><span id="SurfaceCutter.cut-303"><a href="#SurfaceCutter.cut-303"><span class="linenos">303</span></a>            <span class="n">y_cut</span> <span class="o">=</span> <span class="n">obj</span><span class="o">.</span><span class="n">Y</span><span class="p">[</span><span class="n">start_y</span><span class="p">:</span> <span class="n">end_y</span><span class="p">,</span> <span class="n">start_x</span><span class="p">:</span> <span class="n">end_x</span><span class="p">]</span>
</span><span id="SurfaceCutter.cut-304"><a href="#SurfaceCutter.cut-304"><span class="linenos">304</span></a>            <span class="n">z_cut</span> <span class="o">=</span> <span class="n">obj</span><span class="o">.</span><span class="n">Z</span><span class="p">[</span><span class="n">start_y</span><span class="p">:</span> <span class="n">end_y</span><span class="p">,</span> <span class="n">start_x</span><span class="p">:</span> <span class="n">end_x</span><span class="p">]</span>
</span><span id="SurfaceCutter.cut-305"><a href="#SurfaceCutter.cut-305"><span class="linenos">305</span></a>
</span><span id="SurfaceCutter.cut-306"><a href="#SurfaceCutter.cut-306"><span class="linenos">306</span></a>            <span class="k">if</span> <span class="n">finalize</span><span class="p">:</span>
</span><span id="SurfaceCutter.cut-307"><a href="#SurfaceCutter.cut-307"><span class="linenos">307</span></a>                <span class="n">obj</span><span class="o">.</span><span class="n">X</span> <span class="o">=</span> <span class="n">x_cut</span>
</span><span id="SurfaceCutter.cut-308"><a href="#SurfaceCutter.cut-308"><span class="linenos">308</span></a>                <span class="n">obj</span><span class="o">.</span><span class="n">Y</span> <span class="o">=</span> <span class="n">y_cut</span>
</span><span id="SurfaceCutter.cut-309"><a href="#SurfaceCutter.cut-309"><span class="linenos">309</span></a>                <span class="n">obj</span><span class="o">.</span><span class="n">Z</span> <span class="o">=</span> <span class="n">z_cut</span>
</span><span id="SurfaceCutter.cut-310"><a href="#SurfaceCutter.cut-310"><span class="linenos">310</span></a>
</span><span id="SurfaceCutter.cut-311"><a href="#SurfaceCutter.cut-311"><span class="linenos">311</span></a>                <span class="n">obj</span><span class="o">.</span><span class="n">x</span> <span class="o">=</span> <span class="n">obj</span><span class="o">.</span><span class="n">x</span><span class="p">[</span><span class="n">start_x</span><span class="p">:</span> <span class="n">end_x</span><span class="p">]</span>
</span><span id="SurfaceCutter.cut-312"><a href="#SurfaceCutter.cut-312"><span class="linenos">312</span></a>                <span class="n">obj</span><span class="o">.</span><span class="n">y</span> <span class="o">=</span> <span class="n">obj</span><span class="o">.</span><span class="n">y</span><span class="p">[</span><span class="n">start_y</span><span class="p">:</span> <span class="n">end_y</span><span class="p">]</span>
</span><span id="SurfaceCutter.cut-313"><a href="#SurfaceCutter.cut-313"><span class="linenos">313</span></a>
</span><span id="SurfaceCutter.cut-314"><a href="#SurfaceCutter.cut-314"><span class="linenos">314</span></a>            <span class="n">cuts</span><span class="o">.</span><span class="n">append</span><span class="p">(</span><span class="n">x_cut</span><span class="p">)</span>
</span><span id="SurfaceCutter.cut-315"><a href="#SurfaceCutter.cut-315"><span class="linenos">315</span></a>            <span class="n">cuts</span><span class="o">.</span><span class="n">append</span><span class="p">(</span><span class="n">y_cut</span><span class="p">)</span>
</span><span id="SurfaceCutter.cut-316"><a href="#SurfaceCutter.cut-316"><span class="linenos">316</span></a>            <span class="n">cuts</span><span class="o">.</span><span class="n">append</span><span class="p">(</span><span class="n">z_cut</span><span class="p">)</span>
</span><span id="SurfaceCutter.cut-317"><a href="#SurfaceCutter.cut-317"><span class="linenos">317</span></a>
</span><span id="SurfaceCutter.cut-318"><a href="#SurfaceCutter.cut-318"><span class="linenos">318</span></a>        <span class="n">fig</span><span class="p">,</span> <span class="n">ax</span> <span class="o">=</span> <span class="n">plt</span><span class="o">.</span><span class="n">subplots</span><span class="p">()</span>
</span><span id="SurfaceCutter.cut-319"><a href="#SurfaceCutter.cut-319"><span class="linenos">319</span></a>        <span class="c1"># rectangle selector drawtype is deprecated</span>
</span><span id="SurfaceCutter.cut-320"><a href="#SurfaceCutter.cut-320"><span class="linenos">320</span></a>        <span class="n">RS</span> <span class="o">=</span> <span class="n">RectangleSelector</span><span class="p">(</span><span class="n">ax</span><span class="p">,</span> <span class="n">onSelect</span><span class="p">,</span>
</span><span id="SurfaceCutter.cut-321"><a href="#SurfaceCutter.cut-321"><span class="linenos">321</span></a>                               <span class="n">useblit</span><span class="o">=</span><span class="kc">True</span><span class="p">,</span>
</span><span id="SurfaceCutter.cut-322"><a href="#SurfaceCutter.cut-322"><span class="linenos">322</span></a>                               <span class="n">button</span><span class="o">=</span><span class="p">[</span><span class="mi">1</span><span class="p">,</span> <span class="mi">3</span><span class="p">],</span>  <span class="c1"># don&#39;t use middle button</span>
</span><span id="SurfaceCutter.cut-323"><a href="#SurfaceCutter.cut-323"><span class="linenos">323</span></a>                               <span class="n">minspanx</span><span class="o">=</span><span class="mi">5</span><span class="p">,</span> <span class="n">minspany</span><span class="o">=</span><span class="mi">5</span><span class="p">,</span>
</span><span id="SurfaceCutter.cut-324"><a href="#SurfaceCutter.cut-324"><span class="linenos">324</span></a>                               <span class="n">spancoords</span><span class="o">=</span><span class="s1">&#39;pixels&#39;</span><span class="p">,</span>
</span><span id="SurfaceCutter.cut-325"><a href="#SurfaceCutter.cut-325"><span class="linenos">325</span></a>                               <span class="n">interactive</span><span class="o">=</span><span class="kc">True</span><span class="p">)</span>
</span><span id="SurfaceCutter.cut-326"><a href="#SurfaceCutter.cut-326"><span class="linenos">326</span></a>
</span><span id="SurfaceCutter.cut-327"><a href="#SurfaceCutter.cut-327"><span class="linenos">327</span></a>        <span class="n">cuts</span> <span class="o">=</span> <span class="p">[]</span>
</span><span id="SurfaceCutter.cut-328"><a href="#SurfaceCutter.cut-328"><span class="linenos">328</span></a>
</span><span id="SurfaceCutter.cut-329"><a href="#SurfaceCutter.cut-329"><span class="linenos">329</span></a>        <span class="n">ax</span><span class="o">.</span><span class="n">pcolormesh</span><span class="p">(</span><span class="n">obj</span><span class="o">.</span><span class="n">X</span><span class="p">,</span> <span class="n">obj</span><span class="o">.</span><span class="n">Y</span><span class="p">,</span> <span class="n">obj</span><span class="o">.</span><span class="n">Z</span><span class="p">,</span> <span class="n">cmap</span><span class="o">=</span><span class="n">cm</span><span class="o">.</span><span class="n">viridis</span><span class="p">)</span>
</span><span id="SurfaceCutter.cut-330"><a href="#SurfaceCutter.cut-330"><span class="linenos">330</span></a>        <span class="n">ax</span><span class="o">.</span><span class="n">set_title</span><span class="p">(</span><span class="s1">&#39;Choose cut region&#39;</span><span class="p">)</span>
</span><span id="SurfaceCutter.cut-331"><a href="#SurfaceCutter.cut-331"><span class="linenos">331</span></a>        <span class="n">fig</span><span class="o">.</span><span class="n">canvas</span><span class="o">.</span><span class="n">mpl_connect</span><span class="p">(</span><span class="s1">&#39;close_event&#39;</span><span class="p">,</span> <span class="n">onClose</span><span class="p">)</span>
</span><span id="SurfaceCutter.cut-332"><a href="#SurfaceCutter.cut-332"><span class="linenos">332</span></a>
</span><span id="SurfaceCutter.cut-333"><a href="#SurfaceCutter.cut-333"><span class="linenos">333</span></a>        <span class="n">plt</span><span class="o">.</span><span class="n">show</span><span class="p">()</span>
</span><span id="SurfaceCutter.cut-334"><a href="#SurfaceCutter.cut-334"><span class="linenos">334</span></a>        <span class="k">return</span> <span class="n">RS</span><span class="o">.</span><span class="n">extents</span><span class="p">,</span> <span class="n">cuts</span>
</span></pre></div>


            <div class="docstring"><p>Cuts the surface with a rectangle drawn by the user</p>

<h2 id="parameters">Parameters</h2>

<p>obj : surface.Surface
    The surface object on wich the cut is applied
finalize: bool
    If set to False the cut will not alter the profile,
    the method will only return the extents chosen by the user</p>

<h2 id="returns">Returns</h2>

<p>extents (xmin, xmax, ymin, ymax):  (float, ...)
    The cut borders
cuts: list
    The x, y, z, arrays obtained after the cut</p>
</div>


                            </div>
                            <div class="inherited">
                                <h5>Inherited Members</h5>
                                <dl>
                                    <div><dt><a href="#Cutter">Cutter</a></dt>
                                <dd id="SurfaceCutter.extents" class="variable"><a href="#Cutter.extents">extents</a></dd>

            </div>
                                </dl>
                            </div>
                </section>
                <section id="HistCutter">
                            <input id="HistCutter-view-source" class="view-source-toggle-state" type="checkbox" aria-hidden="true" tabindex="-1">
<div class="attr class">
            
    <span class="def">class</span>
    <span class="name">HistCutter</span><wbr>(<span class="base"><a href="#Cutter">Cutter</a></span>, <span class="base">abc.ABC</span>):

                <label class="view-source-button" for="HistCutter-view-source"><span>View Source</span></label>

    </div>
    <a class="headerlink" href="#HistCutter"></a>
            <div class="pdoc-code codehilite"><pre><span></span><span id="HistCutter-337"><a href="#HistCutter-337"><span class="linenos">337</span></a><span class="k">class</span> <span class="nc">HistCutter</span><span class="p">(</span><span class="n">Cutter</span><span class="p">,</span> <span class="n">ABC</span><span class="p">):</span>
</span><span id="HistCutter-338"><a href="#HistCutter-338"><span class="linenos">338</span></a>    <span class="nd">@staticmethod</span>
</span><span id="HistCutter-339"><a href="#HistCutter-339"><span class="linenos">339</span></a>    <span class="k">def</span> <span class="nf">cut</span><span class="p">(</span><span class="n">obj</span><span class="p">,</span> <span class="n">bins</span><span class="o">=</span><span class="kc">None</span><span class="p">,</span> <span class="n">finalize</span><span class="o">=</span><span class="kc">True</span><span class="p">):</span>
</span><span id="HistCutter-340"><a href="#HistCutter-340"><span class="linenos">340</span></a><span class="w">        </span><span class="sd">&quot;&quot;&quot;</span>
</span><span id="HistCutter-341"><a href="#HistCutter-341"><span class="linenos">341</span></a><span class="sd">        Cuts the surface on the Z axis keeping only the</span>
</span><span id="HistCutter-342"><a href="#HistCutter-342"><span class="linenos">342</span></a><span class="sd">        points with an height included in the selection</span>
</span><span id="HistCutter-343"><a href="#HistCutter-343"><span class="linenos">343</span></a>
</span><span id="HistCutter-344"><a href="#HistCutter-344"><span class="linenos">344</span></a><span class="sd">        Parameters</span>
</span><span id="HistCutter-345"><a href="#HistCutter-345"><span class="linenos">345</span></a><span class="sd">        ----------</span>
</span><span id="HistCutter-346"><a href="#HistCutter-346"><span class="linenos">346</span></a><span class="sd">        obj : surface.Surface</span>
</span><span id="HistCutter-347"><a href="#HistCutter-347"><span class="linenos">347</span></a><span class="sd">            The surface object on wich the cut is applied</span>
</span><span id="HistCutter-348"><a href="#HistCutter-348"><span class="linenos">348</span></a><span class="sd">        bins : int</span>
</span><span id="HistCutter-349"><a href="#HistCutter-349"><span class="linenos">349</span></a><span class="sd">            The number of bins in the histogram</span>
</span><span id="HistCutter-350"><a href="#HistCutter-350"><span class="linenos">350</span></a><span class="sd">            if None the program calculates the optimal value</span>
</span><span id="HistCutter-351"><a href="#HistCutter-351"><span class="linenos">351</span></a><span class="sd">        finalize: bool</span>
</span><span id="HistCutter-352"><a href="#HistCutter-352"><span class="linenos">352</span></a><span class="sd">            If set to False the cut will not alter the profile,</span>
</span><span id="HistCutter-353"><a href="#HistCutter-353"><span class="linenos">353</span></a><span class="sd">            the method will only return the extents chosen by the user</span>
</span><span id="HistCutter-354"><a href="#HistCutter-354"><span class="linenos">354</span></a>
</span><span id="HistCutter-355"><a href="#HistCutter-355"><span class="linenos">355</span></a><span class="sd">        Returns</span>
</span><span id="HistCutter-356"><a href="#HistCutter-356"><span class="linenos">356</span></a><span class="sd">        ----------</span>
</span><span id="HistCutter-357"><a href="#HistCutter-357"><span class="linenos">357</span></a><span class="sd">        extents (zmin, zmax):  (float, ...)</span>
</span><span id="HistCutter-358"><a href="#HistCutter-358"><span class="linenos">358</span></a><span class="sd">            The cut values</span>
</span><span id="HistCutter-359"><a href="#HistCutter-359"><span class="linenos">359</span></a><span class="sd">        &quot;&quot;&quot;</span>
</span><span id="HistCutter-360"><a href="#HistCutter-360"><span class="linenos">360</span></a>        <span class="n">b</span> <span class="o">=</span> <span class="n">bins</span>
</span><span id="HistCutter-361"><a href="#HistCutter-361"><span class="linenos">361</span></a>        <span class="k">if</span> <span class="n">bins</span> <span class="ow">is</span> <span class="kc">None</span><span class="p">:</span>
</span><span id="HistCutter-362"><a href="#HistCutter-362"><span class="linenos">362</span></a>            <span class="c1"># bw = 2 * stats.iqr(obj.Z[np.isfinite(obj.Z)]) / (obj.Z.size ** (1/3))  # Freedman-Diaconis</span>
</span><span id="HistCutter-363"><a href="#HistCutter-363"><span class="linenos">363</span></a>            <span class="n">b</span> <span class="o">=</span> <span class="nb">int</span><span class="p">(</span><span class="n">np</span><span class="o">.</span><span class="n">sqrt</span><span class="p">(</span><span class="n">obj</span><span class="o">.</span><span class="n">Z</span><span class="o">.</span><span class="n">size</span><span class="p">))</span>
</span><span id="HistCutter-364"><a href="#HistCutter-364"><span class="linenos">364</span></a>            <span class="nb">print</span><span class="p">(</span><span class="sa">f</span><span class="s1">&#39;Using </span><span class="si">{</span><span class="n">b</span><span class="si">}</span><span class="s1"> bins in hist&#39;</span><span class="p">)</span>
</span><span id="HistCutter-365"><a href="#HistCutter-365"><span class="linenos">365</span></a>
</span><span id="HistCutter-366"><a href="#HistCutter-366"><span class="linenos">366</span></a>        <span class="n">hist</span><span class="p">,</span> <span class="n">edges</span> <span class="o">=</span> <span class="n">np</span><span class="o">.</span><span class="n">histogram</span><span class="p">(</span><span class="n">obj</span><span class="o">.</span><span class="n">Z</span><span class="p">[</span><span class="n">np</span><span class="o">.</span><span class="n">isfinite</span><span class="p">(</span><span class="n">obj</span><span class="o">.</span><span class="n">Z</span><span class="p">)],</span> <span class="n">bins</span><span class="o">=</span><span class="n">b</span><span class="p">)</span>
</span><span id="HistCutter-367"><a href="#HistCutter-367"><span class="linenos">367</span></a>        <span class="n">fig</span> <span class="o">=</span> <span class="n">plt</span><span class="o">.</span><span class="n">figure</span><span class="p">()</span>
</span><span id="HistCutter-368"><a href="#HistCutter-368"><span class="linenos">368</span></a>        <span class="n">ax_ht</span> <span class="o">=</span> <span class="n">fig</span><span class="o">.</span><span class="n">add_subplot</span><span class="p">(</span><span class="mi">111</span><span class="p">)</span>
</span><span id="HistCutter-369"><a href="#HistCutter-369"><span class="linenos">369</span></a>        <span class="n">ax_ht</span><span class="o">.</span><span class="n">hist</span><span class="p">(</span><span class="n">edges</span><span class="p">[:</span><span class="o">-</span><span class="mi">1</span><span class="p">],</span> <span class="n">bins</span><span class="o">=</span><span class="n">edges</span><span class="p">,</span> <span class="n">weights</span><span class="o">=</span><span class="n">hist</span> <span class="o">/</span> <span class="n">np</span><span class="o">.</span><span class="n">size</span><span class="p">(</span><span class="n">obj</span><span class="o">.</span><span class="n">Z</span><span class="p">)</span> <span class="o">*</span> <span class="mi">100</span><span class="p">,</span> <span class="n">color</span><span class="o">=</span><span class="s1">&#39;red&#39;</span><span class="p">)</span>
</span><span id="HistCutter-370"><a href="#HistCutter-370"><span class="linenos">370</span></a>        <span class="n">funct</span><span class="o">.</span><span class="n">persFig</span><span class="p">(</span>
</span><span id="HistCutter-371"><a href="#HistCutter-371"><span class="linenos">371</span></a>            <span class="p">[</span><span class="n">ax_ht</span><span class="p">],</span>
</span><span id="HistCutter-372"><a href="#HistCutter-372"><span class="linenos">372</span></a>            <span class="n">gridcol</span><span class="o">=</span><span class="s1">&#39;grey&#39;</span><span class="p">,</span>
</span><span id="HistCutter-373"><a href="#HistCutter-373"><span class="linenos">373</span></a>            <span class="n">xlab</span><span class="o">=</span><span class="s1">&#39;z [nm]&#39;</span><span class="p">,</span>
</span><span id="HistCutter-374"><a href="#HistCutter-374"><span class="linenos">374</span></a>            <span class="n">ylab</span><span class="o">=</span><span class="s1">&#39;pixels %&#39;</span>
</span><span id="HistCutter-375"><a href="#HistCutter-375"><span class="linenos">375</span></a>        <span class="p">)</span>
</span><span id="HistCutter-376"><a href="#HistCutter-376"><span class="linenos">376</span></a>        <span class="n">ax_ht</span><span class="o">.</span><span class="n">set_title</span><span class="p">(</span><span class="s1">&#39;Choose cut region&#39;</span><span class="p">)</span>
</span><span id="HistCutter-377"><a href="#HistCutter-377"><span class="linenos">377</span></a>
</span><span id="HistCutter-378"><a href="#HistCutter-378"><span class="linenos">378</span></a>        <span class="k">def</span> <span class="nf">onClose</span><span class="p">(</span><span class="n">event</span><span class="p">):</span>
</span><span id="HistCutter-379"><a href="#HistCutter-379"><span class="linenos">379</span></a>            <span class="n">zmin</span><span class="p">,</span> <span class="n">zmax</span> <span class="o">=</span> <span class="n">span</span><span class="o">.</span><span class="n">extents</span>
</span><span id="HistCutter-380"><a href="#HistCutter-380"><span class="linenos">380</span></a>            <span class="c1"># i_near = lambda arr, val: (np.abs(arr - val)).argmin()</span>
</span><span id="HistCutter-381"><a href="#HistCutter-381"><span class="linenos">381</span></a>            <span class="c1"># start_z, end_z = i_near(obj.Z, zmin), i_near(obj.Z, zmax)</span>
</span><span id="HistCutter-382"><a href="#HistCutter-382"><span class="linenos">382</span></a>            <span class="c1"># print(start_z, end_z)</span>
</span><span id="HistCutter-383"><a href="#HistCutter-383"><span class="linenos">383</span></a>
</span><span id="HistCutter-384"><a href="#HistCutter-384"><span class="linenos">384</span></a>            <span class="k">if</span> <span class="n">finalize</span><span class="p">:</span>
</span><span id="HistCutter-385"><a href="#HistCutter-385"><span class="linenos">385</span></a>                <span class="n">exclude</span> <span class="o">=</span> <span class="n">np</span><span class="o">.</span><span class="n">logical_or</span><span class="p">(</span><span class="n">obj</span><span class="o">.</span><span class="n">Z</span> <span class="o">&lt;</span> <span class="n">zmin</span><span class="p">,</span> <span class="n">obj</span><span class="o">.</span><span class="n">Z</span> <span class="o">&gt;</span> <span class="n">zmax</span><span class="p">)</span>
</span><span id="HistCutter-386"><a href="#HistCutter-386"><span class="linenos">386</span></a>                <span class="n">obj</span><span class="o">.</span><span class="n">Z</span><span class="p">[</span><span class="n">exclude</span><span class="p">]</span> <span class="o">=</span> <span class="n">np</span><span class="o">.</span><span class="n">nan</span>
</span><span id="HistCutter-387"><a href="#HistCutter-387"><span class="linenos">387</span></a>
</span><span id="HistCutter-388"><a href="#HistCutter-388"><span class="linenos">388</span></a>        <span class="n">span</span> <span class="o">=</span> <span class="n">SpanSelector</span><span class="p">(</span><span class="n">ax_ht</span><span class="p">,</span> <span class="k">lambda</span> <span class="n">a</span><span class="p">,</span> <span class="n">b</span><span class="p">:</span> <span class="kc">None</span><span class="p">,</span>
</span><span id="HistCutter-389"><a href="#HistCutter-389"><span class="linenos">389</span></a>                            <span class="n">direction</span><span class="o">=</span><span class="s1">&#39;horizontal&#39;</span><span class="p">,</span> <span class="n">useblit</span><span class="o">=</span><span class="kc">True</span><span class="p">,</span>
</span><span id="HistCutter-390"><a href="#HistCutter-390"><span class="linenos">390</span></a>                            <span class="n">button</span><span class="o">=</span><span class="p">[</span><span class="mi">1</span><span class="p">,</span> <span class="mi">3</span><span class="p">],</span>  <span class="c1"># don&#39;t use middle button</span>
</span><span id="HistCutter-391"><a href="#HistCutter-391"><span class="linenos">391</span></a>                            <span class="n">interactive</span><span class="o">=</span><span class="kc">True</span><span class="p">)</span>
</span><span id="HistCutter-392"><a href="#HistCutter-392"><span class="linenos">392</span></a>
</span><span id="HistCutter-393"><a href="#HistCutter-393"><span class="linenos">393</span></a>        <span class="n">fig</span><span class="o">.</span><span class="n">canvas</span><span class="o">.</span><span class="n">mpl_connect</span><span class="p">(</span><span class="s1">&#39;close_event&#39;</span><span class="p">,</span> <span class="n">onClose</span><span class="p">)</span>
</span><span id="HistCutter-394"><a href="#HistCutter-394"><span class="linenos">394</span></a>        <span class="n">plt</span><span class="o">.</span><span class="n">show</span><span class="p">()</span>
</span><span id="HistCutter-395"><a href="#HistCutter-395"><span class="linenos">395</span></a>
</span><span id="HistCutter-396"><a href="#HistCutter-396"><span class="linenos">396</span></a>        <span class="k">return</span> <span class="n">span</span><span class="o">.</span><span class="n">extents</span>
</span></pre></div>


            <div class="docstring"><p>Class that provides methods for profile / surface cutting
static methods are used to work directly on profiles / surfaces, cutter objects
can be instantiated to apply the same cut to multiple profiles / surfaces</p>
</div>


                            <div id="HistCutter.cut" class="classattr">
                                        <input id="HistCutter.cut-view-source" class="view-source-toggle-state" type="checkbox" aria-hidden="true" tabindex="-1">
<div class="attr function">
                    <div class="decorator">@staticmethod</div>

        <span class="def">def</span>
        <span class="name">cut</span><span class="signature pdoc-code condensed">(<span class="param"><span class="n">obj</span>, </span><span class="param"><span class="n">bins</span><span class="o">=</span><span class="kc">None</span>, </span><span class="param"><span class="n">finalize</span><span class="o">=</span><span class="kc">True</span></span><span class="return-annotation">):</span></span>

                <label class="view-source-button" for="HistCutter.cut-view-source"><span>View Source</span></label>

    </div>
    <a class="headerlink" href="#HistCutter.cut"></a>
            <div class="pdoc-code codehilite"><pre><span></span><span id="HistCutter.cut-338"><a href="#HistCutter.cut-338"><span class="linenos">338</span></a>    <span class="nd">@staticmethod</span>
</span><span id="HistCutter.cut-339"><a href="#HistCutter.cut-339"><span class="linenos">339</span></a>    <span class="k">def</span> <span class="nf">cut</span><span class="p">(</span><span class="n">obj</span><span class="p">,</span> <span class="n">bins</span><span class="o">=</span><span class="kc">None</span><span class="p">,</span> <span class="n">finalize</span><span class="o">=</span><span class="kc">True</span><span class="p">):</span>
</span><span id="HistCutter.cut-340"><a href="#HistCutter.cut-340"><span class="linenos">340</span></a><span class="w">        </span><span class="sd">&quot;&quot;&quot;</span>
</span><span id="HistCutter.cut-341"><a href="#HistCutter.cut-341"><span class="linenos">341</span></a><span class="sd">        Cuts the surface on the Z axis keeping only the</span>
</span><span id="HistCutter.cut-342"><a href="#HistCutter.cut-342"><span class="linenos">342</span></a><span class="sd">        points with an height included in the selection</span>
</span><span id="HistCutter.cut-343"><a href="#HistCutter.cut-343"><span class="linenos">343</span></a>
</span><span id="HistCutter.cut-344"><a href="#HistCutter.cut-344"><span class="linenos">344</span></a><span class="sd">        Parameters</span>
</span><span id="HistCutter.cut-345"><a href="#HistCutter.cut-345"><span class="linenos">345</span></a><span class="sd">        ----------</span>
</span><span id="HistCutter.cut-346"><a href="#HistCutter.cut-346"><span class="linenos">346</span></a><span class="sd">        obj : surface.Surface</span>
</span><span id="HistCutter.cut-347"><a href="#HistCutter.cut-347"><span class="linenos">347</span></a><span class="sd">            The surface object on wich the cut is applied</span>
</span><span id="HistCutter.cut-348"><a href="#HistCutter.cut-348"><span class="linenos">348</span></a><span class="sd">        bins : int</span>
</span><span id="HistCutter.cut-349"><a href="#HistCutter.cut-349"><span class="linenos">349</span></a><span class="sd">            The number of bins in the histogram</span>
</span><span id="HistCutter.cut-350"><a href="#HistCutter.cut-350"><span class="linenos">350</span></a><span class="sd">            if None the program calculates the optimal value</span>
</span><span id="HistCutter.cut-351"><a href="#HistCutter.cut-351"><span class="linenos">351</span></a><span class="sd">        finalize: bool</span>
</span><span id="HistCutter.cut-352"><a href="#HistCutter.cut-352"><span class="linenos">352</span></a><span class="sd">            If set to False the cut will not alter the profile,</span>
</span><span id="HistCutter.cut-353"><a href="#HistCutter.cut-353"><span class="linenos">353</span></a><span class="sd">            the method will only return the extents chosen by the user</span>
</span><span id="HistCutter.cut-354"><a href="#HistCutter.cut-354"><span class="linenos">354</span></a>
</span><span id="HistCutter.cut-355"><a href="#HistCutter.cut-355"><span class="linenos">355</span></a><span class="sd">        Returns</span>
</span><span id="HistCutter.cut-356"><a href="#HistCutter.cut-356"><span class="linenos">356</span></a><span class="sd">        ----------</span>
</span><span id="HistCutter.cut-357"><a href="#HistCutter.cut-357"><span class="linenos">357</span></a><span class="sd">        extents (zmin, zmax):  (float, ...)</span>
</span><span id="HistCutter.cut-358"><a href="#HistCutter.cut-358"><span class="linenos">358</span></a><span class="sd">            The cut values</span>
</span><span id="HistCutter.cut-359"><a href="#HistCutter.cut-359"><span class="linenos">359</span></a><span class="sd">        &quot;&quot;&quot;</span>
</span><span id="HistCutter.cut-360"><a href="#HistCutter.cut-360"><span class="linenos">360</span></a>        <span class="n">b</span> <span class="o">=</span> <span class="n">bins</span>
</span><span id="HistCutter.cut-361"><a href="#HistCutter.cut-361"><span class="linenos">361</span></a>        <span class="k">if</span> <span class="n">bins</span> <span class="ow">is</span> <span class="kc">None</span><span class="p">:</span>
</span><span id="HistCutter.cut-362"><a href="#HistCutter.cut-362"><span class="linenos">362</span></a>            <span class="c1"># bw = 2 * stats.iqr(obj.Z[np.isfinite(obj.Z)]) / (obj.Z.size ** (1/3))  # Freedman-Diaconis</span>
</span><span id="HistCutter.cut-363"><a href="#HistCutter.cut-363"><span class="linenos">363</span></a>            <span class="n">b</span> <span class="o">=</span> <span class="nb">int</span><span class="p">(</span><span class="n">np</span><span class="o">.</span><span class="n">sqrt</span><span class="p">(</span><span class="n">obj</span><span class="o">.</span><span class="n">Z</span><span class="o">.</span><span class="n">size</span><span class="p">))</span>
</span><span id="HistCutter.cut-364"><a href="#HistCutter.cut-364"><span class="linenos">364</span></a>            <span class="nb">print</span><span class="p">(</span><span class="sa">f</span><span class="s1">&#39;Using </span><span class="si">{</span><span class="n">b</span><span class="si">}</span><span class="s1"> bins in hist&#39;</span><span class="p">)</span>
</span><span id="HistCutter.cut-365"><a href="#HistCutter.cut-365"><span class="linenos">365</span></a>
</span><span id="HistCutter.cut-366"><a href="#HistCutter.cut-366"><span class="linenos">366</span></a>        <span class="n">hist</span><span class="p">,</span> <span class="n">edges</span> <span class="o">=</span> <span class="n">np</span><span class="o">.</span><span class="n">histogram</span><span class="p">(</span><span class="n">obj</span><span class="o">.</span><span class="n">Z</span><span class="p">[</span><span class="n">np</span><span class="o">.</span><span class="n">isfinite</span><span class="p">(</span><span class="n">obj</span><span class="o">.</span><span class="n">Z</span><span class="p">)],</span> <span class="n">bins</span><span class="o">=</span><span class="n">b</span><span class="p">)</span>
</span><span id="HistCutter.cut-367"><a href="#HistCutter.cut-367"><span class="linenos">367</span></a>        <span class="n">fig</span> <span class="o">=</span> <span class="n">plt</span><span class="o">.</span><span class="n">figure</span><span class="p">()</span>
</span><span id="HistCutter.cut-368"><a href="#HistCutter.cut-368"><span class="linenos">368</span></a>        <span class="n">ax_ht</span> <span class="o">=</span> <span class="n">fig</span><span class="o">.</span><span class="n">add_subplot</span><span class="p">(</span><span class="mi">111</span><span class="p">)</span>
</span><span id="HistCutter.cut-369"><a href="#HistCutter.cut-369"><span class="linenos">369</span></a>        <span class="n">ax_ht</span><span class="o">.</span><span class="n">hist</span><span class="p">(</span><span class="n">edges</span><span class="p">[:</span><span class="o">-</span><span class="mi">1</span><span class="p">],</span> <span class="n">bins</span><span class="o">=</span><span class="n">edges</span><span class="p">,</span> <span class="n">weights</span><span class="o">=</span><span class="n">hist</span> <span class="o">/</span> <span class="n">np</span><span class="o">.</span><span class="n">size</span><span class="p">(</span><span class="n">obj</span><span class="o">.</span><span class="n">Z</span><span class="p">)</span> <span class="o">*</span> <span class="mi">100</span><span class="p">,</span> <span class="n">color</span><span class="o">=</span><span class="s1">&#39;red&#39;</span><span class="p">)</span>
</span><span id="HistCutter.cut-370"><a href="#HistCutter.cut-370"><span class="linenos">370</span></a>        <span class="n">funct</span><span class="o">.</span><span class="n">persFig</span><span class="p">(</span>
</span><span id="HistCutter.cut-371"><a href="#HistCutter.cut-371"><span class="linenos">371</span></a>            <span class="p">[</span><span class="n">ax_ht</span><span class="p">],</span>
</span><span id="HistCutter.cut-372"><a href="#HistCutter.cut-372"><span class="linenos">372</span></a>            <span class="n">gridcol</span><span class="o">=</span><span class="s1">&#39;grey&#39;</span><span class="p">,</span>
</span><span id="HistCutter.cut-373"><a href="#HistCutter.cut-373"><span class="linenos">373</span></a>            <span class="n">xlab</span><span class="o">=</span><span class="s1">&#39;z [nm]&#39;</span><span class="p">,</span>
</span><span id="HistCutter.cut-374"><a href="#HistCutter.cut-374"><span class="linenos">374</span></a>            <span class="n">ylab</span><span class="o">=</span><span class="s1">&#39;pixels %&#39;</span>
</span><span id="HistCutter.cut-375"><a href="#HistCutter.cut-375"><span class="linenos">375</span></a>        <span class="p">)</span>
</span><span id="HistCutter.cut-376"><a href="#HistCutter.cut-376"><span class="linenos">376</span></a>        <span class="n">ax_ht</span><span class="o">.</span><span class="n">set_title</span><span class="p">(</span><span class="s1">&#39;Choose cut region&#39;</span><span class="p">)</span>
</span><span id="HistCutter.cut-377"><a href="#HistCutter.cut-377"><span class="linenos">377</span></a>
</span><span id="HistCutter.cut-378"><a href="#HistCutter.cut-378"><span class="linenos">378</span></a>        <span class="k">def</span> <span class="nf">onClose</span><span class="p">(</span><span class="n">event</span><span class="p">):</span>
</span><span id="HistCutter.cut-379"><a href="#HistCutter.cut-379"><span class="linenos">379</span></a>            <span class="n">zmin</span><span class="p">,</span> <span class="n">zmax</span> <span class="o">=</span> <span class="n">span</span><span class="o">.</span><span class="n">extents</span>
</span><span id="HistCutter.cut-380"><a href="#HistCutter.cut-380"><span class="linenos">380</span></a>            <span class="c1"># i_near = lambda arr, val: (np.abs(arr - val)).argmin()</span>
</span><span id="HistCutter.cut-381"><a href="#HistCutter.cut-381"><span class="linenos">381</span></a>            <span class="c1"># start_z, end_z = i_near(obj.Z, zmin), i_near(obj.Z, zmax)</span>
</span><span id="HistCutter.cut-382"><a href="#HistCutter.cut-382"><span class="linenos">382</span></a>            <span class="c1"># print(start_z, end_z)</span>
</span><span id="HistCutter.cut-383"><a href="#HistCutter.cut-383"><span class="linenos">383</span></a>
</span><span id="HistCutter.cut-384"><a href="#HistCutter.cut-384"><span class="linenos">384</span></a>            <span class="k">if</span> <span class="n">finalize</span><span class="p">:</span>
</span><span id="HistCutter.cut-385"><a href="#HistCutter.cut-385"><span class="linenos">385</span></a>                <span class="n">exclude</span> <span class="o">=</span> <span class="n">np</span><span class="o">.</span><span class="n">logical_or</span><span class="p">(</span><span class="n">obj</span><span class="o">.</span><span class="n">Z</span> <span class="o">&lt;</span> <span class="n">zmin</span><span class="p">,</span> <span class="n">obj</span><span class="o">.</span><span class="n">Z</span> <span class="o">&gt;</span> <span class="n">zmax</span><span class="p">)</span>
</span><span id="HistCutter.cut-386"><a href="#HistCutter.cut-386"><span class="linenos">386</span></a>                <span class="n">obj</span><span class="o">.</span><span class="n">Z</span><span class="p">[</span><span class="n">exclude</span><span class="p">]</span> <span class="o">=</span> <span class="n">np</span><span class="o">.</span><span class="n">nan</span>
</span><span id="HistCutter.cut-387"><a href="#HistCutter.cut-387"><span class="linenos">387</span></a>
</span><span id="HistCutter.cut-388"><a href="#HistCutter.cut-388"><span class="linenos">388</span></a>        <span class="n">span</span> <span class="o">=</span> <span class="n">SpanSelector</span><span class="p">(</span><span class="n">ax_ht</span><span class="p">,</span> <span class="k">lambda</span> <span class="n">a</span><span class="p">,</span> <span class="n">b</span><span class="p">:</span> <span class="kc">None</span><span class="p">,</span>
</span><span id="HistCutter.cut-389"><a href="#HistCutter.cut-389"><span class="linenos">389</span></a>                            <span class="n">direction</span><span class="o">=</span><span class="s1">&#39;horizontal&#39;</span><span class="p">,</span> <span class="n">useblit</span><span class="o">=</span><span class="kc">True</span><span class="p">,</span>
</span><span id="HistCutter.cut-390"><a href="#HistCutter.cut-390"><span class="linenos">390</span></a>                            <span class="n">button</span><span class="o">=</span><span class="p">[</span><span class="mi">1</span><span class="p">,</span> <span class="mi">3</span><span class="p">],</span>  <span class="c1"># don&#39;t use middle button</span>
</span><span id="HistCutter.cut-391"><a href="#HistCutter.cut-391"><span class="linenos">391</span></a>                            <span class="n">interactive</span><span class="o">=</span><span class="kc">True</span><span class="p">)</span>
</span><span id="HistCutter.cut-392"><a href="#HistCutter.cut-392"><span class="linenos">392</span></a>
</span><span id="HistCutter.cut-393"><a href="#HistCutter.cut-393"><span class="linenos">393</span></a>        <span class="n">fig</span><span class="o">.</span><span class="n">canvas</span><span class="o">.</span><span class="n">mpl_connect</span><span class="p">(</span><span class="s1">&#39;close_event&#39;</span><span class="p">,</span> <span class="n">onClose</span><span class="p">)</span>
</span><span id="HistCutter.cut-394"><a href="#HistCutter.cut-394"><span class="linenos">394</span></a>        <span class="n">plt</span><span class="o">.</span><span class="n">show</span><span class="p">()</span>
</span><span id="HistCutter.cut-395"><a href="#HistCutter.cut-395"><span class="linenos">395</span></a>
</span><span id="HistCutter.cut-396"><a href="#HistCutter.cut-396"><span class="linenos">396</span></a>        <span class="k">return</span> <span class="n">span</span><span class="o">.</span><span class="n">extents</span>
</span></pre></div>


            <div class="docstring"><p>Cuts the surface on the Z axis keeping only the
points with an height included in the selection</p>

<<<<<<< HEAD
<h2 id="parameters">Parameters</h2>

<p>obj : surface.Surface
    The surface object on wich the cut is applied
bins : int
    The number of bins in the histogram
    if None the program calculates the optimal value
finalize: bool
    If set to False the cut will not alter the profile,
    the method will only return the extents chosen by the user</p>

<h2 id="returns">Returns</h2>

<p>extents (zmin, zmax):  (float, ...)
    The cut values</p>
=======
<h6 id="parameters">Parameters</h6>

<ul>
<li><strong>obj</strong> (surface.Surface):
The surface object on wich the cut is applied</li>
<li><strong>bins</strong> (int):
The number of bins in the histogram
if None the program calculates the optimal value</li>
<li><strong>finalize</strong> (bool):
If set to False the cut will not alter the profile,
the method will only return the extents chosen by the user</li>
</ul>

<h6 id="returns">Returns</h6>

<ul>
<li><strong>extents (zmin, zmax)</strong> ((float, ...)):
The cut values</li>
</ul>
>>>>>>> a94966a2
</div>


                            </div>
                            <div class="inherited">
                                <h5>Inherited Members</h5>
                                <dl>
                                    <div><dt><a href="#Cutter">Cutter</a></dt>
                                <dd id="HistCutter.extents" class="variable"><a href="#Cutter.extents">extents</a></dd>
                <dd id="HistCutter.templateExtents" class="function"><a href="#Cutter.templateExtents">templateExtents</a></dd>
                <dd id="HistCutter.applyCut" class="function"><a href="#Cutter.applyCut">applyCut</a></dd>

            </div>
                                </dl>
                            </div>
                </section>
    </main>
<script>
    function escapeHTML(html) {
        return document.createElement('div').appendChild(document.createTextNode(html)).parentNode.innerHTML;
    }

    const originalContent = document.querySelector("main.pdoc");
    let currentContent = originalContent;

    function setContent(innerHTML) {
        let elem;
        if (innerHTML) {
            elem = document.createElement("main");
            elem.classList.add("pdoc");
            elem.innerHTML = innerHTML;
        } else {
            elem = originalContent;
        }
        if (currentContent !== elem) {
            currentContent.replaceWith(elem);
            currentContent = elem;
        }
    }

    function getSearchTerm() {
        return (new URL(window.location)).searchParams.get("search");
    }

    const searchBox = document.querySelector(".pdoc input[type=search]");
    searchBox.addEventListener("input", function () {
        let url = new URL(window.location);
        if (searchBox.value.trim()) {
            url.hash = "";
            url.searchParams.set("search", searchBox.value);
        } else {
            url.searchParams.delete("search");
        }
        history.replaceState("", "", url.toString());
        onInput();
    });
    window.addEventListener("popstate", onInput);


    let search, searchErr;

    async function initialize() {
        try {
            search = await new Promise((resolve, reject) => {
                const script = document.createElement("script");
                script.type = "text/javascript";
                script.async = true;
                script.onload = () => resolve(window.pdocSearch);
                script.onerror = (e) => reject(e);
                script.src = "../search.js";
                document.getElementsByTagName("head")[0].appendChild(script);
            });
        } catch (e) {
            console.error("Cannot fetch pdoc search index");
            searchErr = "Cannot fetch search index.";
        }
        onInput();

        document.querySelector("nav.pdoc").addEventListener("click", e => {
            if (e.target.hash) {
                searchBox.value = "";
                searchBox.dispatchEvent(new Event("input"));
            }
        });
    }

    function onInput() {
        setContent((() => {
            const term = getSearchTerm();
            if (!term) {
                return null
            }
            if (searchErr) {
                return `<h3>Error: ${searchErr}</h3>`
            }
            if (!search) {
                return "<h3>Searching...</h3>"
            }

            window.scrollTo({top: 0, left: 0, behavior: 'auto'});

            const results = search(term);

            let html;
            if (results.length === 0) {
                html = `No search results for '${escapeHTML(term)}'.`
            } else {
                html = `<h4>${results.length} search result${results.length > 1 ? "s" : ""} for '${escapeHTML(term)}'.</h4>`;
            }
            for (let result of results.slice(0, 10)) {
                let doc = result.doc;
                let url = `../${doc.modulename.replaceAll(".", "/")}.html`;
                if (doc.qualname) {
                    url += `#${doc.qualname}`;
                }

                let heading;
                switch (result.doc.kind) {
                    case "function":
                        if (doc.fullname.endsWith(".__init__")) {
                            heading = `<span class="name">${doc.fullname.replace(/\.__init__$/, "")}</span>${doc.signature}`;
                        } else {
                            heading = `<span class="def">${doc.funcdef}</span> <span class="name">${doc.fullname}</span>${doc.signature}`;
                        }
                        break;
                    case "class":
                        heading = `<span class="def">class</span> <span class="name">${doc.fullname}</span>`;
                        if (doc.bases)
                            heading += `<wbr>(<span class="base">${doc.bases}</span>)`;
                        heading += `:`;
                        break;
                    case "variable":
                        heading = `<span class="name">${doc.fullname}</span>`;
                        if (doc.annotation)
                            heading += `<span class="annotation">${doc.annotation}</span>`;
                        if (doc.default_value)
                            heading += `<span class="default_value"> = ${doc.default_value}</span>`;
                        break;
                    default:
                        heading = `<span class="name">${doc.fullname}</span>`;
                        break;
                }
                html += `
                        <section class="search-result">
                        <a href="${url}" class="attr ${doc.kind}">${heading}</a>
                        <div class="docstring">${doc.doc}</div>
                        </section>
                    `;

            }
            return html;
        })());
    }

    if (getSearchTerm()) {
        initialize();
        searchBox.value = getSearchTerm();
        onInput();
    } else {
        searchBox.addEventListener("focus", initialize, {once: true});
    }

    searchBox.addEventListener("keydown", e => {
        if (["ArrowDown", "ArrowUp", "Enter"].includes(e.key)) {
            let focused = currentContent.querySelector(".search-result.focused");
            if (!focused) {
                currentContent.querySelector(".search-result").classList.add("focused");
            } else if (
                e.key === "ArrowDown"
                && focused.nextElementSibling
                && focused.nextElementSibling.classList.contains("search-result")
            ) {
                focused.classList.remove("focused");
                focused.nextElementSibling.classList.add("focused");
                focused.nextElementSibling.scrollIntoView({
                    behavior: "smooth",
                    block: "nearest",
                    inline: "nearest"
                });
            } else if (
                e.key === "ArrowUp"
                && focused.previousElementSibling
                && focused.previousElementSibling.classList.contains("search-result")
            ) {
                focused.classList.remove("focused");
                focused.previousElementSibling.classList.add("focused");
                focused.previousElementSibling.scrollIntoView({
                    behavior: "smooth",
                    block: "nearest",
                    inline: "nearest"
                });
            } else if (
                e.key === "Enter"
            ) {
                focused.querySelector("a").click();
            }
        }
    });
</script></body>
</html><|MERGE_RESOLUTION|>--- conflicted
+++ resolved
@@ -64,11 +64,6 @@
             <input type="search" placeholder="Search..." role="searchbox" aria-label="search"
                    pattern=".+" required>
 
-            <h2>Contents</h2>
-            <ul>
-  <li><a href="#notes">Notes</a></li>
-</ul>
-
 
 
             <h2>API Documentation</h2>
@@ -152,11 +147,7 @@
 <li>Cutting operations for profiles and surfaces</li>
 </ul>
 
-<<<<<<< HEAD
-<h2 id="notes">Notes</h2>
-=======
 <h6 id="notes">Notes</h6>
->>>>>>> a94966a2
 
 <p>These utilities are implemented as classes in order to allow the creation 
 of templates to apply the same processing to multiple images.
@@ -952,18 +943,22 @@
             <div class="docstring"><p>Applies the cut to the object passed using the extents
 defined previously by the user, see templateExtents()</p>
 
-<h2 id="parameters">Parameters</h2>
-
-<p>obj: profile.Profile
-    The profile object on wich the cut is performed
-finalize: bool
-    If False the cut is not finalized on the profile object
-    the method returns the cut vectors</p>
-
-<h2 id="returns">Returns</h2>
-
-<p>cuts: tuple
-    tuple of cut arrays x and z respectively</p>
+<h6 id="parameters">Parameters</h6>
+
+<ul>
+<li><strong>obj</strong> (profile.Profile):
+The profile object on wich the cut is performed</li>
+<li><strong>finalize</strong> (bool):
+If False the cut is not finalized on the profile object
+the method returns the cut vectors</li>
+</ul>
+
+<h6 id="returns">Returns</h6>
+
+<ul>
+<li><strong>cuts</strong> (tuple):
+tuple of cut arrays x and z respectively</li>
+</ul>
 </div>
 
 
@@ -1036,20 +1031,24 @@
 
             <div class="docstring"><p>Cuts the profile at the margins defined manually by the user</p>
 
-<h2 id="parameters">Parameters</h2>
-
-<p>obj: profile.Profile
-    The profile object on wich the cut is applied
-finalize: bool
-    If set to False the cut will not alter the profile,
-    the method will only return the extents chosen by the user</p>
-
-<h2 id="returns">Returns</h2>
-
-<p>extents: tuple
-    The cut span selected left and right x values
-cuts: list
-    The x and z arrays obtained after the cut</p>
+<h6 id="parameters">Parameters</h6>
+
+<ul>
+<li><strong>obj</strong> (profile.Profile):
+The profile object on wich the cut is applied</li>
+<li><strong>finalize</strong> (bool):
+If set to False the cut will not alter the profile,
+the method will only return the extents chosen by the user</li>
+</ul>
+
+<h6 id="returns">Returns</h6>
+
+<ul>
+<li><strong>extents</strong> (tuple):
+The cut span selected left and right x values</li>
+<li><strong>cuts</strong> (list):
+The x and z arrays obtained after the cut</li>
+</ul>
 </div>
 
 
@@ -1130,27 +1129,6 @@
             <div class="docstring"><p>Function to divide a circle profile starting from the
 maximum value to the 2 edges of the profile</p>
 
-<<<<<<< HEAD
-<h2 id="parameters">Parameters</h2>
-
-<p>obj : profile.Profile
-    The profile to be divided in two parts
-startP : str
-    The method used to find the maximum point
-    - 'max': uses the maximum value of the profile
-    - 'fit': uses the center coordinate calculated with a LS fit</p>
-
-<h2 id="returns">Returns</h2>
-
-<p>prfl : profile.Profile
-prfr : profile.Profile
-    The two extracted profiles</p>
-
-<h2 id="raises">Raises</h2>
-
-<p>Exception
-    If the startP parameter is not correct</p>
-=======
 <h6 id="parameters">Parameters</h6>
 
 <ul>
@@ -1177,7 +1155,6 @@
 <ul>
 <li><strong>Exception</strong>: If the startP parameter is not correct</li>
 </ul>
->>>>>>> a94966a2
 </div>
 
 
@@ -1417,18 +1394,22 @@
             <div class="docstring"><p>Applies the cut to the object passed using the extents
 defined previously by the user, see templateExtents()</p>
 
-<h2 id="parameters">Parameters</h2>
-
-<p>obj: profile.Profile
-    The profile object on wich the cut is performed
-finalize: bool
-    If False the cut is not finalized on the profile object
-    the method returns the cut vectors</p>
-
-<h2 id="returns">Returns</h2>
-
-<p>cuts: (np.array, np.array, np.array)
-    Tuple of cut arrays x y and z respectively</p>
+<h6 id="parameters">Parameters</h6>
+
+<ul>
+<li><strong>obj</strong> (profile.Profile):
+The profile object on wich the cut is performed</li>
+<li><strong>finalize</strong> (bool):
+If False the cut is not finalized on the profile object
+the method returns the cut vectors</li>
+</ul>
+
+<h6 id="returns">Returns</h6>
+
+<ul>
+<li><strong>cuts</strong> ((np.array, np.array, np.array)):
+Tuple of cut arrays x y and z respectively</li>
+</ul>
 </div>
 
 
@@ -1513,20 +1494,24 @@
 
             <div class="docstring"><p>Cuts the surface with a rectangle drawn by the user</p>
 
-<h2 id="parameters">Parameters</h2>
-
-<p>obj : surface.Surface
-    The surface object on wich the cut is applied
-finalize: bool
-    If set to False the cut will not alter the profile,
-    the method will only return the extents chosen by the user</p>
-
-<h2 id="returns">Returns</h2>
-
-<p>extents (xmin, xmax, ymin, ymax):  (float, ...)
-    The cut borders
-cuts: list
-    The x, y, z, arrays obtained after the cut</p>
+<h6 id="parameters">Parameters</h6>
+
+<ul>
+<li><strong>obj</strong> (surface.Surface):
+The surface object on wich the cut is applied</li>
+<li><strong>finalize</strong> (bool):
+If set to False the cut will not alter the profile,
+the method will only return the extents chosen by the user</li>
+</ul>
+
+<h6 id="returns">Returns</h6>
+
+<ul>
+<li><strong>extents (xmin, xmax, ymin, ymax)</strong> ((float, ...)):
+The cut borders</li>
+<li><strong>cuts</strong> (list):
+The x, y, z, arrays obtained after the cut</li>
+</ul>
 </div>
 
 
@@ -1698,23 +1683,6 @@
             <div class="docstring"><p>Cuts the surface on the Z axis keeping only the
 points with an height included in the selection</p>
 
-<<<<<<< HEAD
-<h2 id="parameters">Parameters</h2>
-
-<p>obj : surface.Surface
-    The surface object on wich the cut is applied
-bins : int
-    The number of bins in the histogram
-    if None the program calculates the optimal value
-finalize: bool
-    If set to False the cut will not alter the profile,
-    the method will only return the extents chosen by the user</p>
-
-<h2 id="returns">Returns</h2>
-
-<p>extents (zmin, zmax):  (float, ...)
-    The cut values</p>
-=======
 <h6 id="parameters">Parameters</h6>
 
 <ul>
@@ -1734,7 +1702,6 @@
 <li><strong>extents (zmin, zmax)</strong> ((float, ...)):
 The cut values</li>
 </ul>
->>>>>>> a94966a2
 </div>
 
 
