<!doctype html>
<html lang="en">
<head>
    <meta charset="utf-8">
    <meta name="viewport" content="width=device-width, initial-scale=1">
    <meta name="generator" content="pdoc 14.4.0"/>
    <title>surfile.extractor API documentation</title>

    <style>/*! * Bootstrap Reboot v5.0.0 (https://getbootstrap.com/) * Copyright 2011-2021 The Bootstrap Authors * Copyright 2011-2021 Twitter, Inc. * Licensed under MIT (https://github.com/twbs/bootstrap/blob/main/LICENSE) * Forked from Normalize.css, licensed MIT (https://github.com/necolas/normalize.css/blob/master/LICENSE.md) */*,::after,::before{box-sizing:border-box}@media (prefers-reduced-motion:no-preference){:root{scroll-behavior:smooth}}body{margin:0;font-family:system-ui,-apple-system,"Segoe UI",Roboto,"Helvetica Neue",Arial,"Noto Sans","Liberation Sans",sans-serif,"Apple Color Emoji","Segoe UI Emoji","Segoe UI Symbol","Noto Color Emoji";font-size:1rem;font-weight:400;line-height:1.5;color:#212529;background-color:#fff;-webkit-text-size-adjust:100%;-webkit-tap-highlight-color:transparent}hr{margin:1rem 0;color:inherit;background-color:currentColor;border:0;opacity:.25}hr:not([size]){height:1px}h1,h2,h3,h4,h5,h6{margin-top:0;margin-bottom:.5rem;font-weight:500;line-height:1.2}h1{font-size:calc(1.375rem + 1.5vw)}@media (min-width:1200px){h1{font-size:2.5rem}}h2{font-size:calc(1.325rem + .9vw)}@media (min-width:1200px){h2{font-size:2rem}}h3{font-size:calc(1.3rem + .6vw)}@media (min-width:1200px){h3{font-size:1.75rem}}h4{font-size:calc(1.275rem + .3vw)}@media (min-width:1200px){h4{font-size:1.5rem}}h5{font-size:1.25rem}h6{font-size:1rem}p{margin-top:0;margin-bottom:1rem}abbr[data-bs-original-title],abbr[title]{-webkit-text-decoration:underline dotted;text-decoration:underline dotted;cursor:help;-webkit-text-decoration-skip-ink:none;text-decoration-skip-ink:none}address{margin-bottom:1rem;font-style:normal;line-height:inherit}ol,ul{padding-left:2rem}dl,ol,ul{margin-top:0;margin-bottom:1rem}ol ol,ol ul,ul ol,ul ul{margin-bottom:0}dt{font-weight:700}dd{margin-bottom:.5rem;margin-left:0}blockquote{margin:0 0 1rem}b,strong{font-weight:bolder}small{font-size:.875em}mark{padding:.2em;background-color:#fcf8e3}sub,sup{position:relative;font-size:.75em;line-height:0;vertical-align:baseline}sub{bottom:-.25em}sup{top:-.5em}a{color:#0d6efd;text-decoration:underline}a:hover{color:#0a58ca}a:not([href]):not([class]),a:not([href]):not([class]):hover{color:inherit;text-decoration:none}code,kbd,pre,samp{font-family:SFMono-Regular,Menlo,Monaco,Consolas,"Liberation Mono","Courier New",monospace;font-size:1em;direction:ltr;unicode-bidi:bidi-override}pre{display:block;margin-top:0;margin-bottom:1rem;overflow:auto;font-size:.875em}pre code{font-size:inherit;color:inherit;word-break:normal}code{font-size:.875em;color:#d63384;word-wrap:break-word}a>code{color:inherit}kbd{padding:.2rem .4rem;font-size:.875em;color:#fff;background-color:#212529;border-radius:.2rem}kbd kbd{padding:0;font-size:1em;font-weight:700}figure{margin:0 0 1rem}img,svg{vertical-align:middle}table{caption-side:bottom;border-collapse:collapse}caption{padding-top:.5rem;padding-bottom:.5rem;color:#6c757d;text-align:left}th{text-align:inherit;text-align:-webkit-match-parent}tbody,td,tfoot,th,thead,tr{border-color:inherit;border-style:solid;border-width:0}label{display:inline-block}button{border-radius:0}button:focus:not(:focus-visible){outline:0}button,input,optgroup,select,textarea{margin:0;font-family:inherit;font-size:inherit;line-height:inherit}button,select{text-transform:none}[role=button]{cursor:pointer}select{word-wrap:normal}select:disabled{opacity:1}[list]::-webkit-calendar-picker-indicator{display:none}[type=button],[type=reset],[type=submit],button{-webkit-appearance:button}[type=button]:not(:disabled),[type=reset]:not(:disabled),[type=submit]:not(:disabled),button:not(:disabled){cursor:pointer}::-moz-focus-inner{padding:0;border-style:none}textarea{resize:vertical}fieldset{min-width:0;padding:0;margin:0;border:0}legend{float:left;width:100%;padding:0;margin-bottom:.5rem;font-size:calc(1.275rem + .3vw);line-height:inherit}@media (min-width:1200px){legend{font-size:1.5rem}}legend+*{clear:left}::-webkit-datetime-edit-day-field,::-webkit-datetime-edit-fields-wrapper,::-webkit-datetime-edit-hour-field,::-webkit-datetime-edit-minute,::-webkit-datetime-edit-month-field,::-webkit-datetime-edit-text,::-webkit-datetime-edit-year-field{padding:0}::-webkit-inner-spin-button{height:auto}[type=search]{outline-offset:-2px;-webkit-appearance:textfield}::-webkit-search-decoration{-webkit-appearance:none}::-webkit-color-swatch-wrapper{padding:0}::file-selector-button{font:inherit}::-webkit-file-upload-button{font:inherit;-webkit-appearance:button}output{display:inline-block}iframe{border:0}summary{display:list-item;cursor:pointer}progress{vertical-align:baseline}[hidden]{display:none!important}</style>
    <style>/*! syntax-highlighting.css */pre{line-height:125%;}span.linenos{color:inherit; background-color:transparent; padding-left:5px; padding-right:20px;}.pdoc-code .hll{background-color:#ffffcc}.pdoc-code{background:#f8f8f8;}.pdoc-code .c{color:#3D7B7B; font-style:italic}.pdoc-code .err{border:1px solid #FF0000}.pdoc-code .k{color:#008000; font-weight:bold}.pdoc-code .o{color:#666666}.pdoc-code .ch{color:#3D7B7B; font-style:italic}.pdoc-code .cm{color:#3D7B7B; font-style:italic}.pdoc-code .cp{color:#9C6500}.pdoc-code .cpf{color:#3D7B7B; font-style:italic}.pdoc-code .c1{color:#3D7B7B; font-style:italic}.pdoc-code .cs{color:#3D7B7B; font-style:italic}.pdoc-code .gd{color:#A00000}.pdoc-code .ge{font-style:italic}.pdoc-code .gr{color:#E40000}.pdoc-code .gh{color:#000080; font-weight:bold}.pdoc-code .gi{color:#008400}.pdoc-code .go{color:#717171}.pdoc-code .gp{color:#000080; font-weight:bold}.pdoc-code .gs{font-weight:bold}.pdoc-code .gu{color:#800080; font-weight:bold}.pdoc-code .gt{color:#0044DD}.pdoc-code .kc{color:#008000; font-weight:bold}.pdoc-code .kd{color:#008000; font-weight:bold}.pdoc-code .kn{color:#008000; font-weight:bold}.pdoc-code .kp{color:#008000}.pdoc-code .kr{color:#008000; font-weight:bold}.pdoc-code .kt{color:#B00040}.pdoc-code .m{color:#666666}.pdoc-code .s{color:#BA2121}.pdoc-code .na{color:#687822}.pdoc-code .nb{color:#008000}.pdoc-code .nc{color:#0000FF; font-weight:bold}.pdoc-code .no{color:#880000}.pdoc-code .nd{color:#AA22FF}.pdoc-code .ni{color:#717171; font-weight:bold}.pdoc-code .ne{color:#CB3F38; font-weight:bold}.pdoc-code .nf{color:#0000FF}.pdoc-code .nl{color:#767600}.pdoc-code .nn{color:#0000FF; font-weight:bold}.pdoc-code .nt{color:#008000; font-weight:bold}.pdoc-code .nv{color:#19177C}.pdoc-code .ow{color:#AA22FF; font-weight:bold}.pdoc-code .w{color:#bbbbbb}.pdoc-code .mb{color:#666666}.pdoc-code .mf{color:#666666}.pdoc-code .mh{color:#666666}.pdoc-code .mi{color:#666666}.pdoc-code .mo{color:#666666}.pdoc-code .sa{color:#BA2121}.pdoc-code .sb{color:#BA2121}.pdoc-code .sc{color:#BA2121}.pdoc-code .dl{color:#BA2121}.pdoc-code .sd{color:#BA2121; font-style:italic}.pdoc-code .s2{color:#BA2121}.pdoc-code .se{color:#AA5D1F; font-weight:bold}.pdoc-code .sh{color:#BA2121}.pdoc-code .si{color:#A45A77; font-weight:bold}.pdoc-code .sx{color:#008000}.pdoc-code .sr{color:#A45A77}.pdoc-code .s1{color:#BA2121}.pdoc-code .ss{color:#19177C}.pdoc-code .bp{color:#008000}.pdoc-code .fm{color:#0000FF}.pdoc-code .vc{color:#19177C}.pdoc-code .vg{color:#19177C}.pdoc-code .vi{color:#19177C}.pdoc-code .vm{color:#19177C}.pdoc-code .il{color:#666666}</style>
    <style>/*! theme.css */:root{--pdoc-background:#fff;}.pdoc{--text:#212529;--muted:#6c757d;--link:#3660a5;--link-hover:#1659c5;--code:#f8f8f8;--active:#fff598;--accent:#eee;--accent2:#c1c1c1;--nav-hover:rgba(255, 255, 255, 0.5);--name:#0066BB;--def:#008800;--annotation:#007020;}</style>
    <style>/*! layout.css */html, body{width:100%;height:100%;}html, main{scroll-behavior:smooth;}body{background-color:var(--pdoc-background);}@media (max-width:769px){#navtoggle{cursor:pointer;position:absolute;width:50px;height:40px;top:1rem;right:1rem;border-color:var(--text);color:var(--text);display:flex;opacity:0.8;z-index:999;}#navtoggle:hover{opacity:1;}#togglestate + div{display:none;}#togglestate:checked + div{display:inherit;}main, header{padding:2rem 3vw;}header + main{margin-top:-3rem;}.git-button{display:none !important;}nav input[type="search"]{max-width:77%;}nav input[type="search"]:first-child{margin-top:-6px;}nav input[type="search"]:valid ~ *{display:none !important;}}@media (min-width:770px){:root{--sidebar-width:clamp(12.5rem, 28vw, 22rem);}nav{position:fixed;overflow:auto;height:100vh;width:var(--sidebar-width);}main, header{padding:3rem 2rem 3rem calc(var(--sidebar-width) + 3rem);width:calc(54rem + var(--sidebar-width));max-width:100%;}header + main{margin-top:-4rem;}#navtoggle{display:none;}}#togglestate{position:absolute;height:0;opacity:0;}nav.pdoc{--pad:clamp(0.5rem, 2vw, 1.75rem);--indent:1.5rem;background-color:var(--accent);border-right:1px solid var(--accent2);box-shadow:0 0 20px rgba(50, 50, 50, .2) inset;padding:0 0 0 var(--pad);overflow-wrap:anywhere;scrollbar-width:thin; scrollbar-color:var(--accent2) transparent; z-index:1}nav.pdoc::-webkit-scrollbar{width:.4rem; }nav.pdoc::-webkit-scrollbar-thumb{background-color:var(--accent2); }nav.pdoc > div{padding:var(--pad) 0;}nav.pdoc .module-list-button{display:inline-flex;align-items:center;color:var(--text);border-color:var(--muted);margin-bottom:1rem;}nav.pdoc .module-list-button:hover{border-color:var(--text);}nav.pdoc input[type=search]{display:block;outline-offset:0;width:calc(100% - var(--pad));}nav.pdoc .logo{max-width:calc(100% - var(--pad));max-height:35vh;display:block;margin:0 auto 1rem;transform:translate(calc(-.5 * var(--pad)), 0);}nav.pdoc ul{list-style:none;padding-left:0;}nav.pdoc > div > ul{margin-left:calc(0px - var(--pad));}nav.pdoc li a{padding:.2rem 0 .2rem calc(var(--pad) + var(--indent));}nav.pdoc > div > ul > li > a{padding-left:var(--pad);}nav.pdoc li{transition:all 100ms;}nav.pdoc li:hover{background-color:var(--nav-hover);}nav.pdoc a, nav.pdoc a:hover{color:var(--text);}nav.pdoc a{display:block;}nav.pdoc > h2:first-of-type{margin-top:1.5rem;}nav.pdoc .class:before{content:"class ";color:var(--muted);}nav.pdoc .function:after{content:"()";color:var(--muted);}nav.pdoc footer:before{content:"";display:block;width:calc(100% - var(--pad));border-top:solid var(--accent2) 1px;margin-top:1.5rem;padding-top:.5rem;}nav.pdoc footer{font-size:small;}</style>
    <style>/*! content.css */.pdoc{color:var(--text);box-sizing:border-box;line-height:1.5;background:none;}.pdoc .pdoc-button{cursor:pointer;display:inline-block;border:solid black 1px;border-radius:2px;font-size:.75rem;padding:calc(0.5em - 1px) 1em;transition:100ms all;}.pdoc .pdoc-alert{padding:1rem 1rem 1rem calc(1.5rem + 24px);border:1px solid transparent;border-radius:.25rem;background-repeat:no-repeat;background-position:1rem center;margin-bottom:1rem;}.pdoc .pdoc-alert > *:last-child{margin-bottom:0;}.pdoc .pdoc-alert-note {color:#084298;background-color:#cfe2ff;border-color:#b6d4fe;background-image:url("data:image/svg+xml,%3Csvg%20xmlns%3D%22http%3A//www.w3.org/2000/svg%22%20width%3D%2224%22%20height%3D%2224%22%20fill%3D%22%23084298%22%20viewBox%3D%220%200%2016%2016%22%3E%3Cpath%20d%3D%22M8%2016A8%208%200%201%200%208%200a8%208%200%200%200%200%2016zm.93-9.412-1%204.705c-.07.34.029.533.304.533.194%200%20.487-.07.686-.246l-.088.416c-.287.346-.92.598-1.465.598-.703%200-1.002-.422-.808-1.319l.738-3.468c.064-.293.006-.399-.287-.47l-.451-.081.082-.381%202.29-.287zM8%205.5a1%201%200%201%201%200-2%201%201%200%200%201%200%202z%22/%3E%3C/svg%3E");}.pdoc .pdoc-alert-warning{color:#664d03;background-color:#fff3cd;border-color:#ffecb5;background-image:url("data:image/svg+xml,%3Csvg%20xmlns%3D%22http%3A//www.w3.org/2000/svg%22%20width%3D%2224%22%20height%3D%2224%22%20fill%3D%22%23664d03%22%20viewBox%3D%220%200%2016%2016%22%3E%3Cpath%20d%3D%22M8.982%201.566a1.13%201.13%200%200%200-1.96%200L.165%2013.233c-.457.778.091%201.767.98%201.767h13.713c.889%200%201.438-.99.98-1.767L8.982%201.566zM8%205c.535%200%20.954.462.9.995l-.35%203.507a.552.552%200%200%201-1.1%200L7.1%205.995A.905.905%200%200%201%208%205zm.002%206a1%201%200%201%201%200%202%201%201%200%200%201%200-2z%22/%3E%3C/svg%3E");}.pdoc .pdoc-alert-danger{color:#842029;background-color:#f8d7da;border-color:#f5c2c7;background-image:url("data:image/svg+xml,%3Csvg%20xmlns%3D%22http%3A//www.w3.org/2000/svg%22%20width%3D%2224%22%20height%3D%2224%22%20fill%3D%22%23842029%22%20viewBox%3D%220%200%2016%2016%22%3E%3Cpath%20d%3D%22M5.52.359A.5.5%200%200%201%206%200h4a.5.5%200%200%201%20.474.658L8.694%206H12.5a.5.5%200%200%201%20.395.807l-7%209a.5.5%200%200%201-.873-.454L6.823%209.5H3.5a.5.5%200%200%201-.48-.641l2.5-8.5z%22/%3E%3C/svg%3E");}.pdoc .visually-hidden{position:absolute !important;width:1px !important;height:1px !important;padding:0 !important;margin:-1px !important;overflow:hidden !important;clip:rect(0, 0, 0, 0) !important;white-space:nowrap !important;border:0 !important;}.pdoc h1, .pdoc h2, .pdoc h3{font-weight:300;margin:.3em 0;padding:.2em 0;}.pdoc > section:not(.module-info) h1{font-size:1.5rem;font-weight:500;}.pdoc > section:not(.module-info) h2{font-size:1.4rem;font-weight:500;}.pdoc > section:not(.module-info) h3{font-size:1.3rem;font-weight:500;}.pdoc > section:not(.module-info) h4{font-size:1.2rem;}.pdoc > section:not(.module-info) h5{font-size:1.1rem;}.pdoc a{text-decoration:none;color:var(--link);}.pdoc a:hover{color:var(--link-hover);}.pdoc blockquote{margin-left:2rem;}.pdoc pre{border-top:1px solid var(--accent2);border-bottom:1px solid var(--accent2);margin-top:0;margin-bottom:1em;padding:.5rem 0 .5rem .5rem;overflow-x:auto;background-color:var(--code);}.pdoc code{color:var(--text);padding:.2em .4em;margin:0;font-size:85%;background-color:var(--accent);border-radius:6px;}.pdoc a > code{color:inherit;}.pdoc pre > code{display:inline-block;font-size:inherit;background:none;border:none;padding:0;}.pdoc > section:not(.module-info){margin-bottom:1.5rem;}.pdoc .modulename{margin-top:0;font-weight:bold;}.pdoc .modulename a{color:var(--link);transition:100ms all;}.pdoc .git-button{float:right;border:solid var(--link) 1px;}.pdoc .git-button:hover{background-color:var(--link);color:var(--pdoc-background);}.view-source-toggle-state,.view-source-toggle-state ~ .pdoc-code{display:none;}.view-source-toggle-state:checked ~ .pdoc-code{display:block;}.view-source-button{display:inline-block;float:right;font-size:.75rem;line-height:1.5rem;color:var(--muted);padding:0 .4rem 0 1.3rem;cursor:pointer;text-indent:-2px;}.view-source-button > span{visibility:hidden;}.module-info .view-source-button{float:none;display:flex;justify-content:flex-end;margin:-1.2rem .4rem -.2rem 0;}.view-source-button::before{position:absolute;content:"View Source";display:list-item;list-style-type:disclosure-closed;}.view-source-toggle-state:checked ~ .attr .view-source-button::before,.view-source-toggle-state:checked ~ .view-source-button::before{list-style-type:disclosure-open;}.pdoc .docstring{margin-bottom:1.5rem;}.pdoc section:not(.module-info) .docstring{margin-left:clamp(0rem, 5vw - 2rem, 1rem);}.pdoc .docstring .pdoc-code{margin-left:1em;margin-right:1em;}.pdoc h1:target,.pdoc h2:target,.pdoc h3:target,.pdoc h4:target,.pdoc h5:target,.pdoc h6:target,.pdoc .pdoc-code > pre > span:target{background-color:var(--active);box-shadow:-1rem 0 0 0 var(--active);}.pdoc .pdoc-code > pre > span:target{display:block;}.pdoc div:target > .attr,.pdoc section:target > .attr,.pdoc dd:target > a{background-color:var(--active);}.pdoc *{scroll-margin:2rem;}.pdoc .pdoc-code .linenos{user-select:none;}.pdoc .attr:hover{filter:contrast(0.95);}.pdoc section, .pdoc .classattr{position:relative;}.pdoc .headerlink{--width:clamp(1rem, 3vw, 2rem);position:absolute;top:0;left:calc(0rem - var(--width));transition:all 100ms ease-in-out;opacity:0;}.pdoc .headerlink::before{content:"#";display:block;text-align:center;width:var(--width);height:2.3rem;line-height:2.3rem;font-size:1.5rem;}.pdoc .attr:hover ~ .headerlink,.pdoc *:target > .headerlink,.pdoc .headerlink:hover{opacity:1;}.pdoc .attr{display:block;margin:.5rem 0 .5rem;padding:.4rem .4rem .4rem 1rem;background-color:var(--accent);overflow-x:auto;}.pdoc .classattr{margin-left:2rem;}.pdoc .name{color:var(--name);font-weight:bold;}.pdoc .def{color:var(--def);font-weight:bold;}.pdoc .signature{background-color:transparent;}.pdoc .param, .pdoc .return-annotation{white-space:pre;}.pdoc .signature.multiline .param{display:block;}.pdoc .signature.condensed .param{display:inline-block;}.pdoc .annotation{color:var(--annotation);}.pdoc .view-value-toggle-state,.pdoc .view-value-toggle-state ~ .default_value{display:none;}.pdoc .view-value-toggle-state:checked ~ .default_value{display:inherit;}.pdoc .view-value-button{font-size:.5rem;vertical-align:middle;border-style:dashed;margin-top:-0.1rem;}.pdoc .view-value-button:hover{background:white;}.pdoc .view-value-button::before{content:"show";text-align:center;width:2.2em;display:inline-block;}.pdoc .view-value-toggle-state:checked ~ .view-value-button::before{content:"hide";}.pdoc .inherited{margin-left:2rem;}.pdoc .inherited dt{font-weight:700;}.pdoc .inherited dt, .pdoc .inherited dd{display:inline;margin-left:0;margin-bottom:.5rem;}.pdoc .inherited dd:not(:last-child):after{content:", ";}.pdoc .inherited .class:before{content:"class ";}.pdoc .inherited .function a:after{content:"()";}.pdoc .search-result .docstring{overflow:auto;max-height:25vh;}.pdoc .search-result.focused > .attr{background-color:var(--active);}.pdoc .attribution{margin-top:2rem;display:block;opacity:0.5;transition:all 200ms;filter:grayscale(100%);}.pdoc .attribution:hover{opacity:1;filter:grayscale(0%);}.pdoc .attribution img{margin-left:5px;height:35px;vertical-align:middle;width:70px;transition:all 200ms;}.pdoc table{display:block;width:max-content;max-width:100%;overflow:auto;margin-bottom:1rem;}.pdoc table th{font-weight:600;}.pdoc table th, .pdoc table td{padding:6px 13px;border:1px solid var(--accent2);}</style>
    <style>/*! custom.css */</style><script>
    window.MathJax = {
        tex: {
            inlineMath: [['$', '$'], ['\\(', '\\)']]
        }
    };
</script>
<script src="https://polyfill.io/v3/polyfill.min.js?features=es6"></script>
<script id="MathJax-script" async src="https://cdn.jsdelivr.net/npm/mathjax@3/es5/tex-mml-chtml.js"></script>
<script>
    /* Re-invoke MathJax when DOM content changes, for example during search. */
    document.addEventListener("DOMContentLoaded", () => {
        new MutationObserver(() => MathJax.typeset()).observe(
            document.querySelector("main.pdoc").parentNode,
            {childList: true}
        );
    })
</script>
<style>
    mjx-container {
        overflow-x: auto;
    }
</style><style>
    .pdoc .mermaid-pre {
        border: none;
        background: none;
    }
</style>
<script type="module" defer>
    import mermaid from "https://cdn.jsdelivr.net/npm/mermaid@10/dist/mermaid.esm.min.mjs";

    /* Re-invoke Mermaid when DOM content changes, for example during search. */
    document.addEventListener("DOMContentLoaded", () => {
        new MutationObserver(() => mermaid.run()).observe(
            document.querySelector("main.pdoc").parentNode,
            {childList: true}
        );
    })
</script></head>
<body>
    <nav class="pdoc">
        <label id="navtoggle" for="togglestate" class="pdoc-button"><svg xmlns='http://www.w3.org/2000/svg' viewBox='0 0 30 30'><path stroke-linecap='round' stroke="currentColor" stroke-miterlimit='10' stroke-width='2' d='M4 7h22M4 15h22M4 23h22'/></svg></label>
        <input id="togglestate" type="checkbox" aria-hidden="true" tabindex="-1">
        <div>            <a class="pdoc-button module-list-button" href="../surfile.html">
<svg xmlns="http://www.w3.org/2000/svg" width="16" height="16" fill="currentColor" class="bi bi-box-arrow-in-left" viewBox="0 0 16 16">
  <path fill-rule="evenodd" d="M10 3.5a.5.5 0 0 0-.5-.5h-8a.5.5 0 0 0-.5.5v9a.5.5 0 0 0 .5.5h8a.5.5 0 0 0 .5-.5v-2a.5.5 0 0 1 1 0v2A1.5 1.5 0 0 1 9.5 14h-8A1.5 1.5 0 0 1 0 12.5v-9A1.5 1.5 0 0 1 1.5 2h8A1.5 1.5 0 0 1 11 3.5v2a.5.5 0 0 1-1 0v-2z"/>
  <path fill-rule="evenodd" d="M4.146 8.354a.5.5 0 0 1 0-.708l3-3a.5.5 0 1 1 .708.708L5.707 7.5H14.5a.5.5 0 0 1 0 1H5.707l2.147 2.146a.5.5 0 0 1-.708.708l-3-3z"/>
</svg>                &nbsp;surfile</a>


            <input type="search" placeholder="Search..." role="searchbox" aria-label="search"
                   pattern=".+" required>

            <h2>Contents</h2>
            <ul>
  <li><a href="#notes">Notes</a></li>
</ul>



            <h2>API Documentation</h2>
                <ul class="memberlist">
            <li>
                    <a class="class" href="#Extractor">Extractor</a>
                            <ul class="memberlist">
                        <li>
                                <a class="variable" href="#Extractor.options">options</a>
                        </li>
                        <li>
                                <a class="variable" href="#Extractor.points">points</a>
                        </li>
                        <li>
                                <a class="function" href="#Extractor.template">template</a>
                        </li>
                        <li>
                                <a class="function" href="#Extractor.apply">apply</a>
                        </li>
                </ul>

            </li>
            <li>
                    <a class="class" href="#SimpleExtractor">SimpleExtractor</a>
                            <ul class="memberlist">
                        <li>
                                <a class="function" href="#SimpleExtractor.template">template</a>
                        </li>
                        <li>
                                <a class="function" href="#SimpleExtractor.apply">apply</a>
                        </li>
                        <li>
                                <a class="function" href="#SimpleExtractor.profile">profile</a>
                        </li>
                        <li>
                                <a class="function" href="#SimpleExtractor.meanProfile">meanProfile</a>
                        </li>
                </ul>

            </li>
            <li>
                    <a class="class" href="#ComplexExtractor">ComplexExtractor</a>
                            <ul class="memberlist">
                        <li>
                                <a class="function" href="#ComplexExtractor.template">template</a>
                        </li>
                        <li>
                                <a class="function" href="#ComplexExtractor.apply">apply</a>
                        </li>
                        <li>
                                <a class="function" href="#ComplexExtractor.profile">profile</a>
                        </li>
                </ul>

            </li>
            <li>
                    <a class="class" href="#SphereExtractor">SphereExtractor</a>
                            <ul class="memberlist">
                        <li>
                                <a class="function" href="#SphereExtractor.sphereProfile">sphereProfile</a>
                        </li>
                </ul>

            </li>
    </ul>



        <a class="attribution" title="pdoc: Python API documentation generator" href="https://pdoc.dev" target="_blank">
            built with <span class="visually-hidden">pdoc</span><img
                alt="pdoc logo"
                src="data:image/svg+xml,%3Csvg%20xmlns%3D%22http%3A//www.w3.org/2000/svg%22%20role%3D%22img%22%20aria-label%3D%22pdoc%20logo%22%20width%3D%22300%22%20height%3D%22150%22%20viewBox%3D%22-1%200%2060%2030%22%3E%3Ctitle%3Epdoc%3C/title%3E%3Cpath%20d%3D%22M29.621%2021.293c-.011-.273-.214-.475-.511-.481a.5.5%200%200%200-.489.503l-.044%201.393c-.097.551-.695%201.215-1.566%201.704-.577.428-1.306.486-2.193.182-1.426-.617-2.467-1.654-3.304-2.487l-.173-.172a3.43%203.43%200%200%200-.365-.306.49.49%200%200%200-.286-.196c-1.718-1.06-4.931-1.47-7.353.191l-.219.15c-1.707%201.187-3.413%202.131-4.328%201.03-.02-.027-.49-.685-.141-1.763.233-.721.546-2.408.772-4.076.042-.09.067-.187.046-.288.166-1.347.277-2.625.241-3.351%201.378-1.008%202.271-2.586%202.271-4.362%200-.976-.272-1.935-.788-2.774-.057-.094-.122-.18-.184-.268.033-.167.052-.339.052-.516%200-1.477-1.202-2.679-2.679-2.679-.791%200-1.496.352-1.987.9a6.3%206.3%200%200%200-1.001.029c-.492-.564-1.207-.929-2.012-.929-1.477%200-2.679%201.202-2.679%202.679A2.65%202.65%200%200%200%20.97%206.554c-.383.747-.595%201.572-.595%202.41%200%202.311%201.507%204.29%203.635%205.107-.037.699-.147%202.27-.423%203.294l-.137.461c-.622%202.042-2.515%208.257%201.727%2010.643%201.614.908%203.06%201.248%204.317%201.248%202.665%200%204.492-1.524%205.322-2.401%201.476-1.559%202.886-1.854%206.491.82%201.877%201.393%203.514%201.753%204.861%201.068%202.223-1.713%202.811-3.867%203.399-6.374.077-.846.056-1.469.054-1.537zm-4.835%204.313c-.054.305-.156.586-.242.629-.034-.007-.131-.022-.307-.157-.145-.111-.314-.478-.456-.908.221.121.432.25.675.355.115.039.219.051.33.081zm-2.251-1.238c-.05.33-.158.648-.252.694-.022.001-.125-.018-.307-.157-.217-.166-.488-.906-.639-1.573.358.344.754.693%201.198%201.036zm-3.887-2.337c-.006-.116-.018-.231-.041-.342.635.145%201.189.368%201.599.625.097.231.166.481.174.642-.03.049-.055.101-.067.158-.046.013-.128.026-.298.004-.278-.037-.901-.57-1.367-1.087zm-1.127-.497c.116.306.176.625.12.71-.019.014-.117.045-.345.016-.206-.027-.604-.332-.986-.695.41-.051.816-.056%201.211-.031zm-4.535%201.535c.209.22.379.47.358.598-.006.041-.088.138-.351.234-.144.055-.539-.063-.979-.259a11.66%2011.66%200%200%200%20.972-.573zm.983-.664c.359-.237.738-.418%201.126-.554.25.237.479.548.457.694-.006.042-.087.138-.351.235-.174.064-.694-.105-1.232-.375zm-3.381%201.794c-.022.145-.061.29-.149.401-.133.166-.358.248-.69.251h-.002c-.133%200-.306-.26-.45-.621.417.091.854.07%201.291-.031zm-2.066-8.077a4.78%204.78%200%200%201-.775-.584c.172-.115.505-.254.88-.378l-.105.962zm-.331%202.302a10.32%2010.32%200%200%201-.828-.502c.202-.143.576-.328.984-.49l-.156.992zm-.45%202.157l-.701-.403c.214-.115.536-.249.891-.376a11.57%2011.57%200%200%201-.19.779zm-.181%201.716c.064.398.194.702.298.893-.194-.051-.435-.162-.736-.398.061-.119.224-.3.438-.495zM8.87%204.141c0%20.152-.123.276-.276.276s-.275-.124-.275-.276.123-.276.276-.276.275.124.275.276zm-.735-.389a1.15%201.15%200%200%200-.314.783%201.16%201.16%200%200%200%201.162%201.162c.457%200%20.842-.27%201.032-.653.026.117.042.238.042.362a1.68%201.68%200%200%201-1.679%201.679%201.68%201.68%200%200%201-1.679-1.679c0-.843.626-1.535%201.436-1.654zM5.059%205.406A1.68%201.68%200%200%201%203.38%207.085a1.68%201.68%200%200%201-1.679-1.679c0-.037.009-.072.011-.109.21.3.541.508.935.508a1.16%201.16%200%200%200%201.162-1.162%201.14%201.14%200%200%200-.474-.912c.015%200%20.03-.005.045-.005.926.001%201.679.754%201.679%201.68zM3.198%204.141c0%20.152-.123.276-.276.276s-.275-.124-.275-.276.123-.276.276-.276.275.124.275.276zM1.375%208.964c0-.52.103-1.035.288-1.52.466.394%201.06.64%201.717.64%201.144%200%202.116-.725%202.499-1.738.383%201.012%201.355%201.738%202.499%201.738.867%200%201.631-.421%202.121-1.062.307.605.478%201.267.478%201.942%200%202.486-2.153%204.51-4.801%204.51s-4.801-2.023-4.801-4.51zm24.342%2019.349c-.985.498-2.267.168-3.813-.979-3.073-2.281-5.453-3.199-7.813-.705-1.315%201.391-4.163%203.365-8.423.97-3.174-1.786-2.239-6.266-1.261-9.479l.146-.492c.276-1.02.395-2.457.444-3.268a6.11%206.11%200%200%200%201.18.115%206.01%206.01%200%200%200%202.536-.562l-.006.175c-.802.215-1.848.612-2.021%201.25-.079.295.021.601.274.837.219.203.415.364.598.501-.667.304-1.243.698-1.311%201.179-.02.144-.022.507.393.787.213.144.395.26.564.365-1.285.521-1.361.96-1.381%201.126-.018.142-.011.496.427.746l.854.489c-.473.389-.971.914-.999%201.429-.018.278.095.532.316.713.675.556%201.231.721%201.653.721.059%200%20.104-.014.158-.02.207.707.641%201.64%201.513%201.64h.013c.8-.008%201.236-.345%201.462-.626.173-.216.268-.457.325-.692.424.195.93.374%201.372.374.151%200%20.294-.021.423-.068.732-.27.944-.704.993-1.021.009-.061.003-.119.002-.179.266.086.538.147.789.147.15%200%20.294-.021.423-.069.542-.2.797-.489.914-.754.237.147.478.258.704.288.106.014.205.021.296.021.356%200%20.595-.101.767-.229.438.435%201.094.992%201.656%201.067.106.014.205.021.296.021a1.56%201.56%200%200%200%20.323-.035c.17.575.453%201.289.866%201.605.358.273.665.362.914.362a.99.99%200%200%200%20.421-.093%201.03%201.03%200%200%200%20.245-.164c.168.428.39.846.68%201.068.358.273.665.362.913.362a.99.99%200%200%200%20.421-.093c.317-.148.512-.448.639-.762.251.157.495.257.726.257.127%200%20.25-.024.37-.071.427-.17.706-.617.841-1.314.022-.015.047-.022.068-.038.067-.051.133-.104.196-.159-.443%201.486-1.107%202.761-2.086%203.257zM8.66%209.925a.5.5%200%201%200-1%200c0%20.653-.818%201.205-1.787%201.205s-1.787-.552-1.787-1.205a.5.5%200%201%200-1%200c0%201.216%201.25%202.205%202.787%202.205s2.787-.989%202.787-2.205zm4.4%2015.965l-.208.097c-2.661%201.258-4.708%201.436-6.086.527-1.542-1.017-1.88-3.19-1.844-4.198a.4.4%200%200%200-.385-.414c-.242-.029-.406.164-.414.385-.046%201.249.367%203.686%202.202%204.896.708.467%201.547.7%202.51.7%201.248%200%202.706-.392%204.362-1.174l.185-.086a.4.4%200%200%200%20.205-.527c-.089-.204-.326-.291-.527-.206zM9.547%202.292c.093.077.205.114.317.114a.5.5%200%200%200%20.318-.886L8.817.397a.5.5%200%200%200-.703.068.5.5%200%200%200%20.069.703l1.364%201.124zm-7.661-.065c.086%200%20.173-.022.253-.068l1.523-.893a.5.5%200%200%200-.506-.863l-1.523.892a.5.5%200%200%200-.179.685c.094.158.261.247.432.247z%22%20transform%3D%22matrix%28-1%200%200%201%2058%200%29%22%20fill%3D%22%233bb300%22/%3E%3Cpath%20d%3D%22M.3%2021.86V10.18q0-.46.02-.68.04-.22.18-.5.28-.54%201.34-.54%201.06%200%201.42.28.38.26.44.78.76-1.04%202.38-1.04%201.64%200%203.1%201.54%201.46%201.54%201.46%203.58%200%202.04-1.46%203.58-1.44%201.54-3.08%201.54-1.64%200-2.38-.92v4.04q0%20.46-.04.68-.02.22-.18.5-.14.3-.5.42-.36.12-.98.12-.62%200-1-.12-.36-.12-.52-.4-.14-.28-.18-.5-.02-.22-.02-.68zm3.96-9.42q-.46.54-.46%201.18%200%20.64.46%201.18.48.52%201.2.52.74%200%201.24-.52.52-.52.52-1.18%200-.66-.48-1.18-.48-.54-1.26-.54-.76%200-1.22.54zm14.741-8.36q.16-.3.54-.42.38-.12%201-.12.64%200%201.02.12.38.12.52.42.16.3.18.54.04.22.04.68v11.94q0%20.46-.04.7-.02.22-.18.5-.3.54-1.7.54-1.38%200-1.54-.98-.84.96-2.34.96-1.8%200-3.28-1.56-1.48-1.58-1.48-3.66%200-2.1%201.48-3.68%201.5-1.58%203.28-1.58%201.48%200%202.3%201v-4.2q0-.46.02-.68.04-.24.18-.52zm-3.24%2010.86q.52.54%201.26.54.74%200%201.22-.54.5-.54.5-1.18%200-.66-.48-1.22-.46-.56-1.26-.56-.8%200-1.28.56-.48.54-.48%201.2%200%20.66.52%201.2zm7.833-1.2q0-2.4%201.68-3.96%201.68-1.56%203.84-1.56%202.16%200%203.82%201.56%201.66%201.54%201.66%203.94%200%201.66-.86%202.96-.86%201.28-2.1%201.9-1.22.6-2.54.6-1.32%200-2.56-.64-1.24-.66-2.1-1.92-.84-1.28-.84-2.88zm4.18%201.44q.64.48%201.3.48.66%200%201.32-.5.66-.5.66-1.48%200-.98-.62-1.46-.62-.48-1.34-.48-.72%200-1.34.5-.62.5-.62%201.48%200%20.96.64%201.46zm11.412-1.44q0%20.84.56%201.32.56.46%201.18.46.64%200%201.18-.36.56-.38.9-.38.6%200%201.46%201.06.46.58.46%201.04%200%20.76-1.1%201.42-1.14.8-2.8.8-1.86%200-3.58-1.34-.82-.64-1.34-1.7-.52-1.08-.52-2.36%200-1.3.52-2.34.52-1.06%201.34-1.7%201.66-1.32%203.54-1.32.76%200%201.48.22.72.2%201.06.4l.32.2q.36.24.56.38.52.4.52.92%200%20.5-.42%201.14-.72%201.1-1.38%201.1-.38%200-1.08-.44-.36-.34-1.04-.34-.66%200-1.24.48-.58.48-.58%201.34z%22%20fill%3D%22green%22/%3E%3C/svg%3E"/>
        </a>
</div>
    </nav>
    <main class="pdoc">
            <section class="module-info">
                    <h1 class="modulename">
<a href="./../surfile.html">surfile</a><wbr>.extractor    </h1>

                        <div class="docstring"><p>'<a href="">surfile.extractor</a>'</p>

<ul>
<li>Creates a profile from a surface provides:
<ul>
<li>SimpleExtractor: profile parallel to x or y direction</li>
<li>ComplexExtractor: profile can be any (even pieceWise defined)</li>
<li>SphereExtractor: profile starting from the maximum point of the surface</li>
</ul></li>
</ul>

<<<<<<< HEAD
<h2 id="notes">Notes</h2>
=======
<h6 id="notes">Notes</h6>
>>>>>>> a94966a2

<p>Since the study of profiles is of great interest for studying (i) roughness 
parameters and (ii) height measurements of step or groove samples, profile 
extraction methodologies have been implemented within the program.</p>

<p>@author: Andrea Giura</p>
</div>

                        <input id="mod-extractor-view-source" class="view-source-toggle-state" type="checkbox" aria-hidden="true" tabindex="-1">

                        <label class="view-source-button" for="mod-extractor-view-source"><span>View Source</span></label>

                        <div class="pdoc-code codehilite"><pre><span></span><span id="L-1"><a href="#L-1"><span class="linenos">  1</span></a><span class="sd">&quot;&quot;&quot;</span>
</span><span id="L-2"><a href="#L-2"><span class="linenos">  2</span></a><span class="sd">&#39;surfile.extractor&#39;</span>
</span><span id="L-3"><a href="#L-3"><span class="linenos">  3</span></a><span class="sd">- Creates a profile from a surface provides:</span>
</span><span id="L-4"><a href="#L-4"><span class="linenos">  4</span></a><span class="sd">    - SimpleExtractor: profile parallel to x or y direction</span>
</span><span id="L-5"><a href="#L-5"><span class="linenos">  5</span></a><span class="sd">    - ComplexExtractor: profile can be any (even pieceWise defined)</span>
</span><span id="L-6"><a href="#L-6"><span class="linenos">  6</span></a><span class="sd">    - SphereExtractor: profile starting from the maximum point of the surface</span>
</span><span id="L-7"><a href="#L-7"><span class="linenos">  7</span></a><span class="sd">    </span>
</span><span id="L-8"><a href="#L-8"><span class="linenos">  8</span></a><span class="sd">Notes</span>
</span><span id="L-9"><a href="#L-9"><span class="linenos">  9</span></a><span class="sd">-----</span>
</span><span id="L-10"><a href="#L-10"><span class="linenos"> 10</span></a><span class="sd">Since the study of profiles is of great interest for studying (i) roughness </span>
</span><span id="L-11"><a href="#L-11"><span class="linenos"> 11</span></a><span class="sd">parameters and (ii) height measurements of step or groove samples, profile </span>
</span><span id="L-12"><a href="#L-12"><span class="linenos"> 12</span></a><span class="sd">extraction methodologies have been implemented within the program.</span>
</span><span id="L-13"><a href="#L-13"><span class="linenos"> 13</span></a>
</span><span id="L-14"><a href="#L-14"><span class="linenos"> 14</span></a><span class="sd">@author: Andrea Giura</span>
</span><span id="L-15"><a href="#L-15"><span class="linenos"> 15</span></a><span class="sd">&quot;&quot;&quot;</span>
</span><span id="L-16"><a href="#L-16"><span class="linenos"> 16</span></a>
</span><span id="L-17"><a href="#L-17"><span class="linenos"> 17</span></a><span class="kn">from</span> <span class="nn">abc</span> <span class="kn">import</span> <span class="n">ABC</span><span class="p">,</span> <span class="n">abstractmethod</span>
</span><span id="L-18"><a href="#L-18"><span class="linenos"> 18</span></a>
</span><span id="L-19"><a href="#L-19"><span class="linenos"> 19</span></a><span class="kn">import</span> <span class="nn">numpy</span> <span class="k">as</span> <span class="nn">np</span>
</span><span id="L-20"><a href="#L-20"><span class="linenos"> 20</span></a><span class="kn">import</span> <span class="nn">math</span>
</span><span id="L-21"><a href="#L-21"><span class="linenos"> 21</span></a>
</span><span id="L-22"><a href="#L-22"><span class="linenos"> 22</span></a><span class="kn">from</span> <span class="nn">scipy</span> <span class="kn">import</span> <span class="n">ndimage</span>
</span><span id="L-23"><a href="#L-23"><span class="linenos"> 23</span></a>
</span><span id="L-24"><a href="#L-24"><span class="linenos"> 24</span></a><span class="kn">from</span> <span class="nn">surfile</span> <span class="kn">import</span> <span class="n">profile</span><span class="p">,</span> <span class="n">surface</span><span class="p">,</span> <span class="n">funct</span><span class="p">,</span> <span class="n">cutter</span> <span class="k">as</span> <span class="n">cutr</span>
</span><span id="L-25"><a href="#L-25"><span class="linenos"> 25</span></a>
</span><span id="L-26"><a href="#L-26"><span class="linenos"> 26</span></a><span class="kn">import</span> <span class="nn">matplotlib.pyplot</span> <span class="k">as</span> <span class="nn">plt</span>
</span><span id="L-27"><a href="#L-27"><span class="linenos"> 27</span></a><span class="kn">from</span> <span class="nn">matplotlib.widgets</span> <span class="kn">import</span> <span class="n">PolygonSelector</span>
</span><span id="L-28"><a href="#L-28"><span class="linenos"> 28</span></a><span class="kn">from</span> <span class="nn">matplotlib</span> <span class="kn">import</span> <span class="n">cm</span>
</span><span id="L-29"><a href="#L-29"><span class="linenos"> 29</span></a>
</span><span id="L-30"><a href="#L-30"><span class="linenos"> 30</span></a><span class="kn">import</span> <span class="nn">tkinter</span> <span class="k">as</span> <span class="nn">tk</span>
</span><span id="L-31"><a href="#L-31"><span class="linenos"> 31</span></a><span class="kn">from</span> <span class="nn">tkinter</span> <span class="kn">import</span> <span class="n">filedialog</span>
</span><span id="L-32"><a href="#L-32"><span class="linenos"> 32</span></a>
</span><span id="L-33"><a href="#L-33"><span class="linenos"> 33</span></a>
</span><span id="L-34"><a href="#L-34"><span class="linenos"> 34</span></a><span class="k">class</span> <span class="nc">Extractor</span><span class="p">(</span><span class="n">ABC</span><span class="p">):</span>
</span><span id="L-35"><a href="#L-35"><span class="linenos"> 35</span></a><span class="w">    </span><span class="sd">&quot;&quot;&quot;</span>
</span><span id="L-36"><a href="#L-36"><span class="linenos"> 36</span></a><span class="sd">    Class that provides methods for profile extraction from topographies</span>
</span><span id="L-37"><a href="#L-37"><span class="linenos"> 37</span></a><span class="sd">    static methods are used to work directly on surfaces, extractor objects</span>
</span><span id="L-38"><a href="#L-38"><span class="linenos"> 38</span></a><span class="sd">    can be instantiated to apply the same extraction to multiple topographies</span>
</span><span id="L-39"><a href="#L-39"><span class="linenos"> 39</span></a>
</span><span id="L-40"><a href="#L-40"><span class="linenos"> 40</span></a><span class="sd">    The provided extraction can be divided into:</span>
</span><span id="L-41"><a href="#L-41"><span class="linenos"> 41</span></a><span class="sd">    - simple extraction: the profile is parallel to x or y</span>
</span><span id="L-42"><a href="#L-42"><span class="linenos"> 42</span></a><span class="sd">    - complex extraction: the profile can be any, even peacewise defined</span>
</span><span id="L-43"><a href="#L-43"><span class="linenos"> 43</span></a><span class="sd">    - sphere extraction: the profile is along the x direction but starts from</span>
</span><span id="L-44"><a href="#L-44"><span class="linenos"> 44</span></a><span class="sd">                         the center of the spherical cup</span>
</span><span id="L-45"><a href="#L-45"><span class="linenos"> 45</span></a><span class="sd">    &quot;&quot;&quot;</span>
</span><span id="L-46"><a href="#L-46"><span class="linenos"> 46</span></a>
</span><span id="L-47"><a href="#L-47"><span class="linenos"> 47</span></a>    <span class="k">def</span> <span class="fm">__init__</span><span class="p">(</span><span class="bp">self</span><span class="p">):</span>
</span><span id="L-48"><a href="#L-48"><span class="linenos"> 48</span></a>        <span class="bp">self</span><span class="o">.</span><span class="n">options</span> <span class="o">=</span> <span class="kc">None</span>  <span class="c1"># {&#39;x&#39;: 0, &#39;y&#39;: 0, &#39;dir&#39;: &#39;x&#39;, &#39;wid&#39;: width} for simple parallel extraction</span>
</span><span id="L-49"><a href="#L-49"><span class="linenos"> 49</span></a>        <span class="bp">self</span><span class="o">.</span><span class="n">points</span> <span class="o">=</span> <span class="kc">None</span>  <span class="c1"># used only in the complex estraction method</span>
</span><span id="L-50"><a href="#L-50"><span class="linenos"> 50</span></a>
</span><span id="L-51"><a href="#L-51"><span class="linenos"> 51</span></a>    <span class="nd">@staticmethod</span>
</span><span id="L-52"><a href="#L-52"><span class="linenos"> 52</span></a>    <span class="k">def</span> <span class="nf">_openTopo</span><span class="p">():</span>  <span class="c1"># protected method</span>
</span><span id="L-53"><a href="#L-53"><span class="linenos"> 53</span></a>        <span class="n">root</span> <span class="o">=</span> <span class="n">tk</span><span class="o">.</span><span class="n">Tk</span><span class="p">()</span>
</span><span id="L-54"><a href="#L-54"><span class="linenos"> 54</span></a>        <span class="n">root</span><span class="o">.</span><span class="n">withdraw</span><span class="p">()</span>
</span><span id="L-55"><a href="#L-55"><span class="linenos"> 55</span></a>        <span class="n">fname</span> <span class="o">=</span> <span class="n">filedialog</span><span class="o">.</span><span class="n">askopenfilename</span><span class="p">(</span>
</span><span id="L-56"><a href="#L-56"><span class="linenos"> 56</span></a>            <span class="n">parent</span><span class="o">=</span><span class="n">root</span><span class="p">,</span>
</span><span id="L-57"><a href="#L-57"><span class="linenos"> 57</span></a>            <span class="n">title</span><span class="o">=</span><span class="s1">&#39;Choose template surface for extraction&#39;</span>
</span><span id="L-58"><a href="#L-58"><span class="linenos"> 58</span></a>        <span class="p">)</span>
</span><span id="L-59"><a href="#L-59"><span class="linenos"> 59</span></a>
</span><span id="L-60"><a href="#L-60"><span class="linenos"> 60</span></a>        <span class="n">sur</span> <span class="o">=</span> <span class="n">surface</span><span class="o">.</span><span class="n">Surface</span><span class="p">()</span>
</span><span id="L-61"><a href="#L-61"><span class="linenos"> 61</span></a>        <span class="n">sur</span><span class="o">.</span><span class="n">openFile</span><span class="p">(</span><span class="n">fname</span><span class="p">,</span> <span class="n">bplt</span><span class="o">=</span><span class="kc">False</span><span class="p">)</span>
</span><span id="L-62"><a href="#L-62"><span class="linenos"> 62</span></a>        <span class="k">return</span> <span class="n">sur</span>
</span><span id="L-63"><a href="#L-63"><span class="linenos"> 63</span></a>
</span><span id="L-64"><a href="#L-64"><span class="linenos"> 64</span></a>    <span class="nd">@abstractmethod</span>
</span><span id="L-65"><a href="#L-65"><span class="linenos"> 65</span></a>    <span class="k">def</span> <span class="nf">template</span><span class="p">(</span><span class="bp">self</span><span class="p">):</span>
</span><span id="L-66"><a href="#L-66"><span class="linenos"> 66</span></a><span class="w">        </span><span class="sd">&quot;&quot;&quot;</span>
</span><span id="L-67"><a href="#L-67"><span class="linenos"> 67</span></a><span class="sd">        Asks the user to open a template topography</span>
</span><span id="L-68"><a href="#L-68"><span class="linenos"> 68</span></a><span class="sd">        plots the template and asks how to extract a profile.</span>
</span><span id="L-69"><a href="#L-69"><span class="linenos"> 69</span></a><span class="sd">        The parameters are saved and used everytime the extractor is</span>
</span><span id="L-70"><a href="#L-70"><span class="linenos"> 70</span></a><span class="sd">        applied to a topography obj, see apply()</span>
</span><span id="L-71"><a href="#L-71"><span class="linenos"> 71</span></a><span class="sd">        &quot;&quot;&quot;</span>
</span><span id="L-72"><a href="#L-72"><span class="linenos"> 72</span></a>        <span class="bp">self</span><span class="o">.</span><span class="n">_openTopo</span><span class="p">()</span>
</span><span id="L-73"><a href="#L-73"><span class="linenos"> 73</span></a>        <span class="k">pass</span>
</span><span id="L-74"><a href="#L-74"><span class="linenos"> 74</span></a>
</span><span id="L-75"><a href="#L-75"><span class="linenos"> 75</span></a>    <span class="nd">@abstractmethod</span>
</span><span id="L-76"><a href="#L-76"><span class="linenos"> 76</span></a>    <span class="k">def</span> <span class="nf">apply</span><span class="p">(</span><span class="bp">self</span><span class="p">,</span> <span class="n">obj</span><span class="p">:</span> <span class="n">surface</span><span class="o">.</span><span class="n">Surface</span><span class="p">,</span> <span class="n">bplt</span><span class="o">=</span><span class="kc">False</span><span class="p">):</span>
</span><span id="L-77"><a href="#L-77"><span class="linenos"> 77</span></a><span class="w">        </span><span class="sd">&quot;&quot;&quot;</span>
</span><span id="L-78"><a href="#L-78"><span class="linenos"> 78</span></a><span class="sd">        Applies the extraction to the object passed using the parameters</span>
</span><span id="L-79"><a href="#L-79"><span class="linenos"> 79</span></a><span class="sd">        defined previously by the user, see template()</span>
</span><span id="L-80"><a href="#L-80"><span class="linenos"> 80</span></a><span class="sd">        &quot;&quot;&quot;</span>
</span><span id="L-81"><a href="#L-81"><span class="linenos"> 81</span></a>        <span class="k">pass</span>
</span><span id="L-82"><a href="#L-82"><span class="linenos"> 82</span></a>
</span><span id="L-83"><a href="#L-83"><span class="linenos"> 83</span></a>
</span><span id="L-84"><a href="#L-84"><span class="linenos"> 84</span></a><span class="k">def</span> <span class="nf">_extractProfileWithOptions</span><span class="p">(</span><span class="n">obj</span><span class="p">:</span> <span class="n">surface</span><span class="o">.</span><span class="n">Surface</span><span class="p">,</span> <span class="n">opt</span><span class="p">,</span> <span class="n">prf</span><span class="p">:</span> <span class="n">profile</span><span class="o">.</span><span class="n">Profile</span> <span class="o">=</span> <span class="kc">None</span><span class="p">,</span> <span class="n">bplt</span><span class="o">=</span><span class="kc">False</span><span class="p">):</span>
</span><span id="L-85"><a href="#L-85"><span class="linenos"> 85</span></a><span class="w">    </span><span class="sd">&quot;&quot;&quot;</span>
</span><span id="L-86"><a href="#L-86"><span class="linenos"> 86</span></a><span class="sd">    Protected method</span>
</span><span id="L-87"><a href="#L-87"><span class="linenos"> 87</span></a><span class="sd">    Applies the class option to extract a profile from a topography</span>
</span><span id="L-88"><a href="#L-88"><span class="linenos"> 88</span></a>
</span><span id="L-89"><a href="#L-89"><span class="linenos"> 89</span></a><span class="sd">    Parameters</span>
</span><span id="L-90"><a href="#L-90"><span class="linenos"> 90</span></a><span class="sd">    ----------</span>
</span><span id="L-91"><a href="#L-91"><span class="linenos"> 91</span></a><span class="sd">    obj: surface.Surface</span>
</span><span id="L-92"><a href="#L-92"><span class="linenos"> 92</span></a><span class="sd">        The surface object on wich the profile is extracted</span>
</span><span id="L-93"><a href="#L-93"><span class="linenos"> 93</span></a><span class="sd">    opt: dict</span>
</span><span id="L-94"><a href="#L-94"><span class="linenos"> 94</span></a><span class="sd">        The position selected by the user and the direction of extraction</span>
</span><span id="L-95"><a href="#L-95"><span class="linenos"> 95</span></a><span class="sd">    prf: profile.Profile, optional</span>
</span><span id="L-96"><a href="#L-96"><span class="linenos"> 96</span></a><span class="sd">        The profile on wich the function saves the results, if None an empty profile</span>
</span><span id="L-97"><a href="#L-97"><span class="linenos"> 97</span></a><span class="sd">        is created</span>
</span><span id="L-98"><a href="#L-98"><span class="linenos"> 98</span></a><span class="sd">    bplt: bool</span>
</span><span id="L-99"><a href="#L-99"><span class="linenos"> 99</span></a><span class="sd">        If True plots the extracted profile</span>
</span><span id="L-100"><a href="#L-100"><span class="linenos">100</span></a>
</span><span id="L-101"><a href="#L-101"><span class="linenos">101</span></a><span class="sd">    Returns</span>
</span><span id="L-102"><a href="#L-102"><span class="linenos">102</span></a><span class="sd">    -------</span>
</span><span id="L-103"><a href="#L-103"><span class="linenos">103</span></a><span class="sd">    prf: profile.Profile</span>
</span><span id="L-104"><a href="#L-104"><span class="linenos">104</span></a><span class="sd">            The extracted profile</span>
</span><span id="L-105"><a href="#L-105"><span class="linenos">105</span></a><span class="sd">    &quot;&quot;&quot;</span>
</span><span id="L-106"><a href="#L-106"><span class="linenos">106</span></a>    <span class="k">if</span> <span class="n">prf</span> <span class="ow">is</span> <span class="kc">None</span><span class="p">:</span>
</span><span id="L-107"><a href="#L-107"><span class="linenos">107</span></a>        <span class="n">prf</span> <span class="o">=</span> <span class="n">profile</span><span class="o">.</span><span class="n">Profile</span><span class="p">()</span>  <span class="c1"># if no profile is passed work on a new object</span>
</span><span id="L-108"><a href="#L-108"><span class="linenos">108</span></a>    <span class="n">choice</span> <span class="o">=</span> <span class="n">opt</span><span class="p">[</span><span class="s1">&#39;dir&#39;</span><span class="p">]</span>
</span><span id="L-109"><a href="#L-109"><span class="linenos">109</span></a>    <span class="n">width</span> <span class="o">=</span> <span class="n">opt</span><span class="p">[</span><span class="s1">&#39;wid&#39;</span><span class="p">]</span>
</span><span id="L-110"><a href="#L-110"><span class="linenos">110</span></a>    <span class="k">if</span> <span class="n">width</span> <span class="o">==</span> <span class="mi">1</span><span class="p">:</span>
</span><span id="L-111"><a href="#L-111"><span class="linenos">111</span></a>        <span class="k">if</span> <span class="n">choice</span> <span class="o">==</span> <span class="s1">&#39;x&#39;</span><span class="p">:</span>  <span class="c1"># the user chooses the direction of extraction</span>
</span><span id="L-112"><a href="#L-112"><span class="linenos">112</span></a>            <span class="n">prf</span><span class="o">.</span><span class="n">setValues</span><span class="p">(</span><span class="n">obj</span><span class="o">.</span><span class="n">x</span><span class="p">,</span> <span class="n">obj</span><span class="o">.</span><span class="n">Z</span><span class="p">[</span><span class="n">opt</span><span class="p">[</span><span class="s1">&#39;y&#39;</span><span class="p">],</span> <span class="p">:],</span> <span class="n">bplt</span><span class="o">=</span><span class="n">bplt</span><span class="p">)</span>
</span><span id="L-113"><a href="#L-113"><span class="linenos">113</span></a>        <span class="k">elif</span> <span class="n">choice</span> <span class="o">==</span> <span class="s1">&#39;y&#39;</span><span class="p">:</span>
</span><span id="L-114"><a href="#L-114"><span class="linenos">114</span></a>            <span class="n">prf</span><span class="o">.</span><span class="n">setValues</span><span class="p">(</span><span class="n">obj</span><span class="o">.</span><span class="n">y</span><span class="p">,</span> <span class="n">obj</span><span class="o">.</span><span class="n">Z</span><span class="p">[:,</span> <span class="n">opt</span><span class="p">[</span><span class="s1">&#39;x&#39;</span><span class="p">]],</span> <span class="n">bplt</span><span class="o">=</span><span class="n">bplt</span><span class="p">)</span>
</span><span id="L-115"><a href="#L-115"><span class="linenos">115</span></a>        <span class="k">else</span><span class="p">:</span>
</span><span id="L-116"><a href="#L-116"><span class="linenos">116</span></a>            <span class="k">raise</span> <span class="ne">Exception</span><span class="p">(</span><span class="sa">f</span><span class="s1">&#39;Direction </span><span class="si">{</span><span class="n">choice</span><span class="si">}</span><span class="s1"> does not exist&#39;</span><span class="p">)</span>
</span><span id="L-117"><a href="#L-117"><span class="linenos">117</span></a>    <span class="k">else</span><span class="p">:</span>  <span class="c1"># avg between adjacent profiles</span>
</span><span id="L-118"><a href="#L-118"><span class="linenos">118</span></a>        <span class="k">if</span> <span class="n">choice</span> <span class="o">==</span> <span class="s1">&#39;x&#39;</span><span class="p">:</span>  <span class="c1"># the user chooses the direction of extraction</span>
</span><span id="L-119"><a href="#L-119"><span class="linenos">119</span></a>            <span class="n">prf</span><span class="o">.</span><span class="n">setValues</span><span class="p">(</span><span class="n">obj</span><span class="o">.</span><span class="n">x</span><span class="p">,</span> <span class="n">np</span><span class="o">.</span><span class="n">mean</span><span class="p">(</span><span class="n">obj</span><span class="o">.</span><span class="n">Z</span><span class="p">[</span><span class="n">opt</span><span class="p">[</span><span class="s1">&#39;y&#39;</span><span class="p">]</span> <span class="o">-</span> <span class="n">width</span><span class="p">:</span> <span class="n">opt</span><span class="p">[</span><span class="s1">&#39;y&#39;</span><span class="p">]</span> <span class="o">+</span> <span class="n">width</span><span class="p">,</span> <span class="p">:],</span> <span class="n">axis</span><span class="o">=</span><span class="mi">0</span><span class="p">),</span> <span class="n">bplt</span><span class="o">=</span><span class="n">bplt</span><span class="p">)</span>
</span><span id="L-120"><a href="#L-120"><span class="linenos">120</span></a>        <span class="k">elif</span> <span class="n">choice</span> <span class="o">==</span> <span class="s1">&#39;y&#39;</span><span class="p">:</span>
</span><span id="L-121"><a href="#L-121"><span class="linenos">121</span></a>            <span class="n">prf</span><span class="o">.</span><span class="n">setValues</span><span class="p">(</span><span class="n">obj</span><span class="o">.</span><span class="n">y</span><span class="p">,</span> <span class="n">np</span><span class="o">.</span><span class="n">mean</span><span class="p">(</span><span class="n">obj</span><span class="o">.</span><span class="n">Z</span><span class="p">[:,</span> <span class="n">opt</span><span class="p">[</span><span class="s1">&#39;x&#39;</span><span class="p">]</span> <span class="o">-</span> <span class="n">width</span><span class="p">:</span> <span class="n">opt</span><span class="p">[</span><span class="s1">&#39;x&#39;</span><span class="p">]</span> <span class="o">+</span> <span class="n">width</span><span class="p">],</span> <span class="n">axis</span><span class="o">=</span><span class="mi">1</span><span class="p">),</span> <span class="n">bplt</span><span class="o">=</span><span class="n">bplt</span><span class="p">)</span>
</span><span id="L-122"><a href="#L-122"><span class="linenos">122</span></a>        <span class="k">else</span><span class="p">:</span>
</span><span id="L-123"><a href="#L-123"><span class="linenos">123</span></a>            <span class="k">raise</span> <span class="ne">Exception</span><span class="p">(</span><span class="sa">f</span><span class="s1">&#39;Direction </span><span class="si">{</span><span class="n">choice</span><span class="si">}</span><span class="s1"> does not exist&#39;</span><span class="p">)</span>
</span><span id="L-124"><a href="#L-124"><span class="linenos">124</span></a>
</span><span id="L-125"><a href="#L-125"><span class="linenos">125</span></a>    <span class="k">return</span> <span class="n">prf</span>
</span><span id="L-126"><a href="#L-126"><span class="linenos">126</span></a>
</span><span id="L-127"><a href="#L-127"><span class="linenos">127</span></a>
</span><span id="L-128"><a href="#L-128"><span class="linenos">128</span></a><span class="k">class</span> <span class="nc">SimpleExtractor</span><span class="p">(</span><span class="n">Extractor</span><span class="p">,</span> <span class="n">ABC</span><span class="p">):</span>
</span><span id="L-129"><a href="#L-129"><span class="linenos">129</span></a>    <span class="k">def</span> <span class="nf">template</span><span class="p">(</span><span class="bp">self</span><span class="p">):</span>
</span><span id="L-130"><a href="#L-130"><span class="linenos">130</span></a>        <span class="n">sur</span> <span class="o">=</span> <span class="n">Extractor</span><span class="o">.</span><span class="n">_openTopo</span><span class="p">()</span>
</span><span id="L-131"><a href="#L-131"><span class="linenos">131</span></a>        <span class="n">_</span><span class="p">,</span> <span class="bp">self</span><span class="o">.</span><span class="n">options</span> <span class="o">=</span> <span class="n">SimpleExtractor</span><span class="o">.</span><span class="n">profile</span><span class="p">(</span><span class="n">sur</span><span class="p">,</span>
</span><span id="L-132"><a href="#L-132"><span class="linenos">132</span></a>                                                  <span class="n">direction</span><span class="o">=</span><span class="nb">input</span><span class="p">(</span><span class="s1">&#39;Select profile template direction: &#39;</span><span class="p">),</span>
</span><span id="L-133"><a href="#L-133"><span class="linenos">133</span></a>                                                  <span class="n">width</span><span class="o">=</span><span class="nb">int</span><span class="p">(</span><span class="nb">input</span><span class="p">(</span><span class="s1">&#39;Select profile template width: &#39;</span><span class="p">)),</span>
</span><span id="L-134"><a href="#L-134"><span class="linenos">134</span></a>                                                  <span class="n">bplt</span><span class="o">=</span><span class="kc">False</span><span class="p">)</span>
</span><span id="L-135"><a href="#L-135"><span class="linenos">135</span></a>
</span><span id="L-136"><a href="#L-136"><span class="linenos">136</span></a>    <span class="k">def</span> <span class="nf">apply</span><span class="p">(</span><span class="bp">self</span><span class="p">,</span> <span class="n">obj</span><span class="p">:</span> <span class="n">surface</span><span class="o">.</span><span class="n">Surface</span><span class="p">,</span> <span class="n">bplt</span><span class="o">=</span><span class="kc">False</span><span class="p">):</span>
</span><span id="L-137"><a href="#L-137"><span class="linenos">137</span></a>        <span class="n">prf</span> <span class="o">=</span> <span class="n">_extractProfileWithOptions</span><span class="p">(</span><span class="n">obj</span><span class="p">,</span> <span class="bp">self</span><span class="o">.</span><span class="n">options</span><span class="p">,</span> <span class="n">bplt</span><span class="o">=</span><span class="n">bplt</span><span class="p">)</span>
</span><span id="L-138"><a href="#L-138"><span class="linenos">138</span></a>        <span class="k">return</span> <span class="n">prf</span>
</span><span id="L-139"><a href="#L-139"><span class="linenos">139</span></a>
</span><span id="L-140"><a href="#L-140"><span class="linenos">140</span></a>    <span class="nd">@staticmethod</span>
</span><span id="L-141"><a href="#L-141"><span class="linenos">141</span></a>    <span class="k">def</span> <span class="nf">profile</span><span class="p">(</span><span class="n">obj</span><span class="p">:</span> <span class="n">surface</span><span class="o">.</span><span class="n">Surface</span><span class="p">,</span> <span class="n">direction</span><span class="o">=</span><span class="s1">&#39;x&#39;</span><span class="p">,</span> <span class="n">width</span><span class="o">=</span><span class="mi">1</span><span class="p">,</span> <span class="n">bplt</span><span class="o">=</span><span class="kc">False</span><span class="p">):</span>
</span><span id="L-142"><a href="#L-142"><span class="linenos">142</span></a><span class="w">        </span><span class="sd">&quot;&quot;&quot;</span>
</span><span id="L-143"><a href="#L-143"><span class="linenos">143</span></a><span class="sd">        Extracts a profile along x or y at the position indicated by the user</span>
</span><span id="L-144"><a href="#L-144"><span class="linenos">144</span></a>
</span><span id="L-145"><a href="#L-145"><span class="linenos">145</span></a><span class="sd">        Parameters</span>
</span><span id="L-146"><a href="#L-146"><span class="linenos">146</span></a><span class="sd">        ----------</span>
</span><span id="L-147"><a href="#L-147"><span class="linenos">147</span></a><span class="sd">        obj: surface.Surface</span>
</span><span id="L-148"><a href="#L-148"><span class="linenos">148</span></a><span class="sd">            The surface object on wich the profile is extracted</span>
</span><span id="L-149"><a href="#L-149"><span class="linenos">149</span></a><span class="sd">        direction: str</span>
</span><span id="L-150"><a href="#L-150"><span class="linenos">150</span></a><span class="sd">            The direction of the profile mean &#39;x&#39; or &#39;y&#39;</span>
</span><span id="L-151"><a href="#L-151"><span class="linenos">151</span></a><span class="sd">        width: int</span>
</span><span id="L-152"><a href="#L-152"><span class="linenos">152</span></a><span class="sd">            The lateral number of values averged when extracting the profile</span>
</span><span id="L-153"><a href="#L-153"><span class="linenos">153</span></a><span class="sd">        bplt: bool</span>
</span><span id="L-154"><a href="#L-154"><span class="linenos">154</span></a><span class="sd">            If True plots the extracted profile</span>
</span><span id="L-155"><a href="#L-155"><span class="linenos">155</span></a>
</span><span id="L-156"><a href="#L-156"><span class="linenos">156</span></a><span class="sd">        Returns</span>
</span><span id="L-157"><a href="#L-157"><span class="linenos">157</span></a><span class="sd">        ----------</span>
</span><span id="L-158"><a href="#L-158"><span class="linenos">158</span></a><span class="sd">        profile: prf.Profile</span>
</span><span id="L-159"><a href="#L-159"><span class="linenos">159</span></a><span class="sd">            Profile object exctracted from the topography</span>
</span><span id="L-160"><a href="#L-160"><span class="linenos">160</span></a><span class="sd">        options: dict</span>
</span><span id="L-161"><a href="#L-161"><span class="linenos">161</span></a><span class="sd">            The position selected by the user and the direction of extraction</span>
</span><span id="L-162"><a href="#L-162"><span class="linenos">162</span></a><span class="sd">        &quot;&quot;&quot;</span>
</span><span id="L-163"><a href="#L-163"><span class="linenos">163</span></a>        <span class="k">if</span> <span class="n">width</span> <span class="o">&lt;</span> <span class="mi">1</span><span class="p">:</span> <span class="k">raise</span> <span class="ne">Exception</span><span class="p">(</span><span class="s1">&#39;Width must be &gt; 0&#39;</span><span class="p">)</span>
</span><span id="L-164"><a href="#L-164"><span class="linenos">164</span></a>        <span class="n">option</span> <span class="o">=</span> <span class="p">{</span><span class="s1">&#39;x&#39;</span><span class="p">:</span> <span class="mi">0</span><span class="p">,</span> <span class="s1">&#39;y&#39;</span><span class="p">:</span> <span class="mi">0</span><span class="p">,</span> <span class="s1">&#39;dir&#39;</span><span class="p">:</span> <span class="n">direction</span><span class="p">,</span> <span class="s1">&#39;wid&#39;</span><span class="p">:</span> <span class="n">width</span><span class="p">}</span>
</span><span id="L-165"><a href="#L-165"><span class="linenos">165</span></a>        <span class="n">prf</span> <span class="o">=</span> <span class="n">profile</span><span class="o">.</span><span class="n">Profile</span><span class="p">()</span>
</span><span id="L-166"><a href="#L-166"><span class="linenos">166</span></a>
</span><span id="L-167"><a href="#L-167"><span class="linenos">167</span></a>        <span class="k">def</span> <span class="nf">pointPick</span><span class="p">(</span><span class="n">point</span><span class="p">,</span> <span class="n">mouseevent</span><span class="p">):</span>  <span class="c1"># called when pick event on fig</span>
</span><span id="L-168"><a href="#L-168"><span class="linenos">168</span></a>            <span class="k">if</span> <span class="n">mouseevent</span><span class="o">.</span><span class="n">xdata</span> <span class="ow">is</span> <span class="kc">None</span><span class="p">:</span>
</span><span id="L-169"><a href="#L-169"><span class="linenos">169</span></a>                <span class="k">return</span> <span class="kc">False</span><span class="p">,</span> <span class="nb">dict</span><span class="p">()</span>
</span><span id="L-170"><a href="#L-170"><span class="linenos">170</span></a>            <span class="n">xdata</span> <span class="o">=</span> <span class="n">mouseevent</span><span class="o">.</span><span class="n">xdata</span>
</span><span id="L-171"><a href="#L-171"><span class="linenos">171</span></a>            <span class="n">ydata</span> <span class="o">=</span> <span class="n">mouseevent</span><span class="o">.</span><span class="n">ydata</span>
</span><span id="L-172"><a href="#L-172"><span class="linenos">172</span></a>
</span><span id="L-173"><a href="#L-173"><span class="linenos">173</span></a>            <span class="n">xind</span> <span class="o">=</span> <span class="n">np</span><span class="o">.</span><span class="n">where</span><span class="p">(</span><span class="n">obj</span><span class="o">.</span><span class="n">X</span><span class="p">[</span><span class="mi">0</span><span class="p">,</span> <span class="p">:]</span> <span class="o">&lt;=</span> <span class="n">xdata</span><span class="p">)[</span><span class="mi">0</span><span class="p">][</span><span class="o">-</span><span class="mi">1</span><span class="p">]</span>
</span><span id="L-174"><a href="#L-174"><span class="linenos">174</span></a>            <span class="n">yind</span> <span class="o">=</span> <span class="n">np</span><span class="o">.</span><span class="n">where</span><span class="p">(</span><span class="n">obj</span><span class="o">.</span><span class="n">Y</span><span class="p">[:,</span> <span class="mi">0</span><span class="p">]</span> <span class="o">&lt;=</span> <span class="n">ydata</span><span class="p">)[</span><span class="mi">0</span><span class="p">][</span><span class="o">-</span><span class="mi">1</span><span class="p">]</span>
</span><span id="L-175"><a href="#L-175"><span class="linenos">175</span></a>            <span class="nb">print</span><span class="p">(</span><span class="sa">f</span><span class="s1">&#39;Chosen point </span><span class="si">{</span><span class="n">xind</span><span class="si">}</span><span class="s1">, </span><span class="si">{</span><span class="n">yind</span><span class="si">}</span><span class="s1">&#39;</span><span class="p">)</span>  <span class="c1"># print the point the user chose</span>
</span><span id="L-176"><a href="#L-176"><span class="linenos">176</span></a>
</span><span id="L-177"><a href="#L-177"><span class="linenos">177</span></a>            <span class="n">option</span><span class="p">[</span><span class="s1">&#39;x&#39;</span><span class="p">]</span> <span class="o">=</span> <span class="n">xind</span>
</span><span id="L-178"><a href="#L-178"><span class="linenos">178</span></a>            <span class="n">option</span><span class="p">[</span><span class="s1">&#39;y&#39;</span><span class="p">]</span> <span class="o">=</span> <span class="n">yind</span>
</span><span id="L-179"><a href="#L-179"><span class="linenos">179</span></a>            <span class="k">return</span> <span class="kc">True</span><span class="p">,</span> <span class="nb">dict</span><span class="p">(</span><span class="n">pickx</span><span class="o">=</span><span class="n">xind</span><span class="p">,</span> <span class="n">picky</span><span class="o">=</span><span class="n">yind</span><span class="p">)</span>
</span><span id="L-180"><a href="#L-180"><span class="linenos">180</span></a>
</span><span id="L-181"><a href="#L-181"><span class="linenos">181</span></a>        <span class="k">def</span> <span class="nf">onClose</span><span class="p">(</span><span class="n">event</span><span class="p">):</span>  <span class="c1"># called when fig is closed</span>
</span><span id="L-182"><a href="#L-182"><span class="linenos">182</span></a>            <span class="n">_extractProfileWithOptions</span><span class="p">(</span><span class="n">obj</span><span class="p">,</span> <span class="n">option</span><span class="p">,</span> <span class="n">prf</span><span class="p">,</span> <span class="n">bplt</span><span class="o">=</span><span class="n">bplt</span><span class="p">)</span>
</span><span id="L-183"><a href="#L-183"><span class="linenos">183</span></a>            <span class="n">plt</span><span class="o">.</span><span class="n">close</span><span class="p">(</span><span class="n">fig</span><span class="p">)</span>
</span><span id="L-184"><a href="#L-184"><span class="linenos">184</span></a>
</span><span id="L-185"><a href="#L-185"><span class="linenos">185</span></a>        <span class="n">fig</span><span class="p">,</span> <span class="n">ax</span> <span class="o">=</span> <span class="n">plt</span><span class="o">.</span><span class="n">subplots</span><span class="p">()</span>  <span class="c1"># create the fig for profile selection</span>
</span><span id="L-186"><a href="#L-186"><span class="linenos">186</span></a>        <span class="n">ax</span><span class="o">.</span><span class="n">pcolormesh</span><span class="p">(</span><span class="n">obj</span><span class="o">.</span><span class="n">X</span><span class="p">,</span> <span class="n">obj</span><span class="o">.</span><span class="n">Y</span><span class="p">,</span> <span class="n">obj</span><span class="o">.</span><span class="n">Z</span><span class="p">,</span> <span class="n">cmap</span><span class="o">=</span><span class="n">cm</span><span class="o">.</span><span class="n">rainbow</span><span class="p">,</span> <span class="n">picker</span><span class="o">=</span><span class="n">pointPick</span><span class="p">)</span>
</span><span id="L-187"><a href="#L-187"><span class="linenos">187</span></a>        <span class="n">ax</span><span class="o">.</span><span class="n">set_title</span><span class="p">(</span><span class="s1">&#39;Extract profile&#39;</span><span class="p">)</span>
</span><span id="L-188"><a href="#L-188"><span class="linenos">188</span></a>        <span class="n">fig</span><span class="o">.</span><span class="n">canvas</span><span class="o">.</span><span class="n">mpl_connect</span><span class="p">(</span><span class="s1">&#39;close_event&#39;</span><span class="p">,</span> <span class="n">onClose</span><span class="p">)</span>
</span><span id="L-189"><a href="#L-189"><span class="linenos">189</span></a>
</span><span id="L-190"><a href="#L-190"><span class="linenos">190</span></a>        <span class="n">plt</span><span class="o">.</span><span class="n">show</span><span class="p">()</span>
</span><span id="L-191"><a href="#L-191"><span class="linenos">191</span></a>        <span class="k">return</span> <span class="n">prf</span><span class="p">,</span> <span class="n">option</span>
</span><span id="L-192"><a href="#L-192"><span class="linenos">192</span></a>
</span><span id="L-193"><a href="#L-193"><span class="linenos">193</span></a>    <span class="nd">@staticmethod</span>
</span><span id="L-194"><a href="#L-194"><span class="linenos">194</span></a>    <span class="k">def</span> <span class="nf">meanProfile</span><span class="p">(</span><span class="n">obj</span><span class="p">:</span> <span class="n">surface</span><span class="o">.</span><span class="n">Surface</span><span class="p">,</span> <span class="n">direction</span><span class="o">=</span><span class="s1">&#39;x&#39;</span><span class="p">,</span> <span class="n">cutter</span><span class="o">=</span><span class="kc">None</span><span class="p">,</span> <span class="n">bplt</span><span class="o">=</span><span class="kc">False</span><span class="p">):</span>
</span><span id="L-195"><a href="#L-195"><span class="linenos">195</span></a><span class="w">        </span><span class="sd">&quot;&quot;&quot;</span>
</span><span id="L-196"><a href="#L-196"><span class="linenos">196</span></a><span class="sd">        Extracts the mean profile along x or y</span>
</span><span id="L-197"><a href="#L-197"><span class="linenos">197</span></a>
</span><span id="L-198"><a href="#L-198"><span class="linenos">198</span></a><span class="sd">        Parameters</span>
</span><span id="L-199"><a href="#L-199"><span class="linenos">199</span></a><span class="sd">        ----------</span>
</span><span id="L-200"><a href="#L-200"><span class="linenos">200</span></a><span class="sd">        obj: surface.Surface</span>
</span><span id="L-201"><a href="#L-201"><span class="linenos">201</span></a><span class="sd">            The surface object on wich the profile is extracted</span>
</span><span id="L-202"><a href="#L-202"><span class="linenos">202</span></a><span class="sd">        direction: str</span>
</span><span id="L-203"><a href="#L-203"><span class="linenos">203</span></a><span class="sd">            The direction of the profile mean &#39;x&#39; or &#39;y&#39;</span>
</span><span id="L-204"><a href="#L-204"><span class="linenos">204</span></a><span class="sd">        cutter: cutter.Cutter</span>
</span><span id="L-205"><a href="#L-205"><span class="linenos">205</span></a><span class="sd">            -if not set, the fit uses all points</span>
</span><span id="L-206"><a href="#L-206"><span class="linenos">206</span></a><span class="sd">            -if true allows the user to select manually the region of interest</span>
</span><span id="L-207"><a href="#L-207"><span class="linenos">207</span></a><span class="sd">            -if a cutter obj is passed the fit is done only on the cutted profile points</span>
</span><span id="L-208"><a href="#L-208"><span class="linenos">208</span></a><span class="sd">             and then applied on the whole profile</span>
</span><span id="L-209"><a href="#L-209"><span class="linenos">209</span></a><span class="sd">        bplt: bool</span>
</span><span id="L-210"><a href="#L-210"><span class="linenos">210</span></a><span class="sd">            If True plots the extracted profile</span>
</span><span id="L-211"><a href="#L-211"><span class="linenos">211</span></a>
</span><span id="L-212"><a href="#L-212"><span class="linenos">212</span></a><span class="sd">        Returns</span>
</span><span id="L-213"><a href="#L-213"><span class="linenos">213</span></a><span class="sd">        ----------</span>
</span><span id="L-214"><a href="#L-214"><span class="linenos">214</span></a><span class="sd">        prf: profile.Profile</span>
</span><span id="L-215"><a href="#L-215"><span class="linenos">215</span></a><span class="sd">            The mean profile</span>
</span><span id="L-216"><a href="#L-216"><span class="linenos">216</span></a><span class="sd">        &quot;&quot;&quot;</span>
</span><span id="L-217"><a href="#L-217"><span class="linenos">217</span></a>        <span class="k">if</span> <span class="n">cutter</span> <span class="ow">is</span> <span class="kc">True</span><span class="p">:</span>
</span><span id="L-218"><a href="#L-218"><span class="linenos">218</span></a>            <span class="n">_</span><span class="p">,</span> <span class="p">(</span><span class="n">x</span><span class="p">,</span> <span class="n">y</span><span class="p">,</span> <span class="n">z</span><span class="p">)</span> <span class="o">=</span> <span class="n">cutr</span><span class="o">.</span><span class="n">SurfaceCutter</span><span class="o">.</span><span class="n">cut</span><span class="p">(</span><span class="n">obj</span><span class="p">,</span> <span class="n">finalize</span><span class="o">=</span><span class="kc">False</span><span class="p">)</span>
</span><span id="L-219"><a href="#L-219"><span class="linenos">219</span></a>        <span class="k">elif</span> <span class="n">cutter</span> <span class="ow">is</span> <span class="ow">not</span> <span class="kc">None</span><span class="p">:</span>
</span><span id="L-220"><a href="#L-220"><span class="linenos">220</span></a>            <span class="n">x</span><span class="p">,</span> <span class="n">y</span><span class="p">,</span> <span class="n">z</span> <span class="o">=</span> <span class="n">cutter</span><span class="o">.</span><span class="n">applyCut</span><span class="p">(</span><span class="n">obj</span><span class="p">,</span> <span class="n">finalize</span><span class="o">=</span><span class="kc">False</span><span class="p">)</span>
</span><span id="L-221"><a href="#L-221"><span class="linenos">221</span></a>        <span class="k">else</span><span class="p">:</span>
</span><span id="L-222"><a href="#L-222"><span class="linenos">222</span></a>            <span class="n">x</span><span class="p">,</span> <span class="n">y</span><span class="p">,</span> <span class="n">z</span> <span class="o">=</span> <span class="n">obj</span><span class="o">.</span><span class="n">X</span><span class="p">,</span> <span class="n">obj</span><span class="o">.</span><span class="n">Y</span><span class="p">,</span> <span class="n">obj</span><span class="o">.</span><span class="n">Z</span>
</span><span id="L-223"><a href="#L-223"><span class="linenos">223</span></a>
</span><span id="L-224"><a href="#L-224"><span class="linenos">224</span></a>        <span class="n">prf</span> <span class="o">=</span> <span class="n">profile</span><span class="o">.</span><span class="n">Profile</span><span class="p">()</span>
</span><span id="L-225"><a href="#L-225"><span class="linenos">225</span></a>        <span class="k">if</span> <span class="n">direction</span> <span class="o">==</span> <span class="s1">&#39;x&#39;</span><span class="p">:</span>
</span><span id="L-226"><a href="#L-226"><span class="linenos">226</span></a>            <span class="n">prf</span><span class="o">.</span><span class="n">setValues</span><span class="p">(</span><span class="n">x</span><span class="p">[</span><span class="mi">0</span><span class="p">,</span> <span class="p">:],</span> <span class="n">np</span><span class="o">.</span><span class="n">mean</span><span class="p">(</span><span class="n">z</span><span class="p">,</span> <span class="n">axis</span><span class="o">=</span><span class="mi">0</span><span class="p">),</span> <span class="n">bplt</span><span class="o">=</span><span class="n">bplt</span><span class="p">)</span>
</span><span id="L-227"><a href="#L-227"><span class="linenos">227</span></a>
</span><span id="L-228"><a href="#L-228"><span class="linenos">228</span></a>        <span class="k">if</span> <span class="n">direction</span> <span class="o">==</span> <span class="s1">&#39;y&#39;</span><span class="p">:</span>
</span><span id="L-229"><a href="#L-229"><span class="linenos">229</span></a>            <span class="n">prf</span><span class="o">.</span><span class="n">setValues</span><span class="p">(</span><span class="n">y</span><span class="p">[:,</span> <span class="mi">0</span><span class="p">],</span> <span class="n">np</span><span class="o">.</span><span class="n">mean</span><span class="p">(</span><span class="n">z</span><span class="p">,</span> <span class="n">axis</span><span class="o">=</span><span class="mi">1</span><span class="p">),</span> <span class="n">bplt</span><span class="o">=</span><span class="n">bplt</span><span class="p">)</span>
</span><span id="L-230"><a href="#L-230"><span class="linenos">230</span></a>
</span><span id="L-231"><a href="#L-231"><span class="linenos">231</span></a>        <span class="k">return</span> <span class="n">prf</span>
</span><span id="L-232"><a href="#L-232"><span class="linenos">232</span></a>
</span><span id="L-233"><a href="#L-233"><span class="linenos">233</span></a>
</span><span id="L-234"><a href="#L-234"><span class="linenos">234</span></a><span class="k">def</span> <span class="nf">_extractProfileWithPoints</span><span class="p">(</span><span class="n">obj</span><span class="p">:</span> <span class="n">surface</span><span class="o">.</span><span class="n">Surface</span><span class="p">,</span> <span class="n">points</span><span class="p">,</span> <span class="n">prf</span><span class="p">:</span> <span class="n">profile</span><span class="o">.</span><span class="n">Profile</span> <span class="o">=</span> <span class="kc">None</span><span class="p">,</span> <span class="n">bplt</span><span class="o">=</span><span class="kc">False</span><span class="p">):</span>
</span><span id="L-235"><a href="#L-235"><span class="linenos">235</span></a><span class="w">    </span><span class="sd">&quot;&quot;&quot;</span>
</span><span id="L-236"><a href="#L-236"><span class="linenos">236</span></a><span class="sd">    Protected method</span>
</span><span id="L-237"><a href="#L-237"><span class="linenos">237</span></a><span class="sd">    Applyes the class points to extract a profile from a topography</span>
</span><span id="L-238"><a href="#L-238"><span class="linenos">238</span></a>
</span><span id="L-239"><a href="#L-239"><span class="linenos">239</span></a><span class="sd">    Parameters</span>
</span><span id="L-240"><a href="#L-240"><span class="linenos">240</span></a><span class="sd">    ----------</span>
</span><span id="L-241"><a href="#L-241"><span class="linenos">241</span></a><span class="sd">    obj: surface.Surface</span>
</span><span id="L-242"><a href="#L-242"><span class="linenos">242</span></a><span class="sd">        The surface object on wich the profile is extracted</span>
</span><span id="L-243"><a href="#L-243"><span class="linenos">243</span></a><span class="sd">    points: dict</span>
</span><span id="L-244"><a href="#L-244"><span class="linenos">244</span></a><span class="sd">        The positions selected by the user</span>
</span><span id="L-245"><a href="#L-245"><span class="linenos">245</span></a><span class="sd">    prf: profile.Profile, optional</span>
</span><span id="L-246"><a href="#L-246"><span class="linenos">246</span></a><span class="sd">        The profile on wich the function saves the results, if None an empty profile</span>
</span><span id="L-247"><a href="#L-247"><span class="linenos">247</span></a><span class="sd">        is created</span>
</span><span id="L-248"><a href="#L-248"><span class="linenos">248</span></a><span class="sd">    bplt: bool</span>
</span><span id="L-249"><a href="#L-249"><span class="linenos">249</span></a><span class="sd">        If True plots the extracted profile</span>
</span><span id="L-250"><a href="#L-250"><span class="linenos">250</span></a>
</span><span id="L-251"><a href="#L-251"><span class="linenos">251</span></a><span class="sd">    Returns</span>
</span><span id="L-252"><a href="#L-252"><span class="linenos">252</span></a><span class="sd">    -------</span>
</span><span id="L-253"><a href="#L-253"><span class="linenos">253</span></a><span class="sd">    prf: profile.Profile</span>
</span><span id="L-254"><a href="#L-254"><span class="linenos">254</span></a><span class="sd">            The extracted profile</span>
</span><span id="L-255"><a href="#L-255"><span class="linenos">255</span></a><span class="sd">    &quot;&quot;&quot;</span>
</span><span id="L-256"><a href="#L-256"><span class="linenos">256</span></a>    <span class="k">def</span> <span class="nf">connect</span><span class="p">(</span><span class="n">ends</span><span class="p">):</span>
</span><span id="L-257"><a href="#L-257"><span class="linenos">257</span></a>        <span class="n">d0</span><span class="p">,</span> <span class="n">d1</span> <span class="o">=</span> <span class="n">np</span><span class="o">.</span><span class="n">abs</span><span class="p">(</span><span class="n">np</span><span class="o">.</span><span class="n">diff</span><span class="p">(</span><span class="n">ends</span><span class="p">,</span> <span class="n">axis</span><span class="o">=</span><span class="mi">0</span><span class="p">))[</span><span class="mi">0</span><span class="p">]</span>
</span><span id="L-258"><a href="#L-258"><span class="linenos">258</span></a>        <span class="k">if</span> <span class="n">d0</span> <span class="o">&gt;</span> <span class="n">d1</span><span class="p">:</span>
</span><span id="L-259"><a href="#L-259"><span class="linenos">259</span></a>            <span class="k">return</span> <span class="n">np</span><span class="o">.</span><span class="n">c_</span><span class="p">[</span><span class="n">np</span><span class="o">.</span><span class="n">linspace</span><span class="p">(</span><span class="n">ends</span><span class="p">[</span><span class="mi">0</span><span class="p">,</span> <span class="mi">0</span><span class="p">],</span> <span class="n">ends</span><span class="p">[</span><span class="mi">1</span><span class="p">,</span> <span class="mi">0</span><span class="p">],</span> <span class="n">d0</span> <span class="o">+</span> <span class="mi">1</span><span class="p">,</span> <span class="n">dtype</span><span class="o">=</span><span class="n">np</span><span class="o">.</span><span class="n">int32</span><span class="p">),</span>
</span><span id="L-260"><a href="#L-260"><span class="linenos">260</span></a>                         <span class="n">np</span><span class="o">.</span><span class="n">round</span><span class="p">(</span><span class="n">np</span><span class="o">.</span><span class="n">linspace</span><span class="p">(</span><span class="n">ends</span><span class="p">[</span><span class="mi">0</span><span class="p">,</span> <span class="mi">1</span><span class="p">],</span> <span class="n">ends</span><span class="p">[</span><span class="mi">1</span><span class="p">,</span> <span class="mi">1</span><span class="p">],</span> <span class="n">d0</span> <span class="o">+</span> <span class="mi">1</span><span class="p">))</span><span class="o">.</span><span class="n">astype</span><span class="p">(</span><span class="n">np</span><span class="o">.</span><span class="n">int32</span><span class="p">)]</span>
</span><span id="L-261"><a href="#L-261"><span class="linenos">261</span></a>        <span class="k">else</span><span class="p">:</span>
</span><span id="L-262"><a href="#L-262"><span class="linenos">262</span></a>            <span class="k">return</span> <span class="n">np</span><span class="o">.</span><span class="n">c_</span><span class="p">[</span><span class="n">np</span><span class="o">.</span><span class="n">round</span><span class="p">(</span><span class="n">np</span><span class="o">.</span><span class="n">linspace</span><span class="p">(</span><span class="n">ends</span><span class="p">[</span><span class="mi">0</span><span class="p">,</span> <span class="mi">0</span><span class="p">],</span> <span class="n">ends</span><span class="p">[</span><span class="mi">1</span><span class="p">,</span> <span class="mi">0</span><span class="p">],</span> <span class="n">d1</span> <span class="o">+</span> <span class="mi">1</span><span class="p">))</span><span class="o">.</span><span class="n">astype</span><span class="p">(</span><span class="n">np</span><span class="o">.</span><span class="n">int32</span><span class="p">),</span>
</span><span id="L-263"><a href="#L-263"><span class="linenos">263</span></a>                         <span class="n">np</span><span class="o">.</span><span class="n">linspace</span><span class="p">(</span><span class="n">ends</span><span class="p">[</span><span class="mi">0</span><span class="p">,</span> <span class="mi">1</span><span class="p">],</span> <span class="n">ends</span><span class="p">[</span><span class="mi">1</span><span class="p">,</span> <span class="mi">1</span><span class="p">],</span> <span class="n">d1</span> <span class="o">+</span> <span class="mi">1</span><span class="p">,</span> <span class="n">dtype</span><span class="o">=</span><span class="n">np</span><span class="o">.</span><span class="n">int32</span><span class="p">)]</span>
</span><span id="L-264"><a href="#L-264"><span class="linenos">264</span></a>
</span><span id="L-265"><a href="#L-265"><span class="linenos">265</span></a>    <span class="k">if</span> <span class="n">prf</span> <span class="ow">is</span> <span class="kc">None</span><span class="p">:</span>
</span><span id="L-266"><a href="#L-266"><span class="linenos">266</span></a>        <span class="n">prf</span> <span class="o">=</span> <span class="n">profile</span><span class="o">.</span><span class="n">Profile</span><span class="p">()</span>  <span class="c1"># if no profile is passed work on a new object</span>
</span><span id="L-267"><a href="#L-267"><span class="linenos">267</span></a>
</span><span id="L-268"><a href="#L-268"><span class="linenos">268</span></a>    <span class="n">ind</span> <span class="o">=</span> <span class="p">[]</span>
</span><span id="L-269"><a href="#L-269"><span class="linenos">269</span></a>    <span class="n">poi</span> <span class="o">=</span> <span class="p">[]</span>
</span><span id="L-270"><a href="#L-270"><span class="linenos">270</span></a>
</span><span id="L-271"><a href="#L-271"><span class="linenos">271</span></a>    <span class="n">tot_dist</span> <span class="o">=</span> <span class="mi">0</span>
</span><span id="L-272"><a href="#L-272"><span class="linenos">272</span></a>    <span class="n">tot_n</span> <span class="o">=</span> <span class="mi">0</span>
</span><span id="L-273"><a href="#L-273"><span class="linenos">273</span></a>    <span class="n">Z</span> <span class="o">=</span> <span class="n">np</span><span class="o">.</span><span class="n">array</span><span class="p">([])</span>
</span><span id="L-274"><a href="#L-274"><span class="linenos">274</span></a>
</span><span id="L-275"><a href="#L-275"><span class="linenos">275</span></a>    <span class="k">for</span> <span class="p">(</span><span class="n">a</span><span class="p">,</span> <span class="n">b</span><span class="p">)</span> <span class="ow">in</span> <span class="n">points</span><span class="p">:</span>
</span><span id="L-276"><a href="#L-276"><span class="linenos">276</span></a>        <span class="n">xind</span> <span class="o">=</span> <span class="n">np</span><span class="o">.</span><span class="n">where</span><span class="p">(</span><span class="n">obj</span><span class="o">.</span><span class="n">X</span><span class="p">[</span><span class="mi">0</span><span class="p">,</span> <span class="p">:]</span> <span class="o">&lt;=</span> <span class="n">a</span><span class="p">)[</span><span class="mi">0</span><span class="p">][</span><span class="o">-</span><span class="mi">1</span><span class="p">]</span>
</span><span id="L-277"><a href="#L-277"><span class="linenos">277</span></a>        <span class="n">yind</span> <span class="o">=</span> <span class="n">np</span><span class="o">.</span><span class="n">where</span><span class="p">(</span><span class="n">obj</span><span class="o">.</span><span class="n">Y</span><span class="p">[:,</span> <span class="mi">0</span><span class="p">]</span> <span class="o">&lt;=</span> <span class="n">b</span><span class="p">)[</span><span class="mi">0</span><span class="p">][</span><span class="o">-</span><span class="mi">1</span><span class="p">]</span>
</span><span id="L-278"><a href="#L-278"><span class="linenos">278</span></a>
</span><span id="L-279"><a href="#L-279"><span class="linenos">279</span></a>        <span class="n">ind</span><span class="o">.</span><span class="n">append</span><span class="p">([</span><span class="n">xind</span><span class="p">,</span> <span class="n">yind</span><span class="p">])</span>
</span><span id="L-280"><a href="#L-280"><span class="linenos">280</span></a>        <span class="n">poi</span><span class="o">.</span><span class="n">append</span><span class="p">([</span><span class="n">a</span><span class="p">,</span> <span class="n">b</span><span class="p">])</span>
</span><span id="L-281"><a href="#L-281"><span class="linenos">281</span></a>
</span><span id="L-282"><a href="#L-282"><span class="linenos">282</span></a>    <span class="k">for</span> <span class="n">j</span> <span class="ow">in</span> <span class="nb">range</span><span class="p">(</span><span class="nb">len</span><span class="p">(</span><span class="n">ind</span><span class="p">)</span> <span class="o">-</span> <span class="mi">1</span><span class="p">):</span>
</span><span id="L-283"><a href="#L-283"><span class="linenos">283</span></a>        <span class="n">a</span> <span class="o">=</span> <span class="n">ind</span><span class="p">[</span><span class="n">j</span><span class="p">]</span>  <span class="c1"># first point of the line</span>
</span><span id="L-284"><a href="#L-284"><span class="linenos">284</span></a>        <span class="n">b</span> <span class="o">=</span> <span class="n">ind</span><span class="p">[</span><span class="n">j</span> <span class="o">+</span> <span class="mi">1</span><span class="p">]</span>  <span class="c1"># second point of the line</span>
</span><span id="L-285"><a href="#L-285"><span class="linenos">285</span></a>        <span class="n">tot_dist</span> <span class="o">+=</span> <span class="nb">abs</span><span class="p">(</span><span class="n">math</span><span class="o">.</span><span class="n">dist</span><span class="p">(</span><span class="n">poi</span><span class="p">[</span><span class="n">j</span><span class="p">],</span> <span class="n">poi</span><span class="p">[</span><span class="n">j</span> <span class="o">+</span> <span class="mi">1</span><span class="p">]))</span>  <span class="c1"># distance to cal the x values</span>
</span><span id="L-286"><a href="#L-286"><span class="linenos">286</span></a>        <span class="n">serie</span> <span class="o">=</span> <span class="n">connect</span><span class="p">(</span><span class="n">np</span><span class="o">.</span><span class="n">array</span><span class="p">([</span><span class="n">a</span><span class="p">,</span> <span class="n">b</span><span class="p">]))</span>  <span class="c1"># get all points laying under the segment</span>
</span><span id="L-287"><a href="#L-287"><span class="linenos">287</span></a>
</span><span id="L-288"><a href="#L-288"><span class="linenos">288</span></a>        <span class="n">tot_n</span> <span class="o">+=</span> <span class="n">serie</span><span class="o">.</span><span class="n">shape</span><span class="p">[</span><span class="mi">0</span><span class="p">]</span>  <span class="c1"># number of points in the profile</span>
</span><span id="L-289"><a href="#L-289"><span class="linenos">289</span></a>        <span class="n">z</span> <span class="o">=</span> <span class="n">obj</span><span class="o">.</span><span class="n">Z</span><span class="p">[</span><span class="n">serie</span><span class="p">[:,</span> <span class="mi">1</span><span class="p">],</span> <span class="n">serie</span><span class="p">[:,</span> <span class="mi">0</span><span class="p">]]</span>
</span><span id="L-290"><a href="#L-290"><span class="linenos">290</span></a>        <span class="n">Z</span> <span class="o">=</span> <span class="n">np</span><span class="o">.</span><span class="n">hstack</span><span class="p">((</span><span class="n">Z</span><span class="p">,</span> <span class="n">z</span><span class="p">))</span>  <span class="c1"># create the total profile</span>
</span><span id="L-291"><a href="#L-291"><span class="linenos">291</span></a>
</span><span id="L-292"><a href="#L-292"><span class="linenos">292</span></a>    <span class="n">x</span> <span class="o">=</span> <span class="n">np</span><span class="o">.</span><span class="n">linspace</span><span class="p">(</span><span class="mi">0</span><span class="p">,</span> <span class="n">tot_dist</span><span class="p">,</span> <span class="n">tot_n</span><span class="p">)</span>
</span><span id="L-293"><a href="#L-293"><span class="linenos">293</span></a>    <span class="n">prf</span><span class="o">.</span><span class="n">setValues</span><span class="p">(</span><span class="n">x</span><span class="p">,</span> <span class="n">Z</span><span class="p">,</span> <span class="n">bplt</span><span class="o">=</span><span class="n">bplt</span><span class="p">)</span>
</span><span id="L-294"><a href="#L-294"><span class="linenos">294</span></a>
</span><span id="L-295"><a href="#L-295"><span class="linenos">295</span></a>    <span class="k">return</span> <span class="n">prf</span>
</span><span id="L-296"><a href="#L-296"><span class="linenos">296</span></a>
</span><span id="L-297"><a href="#L-297"><span class="linenos">297</span></a>
</span><span id="L-298"><a href="#L-298"><span class="linenos">298</span></a><span class="k">class</span> <span class="nc">ComplexExtractor</span><span class="p">(</span><span class="n">Extractor</span><span class="p">,</span> <span class="n">ABC</span><span class="p">):</span>
</span><span id="L-299"><a href="#L-299"><span class="linenos">299</span></a>    <span class="k">def</span> <span class="nf">template</span><span class="p">(</span><span class="bp">self</span><span class="p">):</span>
</span><span id="L-300"><a href="#L-300"><span class="linenos">300</span></a>        <span class="n">sur</span> <span class="o">=</span> <span class="n">Extractor</span><span class="o">.</span><span class="n">_openTopo</span><span class="p">()</span>
</span><span id="L-301"><a href="#L-301"><span class="linenos">301</span></a>        <span class="n">_</span><span class="p">,</span> <span class="bp">self</span><span class="o">.</span><span class="n">points</span> <span class="o">=</span> <span class="n">ComplexExtractor</span><span class="o">.</span><span class="n">profile</span><span class="p">(</span><span class="n">sur</span><span class="p">,</span> <span class="n">width</span><span class="o">=</span><span class="mi">1</span><span class="p">,</span> <span class="n">bplt</span><span class="o">=</span><span class="kc">False</span><span class="p">)</span>
</span><span id="L-302"><a href="#L-302"><span class="linenos">302</span></a>
</span><span id="L-303"><a href="#L-303"><span class="linenos">303</span></a>    <span class="k">def</span> <span class="nf">apply</span><span class="p">(</span><span class="bp">self</span><span class="p">,</span> <span class="n">obj</span><span class="p">:</span> <span class="n">surface</span><span class="o">.</span><span class="n">Surface</span><span class="p">,</span> <span class="n">bplt</span><span class="o">=</span><span class="kc">False</span><span class="p">):</span>
</span><span id="L-304"><a href="#L-304"><span class="linenos">304</span></a>        <span class="n">prf</span> <span class="o">=</span> <span class="n">_extractProfileWithPoints</span><span class="p">(</span><span class="n">obj</span><span class="p">,</span> <span class="bp">self</span><span class="o">.</span><span class="n">points</span><span class="p">,</span> <span class="n">bplt</span><span class="o">=</span><span class="n">bplt</span><span class="p">)</span>
</span><span id="L-305"><a href="#L-305"><span class="linenos">305</span></a>        <span class="k">return</span> <span class="n">prf</span>
</span><span id="L-306"><a href="#L-306"><span class="linenos">306</span></a>
</span><span id="L-307"><a href="#L-307"><span class="linenos">307</span></a>    <span class="c1"># TODO: width</span>
</span><span id="L-308"><a href="#L-308"><span class="linenos">308</span></a>    <span class="nd">@staticmethod</span>
</span><span id="L-309"><a href="#L-309"><span class="linenos">309</span></a>    <span class="k">def</span> <span class="nf">profile</span><span class="p">(</span><span class="n">obj</span><span class="p">:</span> <span class="n">surface</span><span class="o">.</span><span class="n">Surface</span><span class="p">,</span> <span class="n">width</span><span class="o">=</span><span class="mi">1</span><span class="p">,</span> <span class="n">bplt</span><span class="o">=</span><span class="kc">False</span><span class="p">):</span>
</span><span id="L-310"><a href="#L-310"><span class="linenos">310</span></a><span class="w">        </span><span class="sd">&quot;&quot;&quot;</span>
</span><span id="L-311"><a href="#L-311"><span class="linenos">311</span></a><span class="sd">        Opens a plot figure to choose the profile and extracts it</span>
</span><span id="L-312"><a href="#L-312"><span class="linenos">312</span></a><span class="sd">        The profile is taken with a mpl.widgets.PolygonSelector</span>
</span><span id="L-313"><a href="#L-313"><span class="linenos">313</span></a>
</span><span id="L-314"><a href="#L-314"><span class="linenos">314</span></a><span class="sd">        Parameters</span>
</span><span id="L-315"><a href="#L-315"><span class="linenos">315</span></a><span class="sd">        ----------</span>
</span><span id="L-316"><a href="#L-316"><span class="linenos">316</span></a><span class="sd">        obj: surface.Surface</span>
</span><span id="L-317"><a href="#L-317"><span class="linenos">317</span></a><span class="sd">            The surface object on wich the profile is extracted</span>
</span><span id="L-318"><a href="#L-318"><span class="linenos">318</span></a><span class="sd">        width: int</span>
</span><span id="L-319"><a href="#L-319"><span class="linenos">319</span></a><span class="sd">            The lateral number of values averged when extracting the profile</span>
</span><span id="L-320"><a href="#L-320"><span class="linenos">320</span></a><span class="sd">        bplt: bool</span>
</span><span id="L-321"><a href="#L-321"><span class="linenos">321</span></a><span class="sd">            If True plots the extracted profile</span>
</span><span id="L-322"><a href="#L-322"><span class="linenos">322</span></a>
</span><span id="L-323"><a href="#L-323"><span class="linenos">323</span></a><span class="sd">        Returns</span>
</span><span id="L-324"><a href="#L-324"><span class="linenos">324</span></a><span class="sd">        ----------</span>
</span><span id="L-325"><a href="#L-325"><span class="linenos">325</span></a><span class="sd">        prf: profile.Profile</span>
</span><span id="L-326"><a href="#L-326"><span class="linenos">326</span></a><span class="sd">            The extracted profile</span>
</span><span id="L-327"><a href="#L-327"><span class="linenos">327</span></a><span class="sd">        points: the points selected by the user</span>
</span><span id="L-328"><a href="#L-328"><span class="linenos">328</span></a><span class="sd">        &quot;&quot;&quot;</span>
</span><span id="L-329"><a href="#L-329"><span class="linenos">329</span></a>        <span class="k">def</span> <span class="nf">onClose</span><span class="p">(</span><span class="n">event</span><span class="p">):</span>
</span><span id="L-330"><a href="#L-330"><span class="linenos">330</span></a>            <span class="n">_extractProfileWithPoints</span><span class="p">(</span><span class="n">obj</span><span class="p">,</span> <span class="n">selector</span><span class="o">.</span><span class="n">verts</span><span class="p">,</span> <span class="n">prf</span><span class="p">,</span> <span class="n">bplt</span><span class="o">=</span><span class="n">bplt</span><span class="p">)</span>
</span><span id="L-331"><a href="#L-331"><span class="linenos">331</span></a>
</span><span id="L-332"><a href="#L-332"><span class="linenos">332</span></a>        <span class="n">fig</span><span class="p">,</span> <span class="n">ax</span> <span class="o">=</span> <span class="n">plt</span><span class="o">.</span><span class="n">subplots</span><span class="p">()</span>
</span><span id="L-333"><a href="#L-333"><span class="linenos">333</span></a>        <span class="n">ax</span><span class="o">.</span><span class="n">pcolormesh</span><span class="p">(</span><span class="n">obj</span><span class="o">.</span><span class="n">X</span><span class="p">,</span> <span class="n">obj</span><span class="o">.</span><span class="n">Y</span><span class="p">,</span> <span class="n">obj</span><span class="o">.</span><span class="n">Z</span><span class="p">,</span> <span class="n">cmap</span><span class="o">=</span><span class="n">cm</span><span class="o">.</span><span class="n">rainbow</span><span class="p">)</span>
</span><span id="L-334"><a href="#L-334"><span class="linenos">334</span></a>        <span class="n">ax</span><span class="o">.</span><span class="n">set_title</span><span class="p">(</span><span class="s1">&#39;3 Points plane fit&#39;</span><span class="p">)</span>
</span><span id="L-335"><a href="#L-335"><span class="linenos">335</span></a>        <span class="n">fig</span><span class="o">.</span><span class="n">canvas</span><span class="o">.</span><span class="n">mpl_connect</span><span class="p">(</span><span class="s1">&#39;close_event&#39;</span><span class="p">,</span> <span class="n">onClose</span><span class="p">)</span>
</span><span id="L-336"><a href="#L-336"><span class="linenos">336</span></a>
</span><span id="L-337"><a href="#L-337"><span class="linenos">337</span></a>        <span class="n">selector</span> <span class="o">=</span> <span class="n">PolygonSelector</span><span class="p">(</span><span class="n">ax</span><span class="p">,</span> <span class="k">lambda</span> <span class="o">*</span><span class="n">args</span><span class="p">:</span> <span class="kc">None</span><span class="p">)</span>
</span><span id="L-338"><a href="#L-338"><span class="linenos">338</span></a>        <span class="n">prf</span> <span class="o">=</span> <span class="n">profile</span><span class="o">.</span><span class="n">Profile</span><span class="p">()</span>
</span><span id="L-339"><a href="#L-339"><span class="linenos">339</span></a>
</span><span id="L-340"><a href="#L-340"><span class="linenos">340</span></a>        <span class="n">plt</span><span class="o">.</span><span class="n">show</span><span class="p">()</span>
</span><span id="L-341"><a href="#L-341"><span class="linenos">341</span></a>
</span><span id="L-342"><a href="#L-342"><span class="linenos">342</span></a>        <span class="k">return</span> <span class="n">prf</span><span class="p">,</span> <span class="n">selector</span><span class="o">.</span><span class="n">verts</span>
</span><span id="L-343"><a href="#L-343"><span class="linenos">343</span></a>
</span><span id="L-344"><a href="#L-344"><span class="linenos">344</span></a>
</span><span id="L-345"><a href="#L-345"><span class="linenos">345</span></a><span class="k">class</span> <span class="nc">SphereExtractor</span><span class="p">(</span><span class="n">Extractor</span><span class="p">,</span> <span class="n">ABC</span><span class="p">):</span>
</span><span id="L-346"><a href="#L-346"><span class="linenos">346</span></a>    <span class="nd">@staticmethod</span>
</span><span id="L-347"><a href="#L-347"><span class="linenos">347</span></a>    <span class="k">def</span> <span class="nf">sphereProfile</span><span class="p">(</span><span class="n">obj</span><span class="p">:</span> <span class="n">surface</span><span class="o">.</span><span class="n">Surface</span><span class="p">,</span> <span class="n">startP</span><span class="p">,</span> <span class="n">bplt</span><span class="o">=</span><span class="kc">False</span><span class="p">):</span>
</span><span id="L-348"><a href="#L-348"><span class="linenos">348</span></a><span class="w">        </span><span class="sd">&quot;&quot;&quot;</span>
</span><span id="L-349"><a href="#L-349"><span class="linenos">349</span></a><span class="sd">        Returns the profile starting from the start point on the positive x direction</span>
</span><span id="L-350"><a href="#L-350"><span class="linenos">350</span></a>
</span><span id="L-351"><a href="#L-351"><span class="linenos">351</span></a><span class="sd">        Parameters</span>
</span><span id="L-352"><a href="#L-352"><span class="linenos">352</span></a><span class="sd">        ----------</span>
</span><span id="L-353"><a href="#L-353"><span class="linenos">353</span></a><span class="sd">        obj: surface.Surface</span>
</span><span id="L-354"><a href="#L-354"><span class="linenos">354</span></a><span class="sd">            The surface object on wich the profile is extracted</span>
</span><span id="L-355"><a href="#L-355"><span class="linenos">355</span></a><span class="sd">        startP : str</span>
</span><span id="L-356"><a href="#L-356"><span class="linenos">356</span></a><span class="sd">            Method used to find the start (x, y) point on the topography</span>
</span><span id="L-357"><a href="#L-357"><span class="linenos">357</span></a><span class="sd">                &#39;max&#39;: the start point corresponds to the maximum Z of the topography</span>
</span><span id="L-358"><a href="#L-358"><span class="linenos">358</span></a><span class="sd">                &#39;fit&#39;: the start point is the center coords of the best fit sphere</span>
</span><span id="L-359"><a href="#L-359"><span class="linenos">359</span></a><span class="sd">                &#39;center&#39;: the start point is the center of the topography</span>
</span><span id="L-360"><a href="#L-360"><span class="linenos">360</span></a><span class="sd">                &#39;local&#39;: the start point is the local maximum closest to the center of the topography</span>
</span><span id="L-361"><a href="#L-361"><span class="linenos">361</span></a><span class="sd">        bplt: bool</span>
</span><span id="L-362"><a href="#L-362"><span class="linenos">362</span></a><span class="sd">            If True plots the topography and the line where the profile is taken from</span>
</span><span id="L-363"><a href="#L-363"><span class="linenos">363</span></a>
</span><span id="L-364"><a href="#L-364"><span class="linenos">364</span></a><span class="sd">        Returns</span>
</span><span id="L-365"><a href="#L-365"><span class="linenos">365</span></a><span class="sd">        ----------</span>
</span><span id="L-366"><a href="#L-366"><span class="linenos">366</span></a><span class="sd">        profile: prof.Profile()</span>
</span><span id="L-367"><a href="#L-367"><span class="linenos">367</span></a><span class="sd">            The extracted profile</span>
</span><span id="L-368"><a href="#L-368"><span class="linenos">368</span></a><span class="sd">        &quot;&quot;&quot;</span>
</span><span id="L-369"><a href="#L-369"><span class="linenos">369</span></a>        <span class="c1"># TODO : check if xind and yind are inverted</span>
</span><span id="L-370"><a href="#L-370"><span class="linenos">370</span></a>        <span class="n">prf</span> <span class="o">=</span> <span class="n">profile</span><span class="o">.</span><span class="n">Profile</span><span class="p">()</span>
</span><span id="L-371"><a href="#L-371"><span class="linenos">371</span></a>        <span class="k">if</span> <span class="n">startP</span> <span class="o">==</span> <span class="s1">&#39;max&#39;</span><span class="p">:</span>
</span><span id="L-372"><a href="#L-372"><span class="linenos">372</span></a>            <span class="n">raveled</span> <span class="o">=</span> <span class="n">np</span><span class="o">.</span><span class="n">nanargmax</span><span class="p">(</span><span class="n">obj</span><span class="o">.</span><span class="n">Z</span><span class="p">)</span>
</span><span id="L-373"><a href="#L-373"><span class="linenos">373</span></a>            <span class="n">unraveled</span> <span class="o">=</span> <span class="n">np</span><span class="o">.</span><span class="n">unravel_index</span><span class="p">(</span><span class="n">raveled</span><span class="p">,</span> <span class="n">obj</span><span class="o">.</span><span class="n">Z</span><span class="o">.</span><span class="n">shape</span><span class="p">)</span>
</span><span id="L-374"><a href="#L-374"><span class="linenos">374</span></a>            <span class="n">xind</span> <span class="o">=</span> <span class="n">unraveled</span><span class="p">[</span><span class="mi">0</span><span class="p">]</span>
</span><span id="L-375"><a href="#L-375"><span class="linenos">375</span></a>            <span class="n">yind</span> <span class="o">=</span> <span class="n">unraveled</span><span class="p">[</span><span class="mi">1</span><span class="p">]</span>
</span><span id="L-376"><a href="#L-376"><span class="linenos">376</span></a>        <span class="k">elif</span> <span class="n">startP</span> <span class="o">==</span> <span class="s1">&#39;fit&#39;</span><span class="p">:</span>
</span><span id="L-377"><a href="#L-377"><span class="linenos">377</span></a>            <span class="kn">from</span> <span class="nn">surfile.geometry</span> <span class="kn">import</span> <span class="n">sphere</span>
</span><span id="L-378"><a href="#L-378"><span class="linenos">378</span></a>
</span><span id="L-379"><a href="#L-379"><span class="linenos">379</span></a>            <span class="n">r</span><span class="p">,</span> <span class="n">C</span> <span class="o">=</span> <span class="n">sphere</span><span class="o">.</span><span class="n">remove</span><span class="p">(</span><span class="n">obj</span><span class="p">,</span> <span class="n">bplt</span><span class="o">=</span><span class="kc">False</span><span class="p">)</span>
</span><span id="L-380"><a href="#L-380"><span class="linenos">380</span></a>            <span class="n">yc</span> <span class="o">=</span> <span class="n">C</span><span class="p">[</span><span class="mi">0</span><span class="p">][</span><span class="mi">0</span><span class="p">]</span>
</span><span id="L-381"><a href="#L-381"><span class="linenos">381</span></a>            <span class="n">xc</span> <span class="o">=</span> <span class="n">C</span><span class="p">[</span><span class="mi">1</span><span class="p">][</span><span class="mi">0</span><span class="p">]</span>
</span><span id="L-382"><a href="#L-382"><span class="linenos">382</span></a>            <span class="n">xind</span> <span class="o">=</span> <span class="n">np</span><span class="o">.</span><span class="n">argwhere</span><span class="p">(</span><span class="n">obj</span><span class="o">.</span><span class="n">x</span> <span class="o">&gt;</span> <span class="n">xc</span><span class="p">)[</span><span class="mi">0</span><span class="p">][</span><span class="mi">0</span><span class="p">]</span>
</span><span id="L-383"><a href="#L-383"><span class="linenos">383</span></a>            <span class="n">yind</span> <span class="o">=</span> <span class="n">np</span><span class="o">.</span><span class="n">argwhere</span><span class="p">(</span><span class="n">obj</span><span class="o">.</span><span class="n">y</span> <span class="o">&gt;</span> <span class="n">yc</span><span class="p">)[</span><span class="mi">0</span><span class="p">][</span><span class="mi">0</span><span class="p">]</span>
</span><span id="L-384"><a href="#L-384"><span class="linenos">384</span></a>        <span class="k">elif</span> <span class="n">startP</span> <span class="o">==</span> <span class="s1">&#39;center&#39;</span><span class="p">:</span>
</span><span id="L-385"><a href="#L-385"><span class="linenos">385</span></a>            <span class="n">xind</span> <span class="o">=</span> <span class="nb">int</span><span class="p">(</span><span class="nb">len</span><span class="p">(</span><span class="n">obj</span><span class="o">.</span><span class="n">x</span><span class="p">)</span> <span class="o">/</span> <span class="mi">2</span><span class="p">)</span>
</span><span id="L-386"><a href="#L-386"><span class="linenos">386</span></a>            <span class="n">yind</span> <span class="o">=</span> <span class="nb">int</span><span class="p">(</span><span class="nb">len</span><span class="p">(</span><span class="n">obj</span><span class="o">.</span><span class="n">y</span><span class="p">)</span> <span class="o">/</span> <span class="mi">2</span><span class="p">)</span>
</span><span id="L-387"><a href="#L-387"><span class="linenos">387</span></a>        <span class="k">elif</span> <span class="n">startP</span> <span class="o">==</span> <span class="s1">&#39;local&#39;</span><span class="p">:</span>
</span><span id="L-388"><a href="#L-388"><span class="linenos">388</span></a>            <span class="n">maxima</span> <span class="o">=</span> <span class="p">(</span><span class="n">obj</span><span class="o">.</span><span class="n">Z</span> <span class="o">==</span> <span class="n">ndimage</span><span class="o">.</span><span class="n">filters</span><span class="o">.</span><span class="n">maximum_filter</span><span class="p">(</span><span class="n">obj</span><span class="o">.</span><span class="n">Z</span><span class="p">,</span> <span class="mi">5</span><span class="p">))</span>
</span><span id="L-389"><a href="#L-389"><span class="linenos">389</span></a>            <span class="n">mid</span> <span class="o">=</span> <span class="n">np</span><span class="o">.</span><span class="n">asarray</span><span class="p">(</span><span class="n">obj</span><span class="o">.</span><span class="n">Z</span><span class="o">.</span><span class="n">shape</span><span class="p">)</span> <span class="o">/</span> <span class="mi">2</span>
</span><span id="L-390"><a href="#L-390"><span class="linenos">390</span></a>            <span class="n">maxinds</span> <span class="o">=</span> <span class="n">np</span><span class="o">.</span><span class="n">argwhere</span><span class="p">(</span><span class="n">maxima</span><span class="p">)</span>  <span class="c1"># find all maxima indices</span>
</span><span id="L-391"><a href="#L-391"><span class="linenos">391</span></a>            <span class="n">center_max</span> <span class="o">=</span> <span class="n">maxinds</span><span class="p">[</span><span class="n">np</span><span class="o">.</span><span class="n">argmin</span><span class="p">(</span><span class="n">np</span><span class="o">.</span><span class="n">linalg</span><span class="o">.</span><span class="n">norm</span><span class="p">(</span><span class="n">maxinds</span> <span class="o">-</span> <span class="n">mid</span><span class="p">,</span> <span class="n">axis</span><span class="o">=</span><span class="mi">1</span><span class="p">))]</span>
</span><span id="L-392"><a href="#L-392"><span class="linenos">392</span></a>
</span><span id="L-393"><a href="#L-393"><span class="linenos">393</span></a>            <span class="n">xind</span> <span class="o">=</span> <span class="n">center_max</span><span class="p">[</span><span class="mi">0</span><span class="p">]</span>
</span><span id="L-394"><a href="#L-394"><span class="linenos">394</span></a>            <span class="n">yind</span> <span class="o">=</span> <span class="n">center_max</span><span class="p">[</span><span class="mi">1</span><span class="p">]</span>
</span><span id="L-395"><a href="#L-395"><span class="linenos">395</span></a>        <span class="k">else</span><span class="p">:</span>
</span><span id="L-396"><a href="#L-396"><span class="linenos">396</span></a>            <span class="k">raise</span> <span class="ne">Exception</span><span class="p">(</span><span class="sa">f</span><span class="s1">&#39;</span><span class="si">{</span><span class="n">startP</span><span class="si">}</span><span class="s1"> is not a valid start method&#39;</span><span class="p">)</span>
</span><span id="L-397"><a href="#L-397"><span class="linenos">397</span></a>
</span><span id="L-398"><a href="#L-398"><span class="linenos">398</span></a>        <span class="k">if</span> <span class="n">bplt</span><span class="p">:</span>
</span><span id="L-399"><a href="#L-399"><span class="linenos">399</span></a>            <span class="n">fig</span><span class="p">,</span> <span class="n">ax</span> <span class="o">=</span> <span class="n">plt</span><span class="o">.</span><span class="n">subplots</span><span class="p">()</span>
</span><span id="L-400"><a href="#L-400"><span class="linenos">400</span></a>            <span class="n">ax</span><span class="o">.</span><span class="n">pcolormesh</span><span class="p">(</span><span class="n">obj</span><span class="o">.</span><span class="n">X</span><span class="p">,</span> <span class="n">obj</span><span class="o">.</span><span class="n">Y</span><span class="p">,</span> <span class="n">obj</span><span class="o">.</span><span class="n">Z</span><span class="p">,</span> <span class="n">cmap</span><span class="o">=</span><span class="n">cm</span><span class="o">.</span><span class="n">viridis</span><span class="p">)</span>  <span class="c1"># hot, viridis, rainbow</span>
</span><span id="L-401"><a href="#L-401"><span class="linenos">401</span></a>            <span class="n">funct</span><span class="o">.</span><span class="n">persFig</span><span class="p">(</span>
</span><span id="L-402"><a href="#L-402"><span class="linenos">402</span></a>                <span class="p">[</span><span class="n">ax</span><span class="p">],</span>
</span><span id="L-403"><a href="#L-403"><span class="linenos">403</span></a>                <span class="n">gridcol</span><span class="o">=</span><span class="s1">&#39;grey&#39;</span><span class="p">,</span>
</span><span id="L-404"><a href="#L-404"><span class="linenos">404</span></a>                <span class="n">xlab</span><span class="o">=</span><span class="s1">&#39;x [um]&#39;</span><span class="p">,</span>
</span><span id="L-405"><a href="#L-405"><span class="linenos">405</span></a>                <span class="n">ylab</span><span class="o">=</span><span class="s1">&#39;y [um]&#39;</span>
</span><span id="L-406"><a href="#L-406"><span class="linenos">406</span></a>            <span class="p">)</span>
</span><span id="L-407"><a href="#L-407"><span class="linenos">407</span></a>            <span class="n">plt</span><span class="o">.</span><span class="n">hlines</span><span class="p">(</span><span class="n">obj</span><span class="o">.</span><span class="n">y</span><span class="p">[</span><span class="n">xind</span><span class="p">],</span> <span class="n">obj</span><span class="o">.</span><span class="n">x</span><span class="p">[</span><span class="n">yind</span><span class="p">],</span> <span class="n">obj</span><span class="o">.</span><span class="n">x</span><span class="p">[</span><span class="o">-</span><span class="mi">1</span><span class="p">])</span>
</span><span id="L-408"><a href="#L-408"><span class="linenos">408</span></a>            <span class="n">plt</span><span class="o">.</span><span class="n">show</span><span class="p">()</span>
</span><span id="L-409"><a href="#L-409"><span class="linenos">409</span></a>
</span><span id="L-410"><a href="#L-410"><span class="linenos">410</span></a>        <span class="n">prf</span><span class="o">.</span><span class="n">setValues</span><span class="p">(</span><span class="n">obj</span><span class="o">.</span><span class="n">x</span><span class="p">[</span><span class="n">yind</span><span class="p">:</span><span class="o">-</span><span class="mi">1</span><span class="p">],</span> <span class="n">obj</span><span class="o">.</span><span class="n">Z</span><span class="p">[</span><span class="n">xind</span><span class="p">][</span><span class="n">yind</span><span class="p">:</span><span class="o">-</span><span class="mi">1</span><span class="p">],</span> <span class="n">bplt</span><span class="o">=</span><span class="n">bplt</span><span class="p">)</span>
</span><span id="L-411"><a href="#L-411"><span class="linenos">411</span></a>
</span><span id="L-412"><a href="#L-412"><span class="linenos">412</span></a>        <span class="k">return</span> <span class="n">prf</span>
</span></pre></div>


            </section>
                <section id="Extractor">
                            <input id="Extractor-view-source" class="view-source-toggle-state" type="checkbox" aria-hidden="true" tabindex="-1">
<div class="attr class">
            
    <span class="def">class</span>
    <span class="name">Extractor</span><wbr>(<span class="base">abc.ABC</span>):

                <label class="view-source-button" for="Extractor-view-source"><span>View Source</span></label>

    </div>
    <a class="headerlink" href="#Extractor"></a>
            <div class="pdoc-code codehilite"><pre><span></span><span id="Extractor-35"><a href="#Extractor-35"><span class="linenos">35</span></a><span class="k">class</span> <span class="nc">Extractor</span><span class="p">(</span><span class="n">ABC</span><span class="p">):</span>
</span><span id="Extractor-36"><a href="#Extractor-36"><span class="linenos">36</span></a><span class="w">    </span><span class="sd">&quot;&quot;&quot;</span>
</span><span id="Extractor-37"><a href="#Extractor-37"><span class="linenos">37</span></a><span class="sd">    Class that provides methods for profile extraction from topographies</span>
</span><span id="Extractor-38"><a href="#Extractor-38"><span class="linenos">38</span></a><span class="sd">    static methods are used to work directly on surfaces, extractor objects</span>
</span><span id="Extractor-39"><a href="#Extractor-39"><span class="linenos">39</span></a><span class="sd">    can be instantiated to apply the same extraction to multiple topographies</span>
</span><span id="Extractor-40"><a href="#Extractor-40"><span class="linenos">40</span></a>
</span><span id="Extractor-41"><a href="#Extractor-41"><span class="linenos">41</span></a><span class="sd">    The provided extraction can be divided into:</span>
</span><span id="Extractor-42"><a href="#Extractor-42"><span class="linenos">42</span></a><span class="sd">    - simple extraction: the profile is parallel to x or y</span>
</span><span id="Extractor-43"><a href="#Extractor-43"><span class="linenos">43</span></a><span class="sd">    - complex extraction: the profile can be any, even peacewise defined</span>
</span><span id="Extractor-44"><a href="#Extractor-44"><span class="linenos">44</span></a><span class="sd">    - sphere extraction: the profile is along the x direction but starts from</span>
</span><span id="Extractor-45"><a href="#Extractor-45"><span class="linenos">45</span></a><span class="sd">                         the center of the spherical cup</span>
</span><span id="Extractor-46"><a href="#Extractor-46"><span class="linenos">46</span></a><span class="sd">    &quot;&quot;&quot;</span>
</span><span id="Extractor-47"><a href="#Extractor-47"><span class="linenos">47</span></a>
</span><span id="Extractor-48"><a href="#Extractor-48"><span class="linenos">48</span></a>    <span class="k">def</span> <span class="fm">__init__</span><span class="p">(</span><span class="bp">self</span><span class="p">):</span>
</span><span id="Extractor-49"><a href="#Extractor-49"><span class="linenos">49</span></a>        <span class="bp">self</span><span class="o">.</span><span class="n">options</span> <span class="o">=</span> <span class="kc">None</span>  <span class="c1"># {&#39;x&#39;: 0, &#39;y&#39;: 0, &#39;dir&#39;: &#39;x&#39;, &#39;wid&#39;: width} for simple parallel extraction</span>
</span><span id="Extractor-50"><a href="#Extractor-50"><span class="linenos">50</span></a>        <span class="bp">self</span><span class="o">.</span><span class="n">points</span> <span class="o">=</span> <span class="kc">None</span>  <span class="c1"># used only in the complex estraction method</span>
</span><span id="Extractor-51"><a href="#Extractor-51"><span class="linenos">51</span></a>
</span><span id="Extractor-52"><a href="#Extractor-52"><span class="linenos">52</span></a>    <span class="nd">@staticmethod</span>
</span><span id="Extractor-53"><a href="#Extractor-53"><span class="linenos">53</span></a>    <span class="k">def</span> <span class="nf">_openTopo</span><span class="p">():</span>  <span class="c1"># protected method</span>
</span><span id="Extractor-54"><a href="#Extractor-54"><span class="linenos">54</span></a>        <span class="n">root</span> <span class="o">=</span> <span class="n">tk</span><span class="o">.</span><span class="n">Tk</span><span class="p">()</span>
</span><span id="Extractor-55"><a href="#Extractor-55"><span class="linenos">55</span></a>        <span class="n">root</span><span class="o">.</span><span class="n">withdraw</span><span class="p">()</span>
</span><span id="Extractor-56"><a href="#Extractor-56"><span class="linenos">56</span></a>        <span class="n">fname</span> <span class="o">=</span> <span class="n">filedialog</span><span class="o">.</span><span class="n">askopenfilename</span><span class="p">(</span>
</span><span id="Extractor-57"><a href="#Extractor-57"><span class="linenos">57</span></a>            <span class="n">parent</span><span class="o">=</span><span class="n">root</span><span class="p">,</span>
</span><span id="Extractor-58"><a href="#Extractor-58"><span class="linenos">58</span></a>            <span class="n">title</span><span class="o">=</span><span class="s1">&#39;Choose template surface for extraction&#39;</span>
</span><span id="Extractor-59"><a href="#Extractor-59"><span class="linenos">59</span></a>        <span class="p">)</span>
</span><span id="Extractor-60"><a href="#Extractor-60"><span class="linenos">60</span></a>
</span><span id="Extractor-61"><a href="#Extractor-61"><span class="linenos">61</span></a>        <span class="n">sur</span> <span class="o">=</span> <span class="n">surface</span><span class="o">.</span><span class="n">Surface</span><span class="p">()</span>
</span><span id="Extractor-62"><a href="#Extractor-62"><span class="linenos">62</span></a>        <span class="n">sur</span><span class="o">.</span><span class="n">openFile</span><span class="p">(</span><span class="n">fname</span><span class="p">,</span> <span class="n">bplt</span><span class="o">=</span><span class="kc">False</span><span class="p">)</span>
</span><span id="Extractor-63"><a href="#Extractor-63"><span class="linenos">63</span></a>        <span class="k">return</span> <span class="n">sur</span>
</span><span id="Extractor-64"><a href="#Extractor-64"><span class="linenos">64</span></a>
</span><span id="Extractor-65"><a href="#Extractor-65"><span class="linenos">65</span></a>    <span class="nd">@abstractmethod</span>
</span><span id="Extractor-66"><a href="#Extractor-66"><span class="linenos">66</span></a>    <span class="k">def</span> <span class="nf">template</span><span class="p">(</span><span class="bp">self</span><span class="p">):</span>
</span><span id="Extractor-67"><a href="#Extractor-67"><span class="linenos">67</span></a><span class="w">        </span><span class="sd">&quot;&quot;&quot;</span>
</span><span id="Extractor-68"><a href="#Extractor-68"><span class="linenos">68</span></a><span class="sd">        Asks the user to open a template topography</span>
</span><span id="Extractor-69"><a href="#Extractor-69"><span class="linenos">69</span></a><span class="sd">        plots the template and asks how to extract a profile.</span>
</span><span id="Extractor-70"><a href="#Extractor-70"><span class="linenos">70</span></a><span class="sd">        The parameters are saved and used everytime the extractor is</span>
</span><span id="Extractor-71"><a href="#Extractor-71"><span class="linenos">71</span></a><span class="sd">        applied to a topography obj, see apply()</span>
</span><span id="Extractor-72"><a href="#Extractor-72"><span class="linenos">72</span></a><span class="sd">        &quot;&quot;&quot;</span>
</span><span id="Extractor-73"><a href="#Extractor-73"><span class="linenos">73</span></a>        <span class="bp">self</span><span class="o">.</span><span class="n">_openTopo</span><span class="p">()</span>
</span><span id="Extractor-74"><a href="#Extractor-74"><span class="linenos">74</span></a>        <span class="k">pass</span>
</span><span id="Extractor-75"><a href="#Extractor-75"><span class="linenos">75</span></a>
</span><span id="Extractor-76"><a href="#Extractor-76"><span class="linenos">76</span></a>    <span class="nd">@abstractmethod</span>
</span><span id="Extractor-77"><a href="#Extractor-77"><span class="linenos">77</span></a>    <span class="k">def</span> <span class="nf">apply</span><span class="p">(</span><span class="bp">self</span><span class="p">,</span> <span class="n">obj</span><span class="p">:</span> <span class="n">surface</span><span class="o">.</span><span class="n">Surface</span><span class="p">,</span> <span class="n">bplt</span><span class="o">=</span><span class="kc">False</span><span class="p">):</span>
</span><span id="Extractor-78"><a href="#Extractor-78"><span class="linenos">78</span></a><span class="w">        </span><span class="sd">&quot;&quot;&quot;</span>
</span><span id="Extractor-79"><a href="#Extractor-79"><span class="linenos">79</span></a><span class="sd">        Applies the extraction to the object passed using the parameters</span>
</span><span id="Extractor-80"><a href="#Extractor-80"><span class="linenos">80</span></a><span class="sd">        defined previously by the user, see template()</span>
</span><span id="Extractor-81"><a href="#Extractor-81"><span class="linenos">81</span></a><span class="sd">        &quot;&quot;&quot;</span>
</span><span id="Extractor-82"><a href="#Extractor-82"><span class="linenos">82</span></a>        <span class="k">pass</span>
</span></pre></div>


            <div class="docstring"><p>Class that provides methods for profile extraction from topographies
static methods are used to work directly on surfaces, extractor objects
can be instantiated to apply the same extraction to multiple topographies</p>

<p>The provided extraction can be divided into:</p>

<ul>
<li>simple extraction: the profile is parallel to x or y</li>
<li>complex extraction: the profile can be any, even peacewise defined</li>
<li>sphere extraction: the profile is along the x direction but starts from
the center of the spherical cup</li>
</ul>
</div>


                            <div id="Extractor.options" class="classattr">
                                <div class="attr variable">
            <span class="name">options</span>

        
    </div>
    <a class="headerlink" href="#Extractor.options"></a>
    
    

                            </div>
                            <div id="Extractor.points" class="classattr">
                                <div class="attr variable">
            <span class="name">points</span>

        
    </div>
    <a class="headerlink" href="#Extractor.points"></a>
    
    

                            </div>
                            <div id="Extractor.template" class="classattr">
                                        <input id="Extractor.template-view-source" class="view-source-toggle-state" type="checkbox" aria-hidden="true" tabindex="-1">
<div class="attr function">
                    <div class="decorator">@abstractmethod</div>

        <span class="def">def</span>
        <span class="name">template</span><span class="signature pdoc-code condensed">(<span class="param"><span class="bp">self</span></span><span class="return-annotation">):</span></span>

                <label class="view-source-button" for="Extractor.template-view-source"><span>View Source</span></label>

    </div>
    <a class="headerlink" href="#Extractor.template"></a>
            <div class="pdoc-code codehilite"><pre><span></span><span id="Extractor.template-65"><a href="#Extractor.template-65"><span class="linenos">65</span></a>    <span class="nd">@abstractmethod</span>
</span><span id="Extractor.template-66"><a href="#Extractor.template-66"><span class="linenos">66</span></a>    <span class="k">def</span> <span class="nf">template</span><span class="p">(</span><span class="bp">self</span><span class="p">):</span>
</span><span id="Extractor.template-67"><a href="#Extractor.template-67"><span class="linenos">67</span></a><span class="w">        </span><span class="sd">&quot;&quot;&quot;</span>
</span><span id="Extractor.template-68"><a href="#Extractor.template-68"><span class="linenos">68</span></a><span class="sd">        Asks the user to open a template topography</span>
</span><span id="Extractor.template-69"><a href="#Extractor.template-69"><span class="linenos">69</span></a><span class="sd">        plots the template and asks how to extract a profile.</span>
</span><span id="Extractor.template-70"><a href="#Extractor.template-70"><span class="linenos">70</span></a><span class="sd">        The parameters are saved and used everytime the extractor is</span>
</span><span id="Extractor.template-71"><a href="#Extractor.template-71"><span class="linenos">71</span></a><span class="sd">        applied to a topography obj, see apply()</span>
</span><span id="Extractor.template-72"><a href="#Extractor.template-72"><span class="linenos">72</span></a><span class="sd">        &quot;&quot;&quot;</span>
</span><span id="Extractor.template-73"><a href="#Extractor.template-73"><span class="linenos">73</span></a>        <span class="bp">self</span><span class="o">.</span><span class="n">_openTopo</span><span class="p">()</span>
</span><span id="Extractor.template-74"><a href="#Extractor.template-74"><span class="linenos">74</span></a>        <span class="k">pass</span>
</span></pre></div>


            <div class="docstring"><p>Asks the user to open a template topography
plots the template and asks how to extract a profile.
The parameters are saved and used everytime the extractor is
applied to a topography obj, see apply()</p>
</div>


                            </div>
                            <div id="Extractor.apply" class="classattr">
                                        <input id="Extractor.apply-view-source" class="view-source-toggle-state" type="checkbox" aria-hidden="true" tabindex="-1">
<div class="attr function">
                    <div class="decorator">@abstractmethod</div>

        <span class="def">def</span>
        <span class="name">apply</span><span class="signature pdoc-code condensed">(<span class="param"><span class="bp">self</span>, </span><span class="param"><span class="n">obj</span><span class="p">:</span> <span class="n"><a href="surface.html#Surface">surfile.surface.Surface</a></span>, </span><span class="param"><span class="n">bplt</span><span class="o">=</span><span class="kc">False</span></span><span class="return-annotation">):</span></span>

                <label class="view-source-button" for="Extractor.apply-view-source"><span>View Source</span></label>

    </div>
    <a class="headerlink" href="#Extractor.apply"></a>
            <div class="pdoc-code codehilite"><pre><span></span><span id="Extractor.apply-76"><a href="#Extractor.apply-76"><span class="linenos">76</span></a>    <span class="nd">@abstractmethod</span>
</span><span id="Extractor.apply-77"><a href="#Extractor.apply-77"><span class="linenos">77</span></a>    <span class="k">def</span> <span class="nf">apply</span><span class="p">(</span><span class="bp">self</span><span class="p">,</span> <span class="n">obj</span><span class="p">:</span> <span class="n">surface</span><span class="o">.</span><span class="n">Surface</span><span class="p">,</span> <span class="n">bplt</span><span class="o">=</span><span class="kc">False</span><span class="p">):</span>
</span><span id="Extractor.apply-78"><a href="#Extractor.apply-78"><span class="linenos">78</span></a><span class="w">        </span><span class="sd">&quot;&quot;&quot;</span>
</span><span id="Extractor.apply-79"><a href="#Extractor.apply-79"><span class="linenos">79</span></a><span class="sd">        Applies the extraction to the object passed using the parameters</span>
</span><span id="Extractor.apply-80"><a href="#Extractor.apply-80"><span class="linenos">80</span></a><span class="sd">        defined previously by the user, see template()</span>
</span><span id="Extractor.apply-81"><a href="#Extractor.apply-81"><span class="linenos">81</span></a><span class="sd">        &quot;&quot;&quot;</span>
</span><span id="Extractor.apply-82"><a href="#Extractor.apply-82"><span class="linenos">82</span></a>        <span class="k">pass</span>
</span></pre></div>


            <div class="docstring"><p>Applies the extraction to the object passed using the parameters
defined previously by the user, see template()</p>
</div>


                            </div>
                </section>
                <section id="SimpleExtractor">
                            <input id="SimpleExtractor-view-source" class="view-source-toggle-state" type="checkbox" aria-hidden="true" tabindex="-1">
<div class="attr class">
            
    <span class="def">class</span>
    <span class="name">SimpleExtractor</span><wbr>(<span class="base"><a href="#Extractor">Extractor</a></span>, <span class="base">abc.ABC</span>):

                <label class="view-source-button" for="SimpleExtractor-view-source"><span>View Source</span></label>

    </div>
    <a class="headerlink" href="#SimpleExtractor"></a>
            <div class="pdoc-code codehilite"><pre><span></span><span id="SimpleExtractor-129"><a href="#SimpleExtractor-129"><span class="linenos">129</span></a><span class="k">class</span> <span class="nc">SimpleExtractor</span><span class="p">(</span><span class="n">Extractor</span><span class="p">,</span> <span class="n">ABC</span><span class="p">):</span>
</span><span id="SimpleExtractor-130"><a href="#SimpleExtractor-130"><span class="linenos">130</span></a>    <span class="k">def</span> <span class="nf">template</span><span class="p">(</span><span class="bp">self</span><span class="p">):</span>
</span><span id="SimpleExtractor-131"><a href="#SimpleExtractor-131"><span class="linenos">131</span></a>        <span class="n">sur</span> <span class="o">=</span> <span class="n">Extractor</span><span class="o">.</span><span class="n">_openTopo</span><span class="p">()</span>
</span><span id="SimpleExtractor-132"><a href="#SimpleExtractor-132"><span class="linenos">132</span></a>        <span class="n">_</span><span class="p">,</span> <span class="bp">self</span><span class="o">.</span><span class="n">options</span> <span class="o">=</span> <span class="n">SimpleExtractor</span><span class="o">.</span><span class="n">profile</span><span class="p">(</span><span class="n">sur</span><span class="p">,</span>
</span><span id="SimpleExtractor-133"><a href="#SimpleExtractor-133"><span class="linenos">133</span></a>                                                  <span class="n">direction</span><span class="o">=</span><span class="nb">input</span><span class="p">(</span><span class="s1">&#39;Select profile template direction: &#39;</span><span class="p">),</span>
</span><span id="SimpleExtractor-134"><a href="#SimpleExtractor-134"><span class="linenos">134</span></a>                                                  <span class="n">width</span><span class="o">=</span><span class="nb">int</span><span class="p">(</span><span class="nb">input</span><span class="p">(</span><span class="s1">&#39;Select profile template width: &#39;</span><span class="p">)),</span>
</span><span id="SimpleExtractor-135"><a href="#SimpleExtractor-135"><span class="linenos">135</span></a>                                                  <span class="n">bplt</span><span class="o">=</span><span class="kc">False</span><span class="p">)</span>
</span><span id="SimpleExtractor-136"><a href="#SimpleExtractor-136"><span class="linenos">136</span></a>
</span><span id="SimpleExtractor-137"><a href="#SimpleExtractor-137"><span class="linenos">137</span></a>    <span class="k">def</span> <span class="nf">apply</span><span class="p">(</span><span class="bp">self</span><span class="p">,</span> <span class="n">obj</span><span class="p">:</span> <span class="n">surface</span><span class="o">.</span><span class="n">Surface</span><span class="p">,</span> <span class="n">bplt</span><span class="o">=</span><span class="kc">False</span><span class="p">):</span>
</span><span id="SimpleExtractor-138"><a href="#SimpleExtractor-138"><span class="linenos">138</span></a>        <span class="n">prf</span> <span class="o">=</span> <span class="n">_extractProfileWithOptions</span><span class="p">(</span><span class="n">obj</span><span class="p">,</span> <span class="bp">self</span><span class="o">.</span><span class="n">options</span><span class="p">,</span> <span class="n">bplt</span><span class="o">=</span><span class="n">bplt</span><span class="p">)</span>
</span><span id="SimpleExtractor-139"><a href="#SimpleExtractor-139"><span class="linenos">139</span></a>        <span class="k">return</span> <span class="n">prf</span>
</span><span id="SimpleExtractor-140"><a href="#SimpleExtractor-140"><span class="linenos">140</span></a>
</span><span id="SimpleExtractor-141"><a href="#SimpleExtractor-141"><span class="linenos">141</span></a>    <span class="nd">@staticmethod</span>
</span><span id="SimpleExtractor-142"><a href="#SimpleExtractor-142"><span class="linenos">142</span></a>    <span class="k">def</span> <span class="nf">profile</span><span class="p">(</span><span class="n">obj</span><span class="p">:</span> <span class="n">surface</span><span class="o">.</span><span class="n">Surface</span><span class="p">,</span> <span class="n">direction</span><span class="o">=</span><span class="s1">&#39;x&#39;</span><span class="p">,</span> <span class="n">width</span><span class="o">=</span><span class="mi">1</span><span class="p">,</span> <span class="n">bplt</span><span class="o">=</span><span class="kc">False</span><span class="p">):</span>
</span><span id="SimpleExtractor-143"><a href="#SimpleExtractor-143"><span class="linenos">143</span></a><span class="w">        </span><span class="sd">&quot;&quot;&quot;</span>
</span><span id="SimpleExtractor-144"><a href="#SimpleExtractor-144"><span class="linenos">144</span></a><span class="sd">        Extracts a profile along x or y at the position indicated by the user</span>
</span><span id="SimpleExtractor-145"><a href="#SimpleExtractor-145"><span class="linenos">145</span></a>
</span><span id="SimpleExtractor-146"><a href="#SimpleExtractor-146"><span class="linenos">146</span></a><span class="sd">        Parameters</span>
</span><span id="SimpleExtractor-147"><a href="#SimpleExtractor-147"><span class="linenos">147</span></a><span class="sd">        ----------</span>
</span><span id="SimpleExtractor-148"><a href="#SimpleExtractor-148"><span class="linenos">148</span></a><span class="sd">        obj: surface.Surface</span>
</span><span id="SimpleExtractor-149"><a href="#SimpleExtractor-149"><span class="linenos">149</span></a><span class="sd">            The surface object on wich the profile is extracted</span>
</span><span id="SimpleExtractor-150"><a href="#SimpleExtractor-150"><span class="linenos">150</span></a><span class="sd">        direction: str</span>
</span><span id="SimpleExtractor-151"><a href="#SimpleExtractor-151"><span class="linenos">151</span></a><span class="sd">            The direction of the profile mean &#39;x&#39; or &#39;y&#39;</span>
</span><span id="SimpleExtractor-152"><a href="#SimpleExtractor-152"><span class="linenos">152</span></a><span class="sd">        width: int</span>
</span><span id="SimpleExtractor-153"><a href="#SimpleExtractor-153"><span class="linenos">153</span></a><span class="sd">            The lateral number of values averged when extracting the profile</span>
</span><span id="SimpleExtractor-154"><a href="#SimpleExtractor-154"><span class="linenos">154</span></a><span class="sd">        bplt: bool</span>
</span><span id="SimpleExtractor-155"><a href="#SimpleExtractor-155"><span class="linenos">155</span></a><span class="sd">            If True plots the extracted profile</span>
</span><span id="SimpleExtractor-156"><a href="#SimpleExtractor-156"><span class="linenos">156</span></a>
</span><span id="SimpleExtractor-157"><a href="#SimpleExtractor-157"><span class="linenos">157</span></a><span class="sd">        Returns</span>
</span><span id="SimpleExtractor-158"><a href="#SimpleExtractor-158"><span class="linenos">158</span></a><span class="sd">        ----------</span>
</span><span id="SimpleExtractor-159"><a href="#SimpleExtractor-159"><span class="linenos">159</span></a><span class="sd">        profile: prf.Profile</span>
</span><span id="SimpleExtractor-160"><a href="#SimpleExtractor-160"><span class="linenos">160</span></a><span class="sd">            Profile object exctracted from the topography</span>
</span><span id="SimpleExtractor-161"><a href="#SimpleExtractor-161"><span class="linenos">161</span></a><span class="sd">        options: dict</span>
</span><span id="SimpleExtractor-162"><a href="#SimpleExtractor-162"><span class="linenos">162</span></a><span class="sd">            The position selected by the user and the direction of extraction</span>
</span><span id="SimpleExtractor-163"><a href="#SimpleExtractor-163"><span class="linenos">163</span></a><span class="sd">        &quot;&quot;&quot;</span>
</span><span id="SimpleExtractor-164"><a href="#SimpleExtractor-164"><span class="linenos">164</span></a>        <span class="k">if</span> <span class="n">width</span> <span class="o">&lt;</span> <span class="mi">1</span><span class="p">:</span> <span class="k">raise</span> <span class="ne">Exception</span><span class="p">(</span><span class="s1">&#39;Width must be &gt; 0&#39;</span><span class="p">)</span>
</span><span id="SimpleExtractor-165"><a href="#SimpleExtractor-165"><span class="linenos">165</span></a>        <span class="n">option</span> <span class="o">=</span> <span class="p">{</span><span class="s1">&#39;x&#39;</span><span class="p">:</span> <span class="mi">0</span><span class="p">,</span> <span class="s1">&#39;y&#39;</span><span class="p">:</span> <span class="mi">0</span><span class="p">,</span> <span class="s1">&#39;dir&#39;</span><span class="p">:</span> <span class="n">direction</span><span class="p">,</span> <span class="s1">&#39;wid&#39;</span><span class="p">:</span> <span class="n">width</span><span class="p">}</span>
</span><span id="SimpleExtractor-166"><a href="#SimpleExtractor-166"><span class="linenos">166</span></a>        <span class="n">prf</span> <span class="o">=</span> <span class="n">profile</span><span class="o">.</span><span class="n">Profile</span><span class="p">()</span>
</span><span id="SimpleExtractor-167"><a href="#SimpleExtractor-167"><span class="linenos">167</span></a>
</span><span id="SimpleExtractor-168"><a href="#SimpleExtractor-168"><span class="linenos">168</span></a>        <span class="k">def</span> <span class="nf">pointPick</span><span class="p">(</span><span class="n">point</span><span class="p">,</span> <span class="n">mouseevent</span><span class="p">):</span>  <span class="c1"># called when pick event on fig</span>
</span><span id="SimpleExtractor-169"><a href="#SimpleExtractor-169"><span class="linenos">169</span></a>            <span class="k">if</span> <span class="n">mouseevent</span><span class="o">.</span><span class="n">xdata</span> <span class="ow">is</span> <span class="kc">None</span><span class="p">:</span>
</span><span id="SimpleExtractor-170"><a href="#SimpleExtractor-170"><span class="linenos">170</span></a>                <span class="k">return</span> <span class="kc">False</span><span class="p">,</span> <span class="nb">dict</span><span class="p">()</span>
</span><span id="SimpleExtractor-171"><a href="#SimpleExtractor-171"><span class="linenos">171</span></a>            <span class="n">xdata</span> <span class="o">=</span> <span class="n">mouseevent</span><span class="o">.</span><span class="n">xdata</span>
</span><span id="SimpleExtractor-172"><a href="#SimpleExtractor-172"><span class="linenos">172</span></a>            <span class="n">ydata</span> <span class="o">=</span> <span class="n">mouseevent</span><span class="o">.</span><span class="n">ydata</span>
</span><span id="SimpleExtractor-173"><a href="#SimpleExtractor-173"><span class="linenos">173</span></a>
</span><span id="SimpleExtractor-174"><a href="#SimpleExtractor-174"><span class="linenos">174</span></a>            <span class="n">xind</span> <span class="o">=</span> <span class="n">np</span><span class="o">.</span><span class="n">where</span><span class="p">(</span><span class="n">obj</span><span class="o">.</span><span class="n">X</span><span class="p">[</span><span class="mi">0</span><span class="p">,</span> <span class="p">:]</span> <span class="o">&lt;=</span> <span class="n">xdata</span><span class="p">)[</span><span class="mi">0</span><span class="p">][</span><span class="o">-</span><span class="mi">1</span><span class="p">]</span>
</span><span id="SimpleExtractor-175"><a href="#SimpleExtractor-175"><span class="linenos">175</span></a>            <span class="n">yind</span> <span class="o">=</span> <span class="n">np</span><span class="o">.</span><span class="n">where</span><span class="p">(</span><span class="n">obj</span><span class="o">.</span><span class="n">Y</span><span class="p">[:,</span> <span class="mi">0</span><span class="p">]</span> <span class="o">&lt;=</span> <span class="n">ydata</span><span class="p">)[</span><span class="mi">0</span><span class="p">][</span><span class="o">-</span><span class="mi">1</span><span class="p">]</span>
</span><span id="SimpleExtractor-176"><a href="#SimpleExtractor-176"><span class="linenos">176</span></a>            <span class="nb">print</span><span class="p">(</span><span class="sa">f</span><span class="s1">&#39;Chosen point </span><span class="si">{</span><span class="n">xind</span><span class="si">}</span><span class="s1">, </span><span class="si">{</span><span class="n">yind</span><span class="si">}</span><span class="s1">&#39;</span><span class="p">)</span>  <span class="c1"># print the point the user chose</span>
</span><span id="SimpleExtractor-177"><a href="#SimpleExtractor-177"><span class="linenos">177</span></a>
</span><span id="SimpleExtractor-178"><a href="#SimpleExtractor-178"><span class="linenos">178</span></a>            <span class="n">option</span><span class="p">[</span><span class="s1">&#39;x&#39;</span><span class="p">]</span> <span class="o">=</span> <span class="n">xind</span>
</span><span id="SimpleExtractor-179"><a href="#SimpleExtractor-179"><span class="linenos">179</span></a>            <span class="n">option</span><span class="p">[</span><span class="s1">&#39;y&#39;</span><span class="p">]</span> <span class="o">=</span> <span class="n">yind</span>
</span><span id="SimpleExtractor-180"><a href="#SimpleExtractor-180"><span class="linenos">180</span></a>            <span class="k">return</span> <span class="kc">True</span><span class="p">,</span> <span class="nb">dict</span><span class="p">(</span><span class="n">pickx</span><span class="o">=</span><span class="n">xind</span><span class="p">,</span> <span class="n">picky</span><span class="o">=</span><span class="n">yind</span><span class="p">)</span>
</span><span id="SimpleExtractor-181"><a href="#SimpleExtractor-181"><span class="linenos">181</span></a>
</span><span id="SimpleExtractor-182"><a href="#SimpleExtractor-182"><span class="linenos">182</span></a>        <span class="k">def</span> <span class="nf">onClose</span><span class="p">(</span><span class="n">event</span><span class="p">):</span>  <span class="c1"># called when fig is closed</span>
</span><span id="SimpleExtractor-183"><a href="#SimpleExtractor-183"><span class="linenos">183</span></a>            <span class="n">_extractProfileWithOptions</span><span class="p">(</span><span class="n">obj</span><span class="p">,</span> <span class="n">option</span><span class="p">,</span> <span class="n">prf</span><span class="p">,</span> <span class="n">bplt</span><span class="o">=</span><span class="n">bplt</span><span class="p">)</span>
</span><span id="SimpleExtractor-184"><a href="#SimpleExtractor-184"><span class="linenos">184</span></a>            <span class="n">plt</span><span class="o">.</span><span class="n">close</span><span class="p">(</span><span class="n">fig</span><span class="p">)</span>
</span><span id="SimpleExtractor-185"><a href="#SimpleExtractor-185"><span class="linenos">185</span></a>
</span><span id="SimpleExtractor-186"><a href="#SimpleExtractor-186"><span class="linenos">186</span></a>        <span class="n">fig</span><span class="p">,</span> <span class="n">ax</span> <span class="o">=</span> <span class="n">plt</span><span class="o">.</span><span class="n">subplots</span><span class="p">()</span>  <span class="c1"># create the fig for profile selection</span>
</span><span id="SimpleExtractor-187"><a href="#SimpleExtractor-187"><span class="linenos">187</span></a>        <span class="n">ax</span><span class="o">.</span><span class="n">pcolormesh</span><span class="p">(</span><span class="n">obj</span><span class="o">.</span><span class="n">X</span><span class="p">,</span> <span class="n">obj</span><span class="o">.</span><span class="n">Y</span><span class="p">,</span> <span class="n">obj</span><span class="o">.</span><span class="n">Z</span><span class="p">,</span> <span class="n">cmap</span><span class="o">=</span><span class="n">cm</span><span class="o">.</span><span class="n">rainbow</span><span class="p">,</span> <span class="n">picker</span><span class="o">=</span><span class="n">pointPick</span><span class="p">)</span>
</span><span id="SimpleExtractor-188"><a href="#SimpleExtractor-188"><span class="linenos">188</span></a>        <span class="n">ax</span><span class="o">.</span><span class="n">set_title</span><span class="p">(</span><span class="s1">&#39;Extract profile&#39;</span><span class="p">)</span>
</span><span id="SimpleExtractor-189"><a href="#SimpleExtractor-189"><span class="linenos">189</span></a>        <span class="n">fig</span><span class="o">.</span><span class="n">canvas</span><span class="o">.</span><span class="n">mpl_connect</span><span class="p">(</span><span class="s1">&#39;close_event&#39;</span><span class="p">,</span> <span class="n">onClose</span><span class="p">)</span>
</span><span id="SimpleExtractor-190"><a href="#SimpleExtractor-190"><span class="linenos">190</span></a>
</span><span id="SimpleExtractor-191"><a href="#SimpleExtractor-191"><span class="linenos">191</span></a>        <span class="n">plt</span><span class="o">.</span><span class="n">show</span><span class="p">()</span>
</span><span id="SimpleExtractor-192"><a href="#SimpleExtractor-192"><span class="linenos">192</span></a>        <span class="k">return</span> <span class="n">prf</span><span class="p">,</span> <span class="n">option</span>
</span><span id="SimpleExtractor-193"><a href="#SimpleExtractor-193"><span class="linenos">193</span></a>
</span><span id="SimpleExtractor-194"><a href="#SimpleExtractor-194"><span class="linenos">194</span></a>    <span class="nd">@staticmethod</span>
</span><span id="SimpleExtractor-195"><a href="#SimpleExtractor-195"><span class="linenos">195</span></a>    <span class="k">def</span> <span class="nf">meanProfile</span><span class="p">(</span><span class="n">obj</span><span class="p">:</span> <span class="n">surface</span><span class="o">.</span><span class="n">Surface</span><span class="p">,</span> <span class="n">direction</span><span class="o">=</span><span class="s1">&#39;x&#39;</span><span class="p">,</span> <span class="n">cutter</span><span class="o">=</span><span class="kc">None</span><span class="p">,</span> <span class="n">bplt</span><span class="o">=</span><span class="kc">False</span><span class="p">):</span>
</span><span id="SimpleExtractor-196"><a href="#SimpleExtractor-196"><span class="linenos">196</span></a><span class="w">        </span><span class="sd">&quot;&quot;&quot;</span>
</span><span id="SimpleExtractor-197"><a href="#SimpleExtractor-197"><span class="linenos">197</span></a><span class="sd">        Extracts the mean profile along x or y</span>
</span><span id="SimpleExtractor-198"><a href="#SimpleExtractor-198"><span class="linenos">198</span></a>
</span><span id="SimpleExtractor-199"><a href="#SimpleExtractor-199"><span class="linenos">199</span></a><span class="sd">        Parameters</span>
</span><span id="SimpleExtractor-200"><a href="#SimpleExtractor-200"><span class="linenos">200</span></a><span class="sd">        ----------</span>
</span><span id="SimpleExtractor-201"><a href="#SimpleExtractor-201"><span class="linenos">201</span></a><span class="sd">        obj: surface.Surface</span>
</span><span id="SimpleExtractor-202"><a href="#SimpleExtractor-202"><span class="linenos">202</span></a><span class="sd">            The surface object on wich the profile is extracted</span>
</span><span id="SimpleExtractor-203"><a href="#SimpleExtractor-203"><span class="linenos">203</span></a><span class="sd">        direction: str</span>
</span><span id="SimpleExtractor-204"><a href="#SimpleExtractor-204"><span class="linenos">204</span></a><span class="sd">            The direction of the profile mean &#39;x&#39; or &#39;y&#39;</span>
</span><span id="SimpleExtractor-205"><a href="#SimpleExtractor-205"><span class="linenos">205</span></a><span class="sd">        cutter: cutter.Cutter</span>
</span><span id="SimpleExtractor-206"><a href="#SimpleExtractor-206"><span class="linenos">206</span></a><span class="sd">            -if not set, the fit uses all points</span>
</span><span id="SimpleExtractor-207"><a href="#SimpleExtractor-207"><span class="linenos">207</span></a><span class="sd">            -if true allows the user to select manually the region of interest</span>
</span><span id="SimpleExtractor-208"><a href="#SimpleExtractor-208"><span class="linenos">208</span></a><span class="sd">            -if a cutter obj is passed the fit is done only on the cutted profile points</span>
</span><span id="SimpleExtractor-209"><a href="#SimpleExtractor-209"><span class="linenos">209</span></a><span class="sd">             and then applied on the whole profile</span>
</span><span id="SimpleExtractor-210"><a href="#SimpleExtractor-210"><span class="linenos">210</span></a><span class="sd">        bplt: bool</span>
</span><span id="SimpleExtractor-211"><a href="#SimpleExtractor-211"><span class="linenos">211</span></a><span class="sd">            If True plots the extracted profile</span>
</span><span id="SimpleExtractor-212"><a href="#SimpleExtractor-212"><span class="linenos">212</span></a>
</span><span id="SimpleExtractor-213"><a href="#SimpleExtractor-213"><span class="linenos">213</span></a><span class="sd">        Returns</span>
</span><span id="SimpleExtractor-214"><a href="#SimpleExtractor-214"><span class="linenos">214</span></a><span class="sd">        ----------</span>
</span><span id="SimpleExtractor-215"><a href="#SimpleExtractor-215"><span class="linenos">215</span></a><span class="sd">        prf: profile.Profile</span>
</span><span id="SimpleExtractor-216"><a href="#SimpleExtractor-216"><span class="linenos">216</span></a><span class="sd">            The mean profile</span>
</span><span id="SimpleExtractor-217"><a href="#SimpleExtractor-217"><span class="linenos">217</span></a><span class="sd">        &quot;&quot;&quot;</span>
</span><span id="SimpleExtractor-218"><a href="#SimpleExtractor-218"><span class="linenos">218</span></a>        <span class="k">if</span> <span class="n">cutter</span> <span class="ow">is</span> <span class="kc">True</span><span class="p">:</span>
</span><span id="SimpleExtractor-219"><a href="#SimpleExtractor-219"><span class="linenos">219</span></a>            <span class="n">_</span><span class="p">,</span> <span class="p">(</span><span class="n">x</span><span class="p">,</span> <span class="n">y</span><span class="p">,</span> <span class="n">z</span><span class="p">)</span> <span class="o">=</span> <span class="n">cutr</span><span class="o">.</span><span class="n">SurfaceCutter</span><span class="o">.</span><span class="n">cut</span><span class="p">(</span><span class="n">obj</span><span class="p">,</span> <span class="n">finalize</span><span class="o">=</span><span class="kc">False</span><span class="p">)</span>
</span><span id="SimpleExtractor-220"><a href="#SimpleExtractor-220"><span class="linenos">220</span></a>        <span class="k">elif</span> <span class="n">cutter</span> <span class="ow">is</span> <span class="ow">not</span> <span class="kc">None</span><span class="p">:</span>
</span><span id="SimpleExtractor-221"><a href="#SimpleExtractor-221"><span class="linenos">221</span></a>            <span class="n">x</span><span class="p">,</span> <span class="n">y</span><span class="p">,</span> <span class="n">z</span> <span class="o">=</span> <span class="n">cutter</span><span class="o">.</span><span class="n">applyCut</span><span class="p">(</span><span class="n">obj</span><span class="p">,</span> <span class="n">finalize</span><span class="o">=</span><span class="kc">False</span><span class="p">)</span>
</span><span id="SimpleExtractor-222"><a href="#SimpleExtractor-222"><span class="linenos">222</span></a>        <span class="k">else</span><span class="p">:</span>
</span><span id="SimpleExtractor-223"><a href="#SimpleExtractor-223"><span class="linenos">223</span></a>            <span class="n">x</span><span class="p">,</span> <span class="n">y</span><span class="p">,</span> <span class="n">z</span> <span class="o">=</span> <span class="n">obj</span><span class="o">.</span><span class="n">X</span><span class="p">,</span> <span class="n">obj</span><span class="o">.</span><span class="n">Y</span><span class="p">,</span> <span class="n">obj</span><span class="o">.</span><span class="n">Z</span>
</span><span id="SimpleExtractor-224"><a href="#SimpleExtractor-224"><span class="linenos">224</span></a>
</span><span id="SimpleExtractor-225"><a href="#SimpleExtractor-225"><span class="linenos">225</span></a>        <span class="n">prf</span> <span class="o">=</span> <span class="n">profile</span><span class="o">.</span><span class="n">Profile</span><span class="p">()</span>
</span><span id="SimpleExtractor-226"><a href="#SimpleExtractor-226"><span class="linenos">226</span></a>        <span class="k">if</span> <span class="n">direction</span> <span class="o">==</span> <span class="s1">&#39;x&#39;</span><span class="p">:</span>
</span><span id="SimpleExtractor-227"><a href="#SimpleExtractor-227"><span class="linenos">227</span></a>            <span class="n">prf</span><span class="o">.</span><span class="n">setValues</span><span class="p">(</span><span class="n">x</span><span class="p">[</span><span class="mi">0</span><span class="p">,</span> <span class="p">:],</span> <span class="n">np</span><span class="o">.</span><span class="n">mean</span><span class="p">(</span><span class="n">z</span><span class="p">,</span> <span class="n">axis</span><span class="o">=</span><span class="mi">0</span><span class="p">),</span> <span class="n">bplt</span><span class="o">=</span><span class="n">bplt</span><span class="p">)</span>
</span><span id="SimpleExtractor-228"><a href="#SimpleExtractor-228"><span class="linenos">228</span></a>
</span><span id="SimpleExtractor-229"><a href="#SimpleExtractor-229"><span class="linenos">229</span></a>        <span class="k">if</span> <span class="n">direction</span> <span class="o">==</span> <span class="s1">&#39;y&#39;</span><span class="p">:</span>
</span><span id="SimpleExtractor-230"><a href="#SimpleExtractor-230"><span class="linenos">230</span></a>            <span class="n">prf</span><span class="o">.</span><span class="n">setValues</span><span class="p">(</span><span class="n">y</span><span class="p">[:,</span> <span class="mi">0</span><span class="p">],</span> <span class="n">np</span><span class="o">.</span><span class="n">mean</span><span class="p">(</span><span class="n">z</span><span class="p">,</span> <span class="n">axis</span><span class="o">=</span><span class="mi">1</span><span class="p">),</span> <span class="n">bplt</span><span class="o">=</span><span class="n">bplt</span><span class="p">)</span>
</span><span id="SimpleExtractor-231"><a href="#SimpleExtractor-231"><span class="linenos">231</span></a>
</span><span id="SimpleExtractor-232"><a href="#SimpleExtractor-232"><span class="linenos">232</span></a>        <span class="k">return</span> <span class="n">prf</span>
</span></pre></div>


            <div class="docstring"><p>Class that provides methods for profile extraction from topographies
static methods are used to work directly on surfaces, extractor objects
can be instantiated to apply the same extraction to multiple topographies</p>

<p>The provided extraction can be divided into:</p>

<ul>
<li>simple extraction: the profile is parallel to x or y</li>
<li>complex extraction: the profile can be any, even peacewise defined</li>
<li>sphere extraction: the profile is along the x direction but starts from
the center of the spherical cup</li>
</ul>
</div>


                            <div id="SimpleExtractor.template" class="classattr">
                                        <input id="SimpleExtractor.template-view-source" class="view-source-toggle-state" type="checkbox" aria-hidden="true" tabindex="-1">
<div class="attr function">
            
        <span class="def">def</span>
        <span class="name">template</span><span class="signature pdoc-code condensed">(<span class="param"><span class="bp">self</span></span><span class="return-annotation">):</span></span>

                <label class="view-source-button" for="SimpleExtractor.template-view-source"><span>View Source</span></label>

    </div>
    <a class="headerlink" href="#SimpleExtractor.template"></a>
            <div class="pdoc-code codehilite"><pre><span></span><span id="SimpleExtractor.template-130"><a href="#SimpleExtractor.template-130"><span class="linenos">130</span></a>    <span class="k">def</span> <span class="nf">template</span><span class="p">(</span><span class="bp">self</span><span class="p">):</span>
</span><span id="SimpleExtractor.template-131"><a href="#SimpleExtractor.template-131"><span class="linenos">131</span></a>        <span class="n">sur</span> <span class="o">=</span> <span class="n">Extractor</span><span class="o">.</span><span class="n">_openTopo</span><span class="p">()</span>
</span><span id="SimpleExtractor.template-132"><a href="#SimpleExtractor.template-132"><span class="linenos">132</span></a>        <span class="n">_</span><span class="p">,</span> <span class="bp">self</span><span class="o">.</span><span class="n">options</span> <span class="o">=</span> <span class="n">SimpleExtractor</span><span class="o">.</span><span class="n">profile</span><span class="p">(</span><span class="n">sur</span><span class="p">,</span>
</span><span id="SimpleExtractor.template-133"><a href="#SimpleExtractor.template-133"><span class="linenos">133</span></a>                                                  <span class="n">direction</span><span class="o">=</span><span class="nb">input</span><span class="p">(</span><span class="s1">&#39;Select profile template direction: &#39;</span><span class="p">),</span>
</span><span id="SimpleExtractor.template-134"><a href="#SimpleExtractor.template-134"><span class="linenos">134</span></a>                                                  <span class="n">width</span><span class="o">=</span><span class="nb">int</span><span class="p">(</span><span class="nb">input</span><span class="p">(</span><span class="s1">&#39;Select profile template width: &#39;</span><span class="p">)),</span>
</span><span id="SimpleExtractor.template-135"><a href="#SimpleExtractor.template-135"><span class="linenos">135</span></a>                                                  <span class="n">bplt</span><span class="o">=</span><span class="kc">False</span><span class="p">)</span>
</span></pre></div>


            <div class="docstring"><p>Asks the user to open a template topography
plots the template and asks how to extract a profile.
The parameters are saved and used everytime the extractor is
applied to a topography obj, see apply()</p>
</div>


                            </div>
                            <div id="SimpleExtractor.apply" class="classattr">
                                        <input id="SimpleExtractor.apply-view-source" class="view-source-toggle-state" type="checkbox" aria-hidden="true" tabindex="-1">
<div class="attr function">
            
        <span class="def">def</span>
        <span class="name">apply</span><span class="signature pdoc-code condensed">(<span class="param"><span class="bp">self</span>, </span><span class="param"><span class="n">obj</span><span class="p">:</span> <span class="n"><a href="surface.html#Surface">surfile.surface.Surface</a></span>, </span><span class="param"><span class="n">bplt</span><span class="o">=</span><span class="kc">False</span></span><span class="return-annotation">):</span></span>

                <label class="view-source-button" for="SimpleExtractor.apply-view-source"><span>View Source</span></label>

    </div>
    <a class="headerlink" href="#SimpleExtractor.apply"></a>
            <div class="pdoc-code codehilite"><pre><span></span><span id="SimpleExtractor.apply-137"><a href="#SimpleExtractor.apply-137"><span class="linenos">137</span></a>    <span class="k">def</span> <span class="nf">apply</span><span class="p">(</span><span class="bp">self</span><span class="p">,</span> <span class="n">obj</span><span class="p">:</span> <span class="n">surface</span><span class="o">.</span><span class="n">Surface</span><span class="p">,</span> <span class="n">bplt</span><span class="o">=</span><span class="kc">False</span><span class="p">):</span>
</span><span id="SimpleExtractor.apply-138"><a href="#SimpleExtractor.apply-138"><span class="linenos">138</span></a>        <span class="n">prf</span> <span class="o">=</span> <span class="n">_extractProfileWithOptions</span><span class="p">(</span><span class="n">obj</span><span class="p">,</span> <span class="bp">self</span><span class="o">.</span><span class="n">options</span><span class="p">,</span> <span class="n">bplt</span><span class="o">=</span><span class="n">bplt</span><span class="p">)</span>
</span><span id="SimpleExtractor.apply-139"><a href="#SimpleExtractor.apply-139"><span class="linenos">139</span></a>        <span class="k">return</span> <span class="n">prf</span>
</span></pre></div>


            <div class="docstring"><p>Applies the extraction to the object passed using the parameters
defined previously by the user, see template()</p>
</div>


                            </div>
                            <div id="SimpleExtractor.profile" class="classattr">
                                        <input id="SimpleExtractor.profile-view-source" class="view-source-toggle-state" type="checkbox" aria-hidden="true" tabindex="-1">
<div class="attr function">
                    <div class="decorator">@staticmethod</div>

        <span class="def">def</span>
        <span class="name">profile</span><span class="signature pdoc-code condensed">(<span class="param"><span class="n">obj</span><span class="p">:</span> <span class="n"><a href="surface.html#Surface">surfile.surface.Surface</a></span>, </span><span class="param"><span class="n">direction</span><span class="o">=</span><span class="s1">&#39;x&#39;</span>, </span><span class="param"><span class="n">width</span><span class="o">=</span><span class="mi">1</span>, </span><span class="param"><span class="n">bplt</span><span class="o">=</span><span class="kc">False</span></span><span class="return-annotation">):</span></span>

                <label class="view-source-button" for="SimpleExtractor.profile-view-source"><span>View Source</span></label>

    </div>
    <a class="headerlink" href="#SimpleExtractor.profile"></a>
            <div class="pdoc-code codehilite"><pre><span></span><span id="SimpleExtractor.profile-141"><a href="#SimpleExtractor.profile-141"><span class="linenos">141</span></a>    <span class="nd">@staticmethod</span>
</span><span id="SimpleExtractor.profile-142"><a href="#SimpleExtractor.profile-142"><span class="linenos">142</span></a>    <span class="k">def</span> <span class="nf">profile</span><span class="p">(</span><span class="n">obj</span><span class="p">:</span> <span class="n">surface</span><span class="o">.</span><span class="n">Surface</span><span class="p">,</span> <span class="n">direction</span><span class="o">=</span><span class="s1">&#39;x&#39;</span><span class="p">,</span> <span class="n">width</span><span class="o">=</span><span class="mi">1</span><span class="p">,</span> <span class="n">bplt</span><span class="o">=</span><span class="kc">False</span><span class="p">):</span>
</span><span id="SimpleExtractor.profile-143"><a href="#SimpleExtractor.profile-143"><span class="linenos">143</span></a><span class="w">        </span><span class="sd">&quot;&quot;&quot;</span>
</span><span id="SimpleExtractor.profile-144"><a href="#SimpleExtractor.profile-144"><span class="linenos">144</span></a><span class="sd">        Extracts a profile along x or y at the position indicated by the user</span>
</span><span id="SimpleExtractor.profile-145"><a href="#SimpleExtractor.profile-145"><span class="linenos">145</span></a>
</span><span id="SimpleExtractor.profile-146"><a href="#SimpleExtractor.profile-146"><span class="linenos">146</span></a><span class="sd">        Parameters</span>
</span><span id="SimpleExtractor.profile-147"><a href="#SimpleExtractor.profile-147"><span class="linenos">147</span></a><span class="sd">        ----------</span>
</span><span id="SimpleExtractor.profile-148"><a href="#SimpleExtractor.profile-148"><span class="linenos">148</span></a><span class="sd">        obj: surface.Surface</span>
</span><span id="SimpleExtractor.profile-149"><a href="#SimpleExtractor.profile-149"><span class="linenos">149</span></a><span class="sd">            The surface object on wich the profile is extracted</span>
</span><span id="SimpleExtractor.profile-150"><a href="#SimpleExtractor.profile-150"><span class="linenos">150</span></a><span class="sd">        direction: str</span>
</span><span id="SimpleExtractor.profile-151"><a href="#SimpleExtractor.profile-151"><span class="linenos">151</span></a><span class="sd">            The direction of the profile mean &#39;x&#39; or &#39;y&#39;</span>
</span><span id="SimpleExtractor.profile-152"><a href="#SimpleExtractor.profile-152"><span class="linenos">152</span></a><span class="sd">        width: int</span>
</span><span id="SimpleExtractor.profile-153"><a href="#SimpleExtractor.profile-153"><span class="linenos">153</span></a><span class="sd">            The lateral number of values averged when extracting the profile</span>
</span><span id="SimpleExtractor.profile-154"><a href="#SimpleExtractor.profile-154"><span class="linenos">154</span></a><span class="sd">        bplt: bool</span>
</span><span id="SimpleExtractor.profile-155"><a href="#SimpleExtractor.profile-155"><span class="linenos">155</span></a><span class="sd">            If True plots the extracted profile</span>
</span><span id="SimpleExtractor.profile-156"><a href="#SimpleExtractor.profile-156"><span class="linenos">156</span></a>
</span><span id="SimpleExtractor.profile-157"><a href="#SimpleExtractor.profile-157"><span class="linenos">157</span></a><span class="sd">        Returns</span>
</span><span id="SimpleExtractor.profile-158"><a href="#SimpleExtractor.profile-158"><span class="linenos">158</span></a><span class="sd">        ----------</span>
</span><span id="SimpleExtractor.profile-159"><a href="#SimpleExtractor.profile-159"><span class="linenos">159</span></a><span class="sd">        profile: prf.Profile</span>
</span><span id="SimpleExtractor.profile-160"><a href="#SimpleExtractor.profile-160"><span class="linenos">160</span></a><span class="sd">            Profile object exctracted from the topography</span>
</span><span id="SimpleExtractor.profile-161"><a href="#SimpleExtractor.profile-161"><span class="linenos">161</span></a><span class="sd">        options: dict</span>
</span><span id="SimpleExtractor.profile-162"><a href="#SimpleExtractor.profile-162"><span class="linenos">162</span></a><span class="sd">            The position selected by the user and the direction of extraction</span>
</span><span id="SimpleExtractor.profile-163"><a href="#SimpleExtractor.profile-163"><span class="linenos">163</span></a><span class="sd">        &quot;&quot;&quot;</span>
</span><span id="SimpleExtractor.profile-164"><a href="#SimpleExtractor.profile-164"><span class="linenos">164</span></a>        <span class="k">if</span> <span class="n">width</span> <span class="o">&lt;</span> <span class="mi">1</span><span class="p">:</span> <span class="k">raise</span> <span class="ne">Exception</span><span class="p">(</span><span class="s1">&#39;Width must be &gt; 0&#39;</span><span class="p">)</span>
</span><span id="SimpleExtractor.profile-165"><a href="#SimpleExtractor.profile-165"><span class="linenos">165</span></a>        <span class="n">option</span> <span class="o">=</span> <span class="p">{</span><span class="s1">&#39;x&#39;</span><span class="p">:</span> <span class="mi">0</span><span class="p">,</span> <span class="s1">&#39;y&#39;</span><span class="p">:</span> <span class="mi">0</span><span class="p">,</span> <span class="s1">&#39;dir&#39;</span><span class="p">:</span> <span class="n">direction</span><span class="p">,</span> <span class="s1">&#39;wid&#39;</span><span class="p">:</span> <span class="n">width</span><span class="p">}</span>
</span><span id="SimpleExtractor.profile-166"><a href="#SimpleExtractor.profile-166"><span class="linenos">166</span></a>        <span class="n">prf</span> <span class="o">=</span> <span class="n">profile</span><span class="o">.</span><span class="n">Profile</span><span class="p">()</span>
</span><span id="SimpleExtractor.profile-167"><a href="#SimpleExtractor.profile-167"><span class="linenos">167</span></a>
</span><span id="SimpleExtractor.profile-168"><a href="#SimpleExtractor.profile-168"><span class="linenos">168</span></a>        <span class="k">def</span> <span class="nf">pointPick</span><span class="p">(</span><span class="n">point</span><span class="p">,</span> <span class="n">mouseevent</span><span class="p">):</span>  <span class="c1"># called when pick event on fig</span>
</span><span id="SimpleExtractor.profile-169"><a href="#SimpleExtractor.profile-169"><span class="linenos">169</span></a>            <span class="k">if</span> <span class="n">mouseevent</span><span class="o">.</span><span class="n">xdata</span> <span class="ow">is</span> <span class="kc">None</span><span class="p">:</span>
</span><span id="SimpleExtractor.profile-170"><a href="#SimpleExtractor.profile-170"><span class="linenos">170</span></a>                <span class="k">return</span> <span class="kc">False</span><span class="p">,</span> <span class="nb">dict</span><span class="p">()</span>
</span><span id="SimpleExtractor.profile-171"><a href="#SimpleExtractor.profile-171"><span class="linenos">171</span></a>            <span class="n">xdata</span> <span class="o">=</span> <span class="n">mouseevent</span><span class="o">.</span><span class="n">xdata</span>
</span><span id="SimpleExtractor.profile-172"><a href="#SimpleExtractor.profile-172"><span class="linenos">172</span></a>            <span class="n">ydata</span> <span class="o">=</span> <span class="n">mouseevent</span><span class="o">.</span><span class="n">ydata</span>
</span><span id="SimpleExtractor.profile-173"><a href="#SimpleExtractor.profile-173"><span class="linenos">173</span></a>
</span><span id="SimpleExtractor.profile-174"><a href="#SimpleExtractor.profile-174"><span class="linenos">174</span></a>            <span class="n">xind</span> <span class="o">=</span> <span class="n">np</span><span class="o">.</span><span class="n">where</span><span class="p">(</span><span class="n">obj</span><span class="o">.</span><span class="n">X</span><span class="p">[</span><span class="mi">0</span><span class="p">,</span> <span class="p">:]</span> <span class="o">&lt;=</span> <span class="n">xdata</span><span class="p">)[</span><span class="mi">0</span><span class="p">][</span><span class="o">-</span><span class="mi">1</span><span class="p">]</span>
</span><span id="SimpleExtractor.profile-175"><a href="#SimpleExtractor.profile-175"><span class="linenos">175</span></a>            <span class="n">yind</span> <span class="o">=</span> <span class="n">np</span><span class="o">.</span><span class="n">where</span><span class="p">(</span><span class="n">obj</span><span class="o">.</span><span class="n">Y</span><span class="p">[:,</span> <span class="mi">0</span><span class="p">]</span> <span class="o">&lt;=</span> <span class="n">ydata</span><span class="p">)[</span><span class="mi">0</span><span class="p">][</span><span class="o">-</span><span class="mi">1</span><span class="p">]</span>
</span><span id="SimpleExtractor.profile-176"><a href="#SimpleExtractor.profile-176"><span class="linenos">176</span></a>            <span class="nb">print</span><span class="p">(</span><span class="sa">f</span><span class="s1">&#39;Chosen point </span><span class="si">{</span><span class="n">xind</span><span class="si">}</span><span class="s1">, </span><span class="si">{</span><span class="n">yind</span><span class="si">}</span><span class="s1">&#39;</span><span class="p">)</span>  <span class="c1"># print the point the user chose</span>
</span><span id="SimpleExtractor.profile-177"><a href="#SimpleExtractor.profile-177"><span class="linenos">177</span></a>
</span><span id="SimpleExtractor.profile-178"><a href="#SimpleExtractor.profile-178"><span class="linenos">178</span></a>            <span class="n">option</span><span class="p">[</span><span class="s1">&#39;x&#39;</span><span class="p">]</span> <span class="o">=</span> <span class="n">xind</span>
</span><span id="SimpleExtractor.profile-179"><a href="#SimpleExtractor.profile-179"><span class="linenos">179</span></a>            <span class="n">option</span><span class="p">[</span><span class="s1">&#39;y&#39;</span><span class="p">]</span> <span class="o">=</span> <span class="n">yind</span>
</span><span id="SimpleExtractor.profile-180"><a href="#SimpleExtractor.profile-180"><span class="linenos">180</span></a>            <span class="k">return</span> <span class="kc">True</span><span class="p">,</span> <span class="nb">dict</span><span class="p">(</span><span class="n">pickx</span><span class="o">=</span><span class="n">xind</span><span class="p">,</span> <span class="n">picky</span><span class="o">=</span><span class="n">yind</span><span class="p">)</span>
</span><span id="SimpleExtractor.profile-181"><a href="#SimpleExtractor.profile-181"><span class="linenos">181</span></a>
</span><span id="SimpleExtractor.profile-182"><a href="#SimpleExtractor.profile-182"><span class="linenos">182</span></a>        <span class="k">def</span> <span class="nf">onClose</span><span class="p">(</span><span class="n">event</span><span class="p">):</span>  <span class="c1"># called when fig is closed</span>
</span><span id="SimpleExtractor.profile-183"><a href="#SimpleExtractor.profile-183"><span class="linenos">183</span></a>            <span class="n">_extractProfileWithOptions</span><span class="p">(</span><span class="n">obj</span><span class="p">,</span> <span class="n">option</span><span class="p">,</span> <span class="n">prf</span><span class="p">,</span> <span class="n">bplt</span><span class="o">=</span><span class="n">bplt</span><span class="p">)</span>
</span><span id="SimpleExtractor.profile-184"><a href="#SimpleExtractor.profile-184"><span class="linenos">184</span></a>            <span class="n">plt</span><span class="o">.</span><span class="n">close</span><span class="p">(</span><span class="n">fig</span><span class="p">)</span>
</span><span id="SimpleExtractor.profile-185"><a href="#SimpleExtractor.profile-185"><span class="linenos">185</span></a>
</span><span id="SimpleExtractor.profile-186"><a href="#SimpleExtractor.profile-186"><span class="linenos">186</span></a>        <span class="n">fig</span><span class="p">,</span> <span class="n">ax</span> <span class="o">=</span> <span class="n">plt</span><span class="o">.</span><span class="n">subplots</span><span class="p">()</span>  <span class="c1"># create the fig for profile selection</span>
</span><span id="SimpleExtractor.profile-187"><a href="#SimpleExtractor.profile-187"><span class="linenos">187</span></a>        <span class="n">ax</span><span class="o">.</span><span class="n">pcolormesh</span><span class="p">(</span><span class="n">obj</span><span class="o">.</span><span class="n">X</span><span class="p">,</span> <span class="n">obj</span><span class="o">.</span><span class="n">Y</span><span class="p">,</span> <span class="n">obj</span><span class="o">.</span><span class="n">Z</span><span class="p">,</span> <span class="n">cmap</span><span class="o">=</span><span class="n">cm</span><span class="o">.</span><span class="n">rainbow</span><span class="p">,</span> <span class="n">picker</span><span class="o">=</span><span class="n">pointPick</span><span class="p">)</span>
</span><span id="SimpleExtractor.profile-188"><a href="#SimpleExtractor.profile-188"><span class="linenos">188</span></a>        <span class="n">ax</span><span class="o">.</span><span class="n">set_title</span><span class="p">(</span><span class="s1">&#39;Extract profile&#39;</span><span class="p">)</span>
</span><span id="SimpleExtractor.profile-189"><a href="#SimpleExtractor.profile-189"><span class="linenos">189</span></a>        <span class="n">fig</span><span class="o">.</span><span class="n">canvas</span><span class="o">.</span><span class="n">mpl_connect</span><span class="p">(</span><span class="s1">&#39;close_event&#39;</span><span class="p">,</span> <span class="n">onClose</span><span class="p">)</span>
</span><span id="SimpleExtractor.profile-190"><a href="#SimpleExtractor.profile-190"><span class="linenos">190</span></a>
</span><span id="SimpleExtractor.profile-191"><a href="#SimpleExtractor.profile-191"><span class="linenos">191</span></a>        <span class="n">plt</span><span class="o">.</span><span class="n">show</span><span class="p">()</span>
</span><span id="SimpleExtractor.profile-192"><a href="#SimpleExtractor.profile-192"><span class="linenos">192</span></a>        <span class="k">return</span> <span class="n">prf</span><span class="p">,</span> <span class="n">option</span>
</span></pre></div>


            <div class="docstring"><p>Extracts a profile along x or y at the position indicated by the user</p>

<h2 id="parameters">Parameters</h2>

<p>obj: surface.Surface
    The surface object on wich the profile is extracted
direction: str
    The direction of the profile mean 'x' or 'y'
width: int
    The lateral number of values averged when extracting the profile
bplt: bool
    If True plots the extracted profile</p>

<h2 id="returns">Returns</h2>

<p>profile: prf.Profile
    Profile object exctracted from the topography
options: dict
    The position selected by the user and the direction of extraction</p>
</div>


                            </div>
                            <div id="SimpleExtractor.meanProfile" class="classattr">
                                        <input id="SimpleExtractor.meanProfile-view-source" class="view-source-toggle-state" type="checkbox" aria-hidden="true" tabindex="-1">
<div class="attr function">
                    <div class="decorator">@staticmethod</div>

        <span class="def">def</span>
        <span class="name">meanProfile</span><span class="signature pdoc-code condensed">(<span class="param"><span class="n">obj</span><span class="p">:</span> <span class="n"><a href="surface.html#Surface">surfile.surface.Surface</a></span>, </span><span class="param"><span class="n">direction</span><span class="o">=</span><span class="s1">&#39;x&#39;</span>, </span><span class="param"><span class="n">cutter</span><span class="o">=</span><span class="kc">None</span>, </span><span class="param"><span class="n">bplt</span><span class="o">=</span><span class="kc">False</span></span><span class="return-annotation">):</span></span>

                <label class="view-source-button" for="SimpleExtractor.meanProfile-view-source"><span>View Source</span></label>

    </div>
    <a class="headerlink" href="#SimpleExtractor.meanProfile"></a>
            <div class="pdoc-code codehilite"><pre><span></span><span id="SimpleExtractor.meanProfile-194"><a href="#SimpleExtractor.meanProfile-194"><span class="linenos">194</span></a>    <span class="nd">@staticmethod</span>
</span><span id="SimpleExtractor.meanProfile-195"><a href="#SimpleExtractor.meanProfile-195"><span class="linenos">195</span></a>    <span class="k">def</span> <span class="nf">meanProfile</span><span class="p">(</span><span class="n">obj</span><span class="p">:</span> <span class="n">surface</span><span class="o">.</span><span class="n">Surface</span><span class="p">,</span> <span class="n">direction</span><span class="o">=</span><span class="s1">&#39;x&#39;</span><span class="p">,</span> <span class="n">cutter</span><span class="o">=</span><span class="kc">None</span><span class="p">,</span> <span class="n">bplt</span><span class="o">=</span><span class="kc">False</span><span class="p">):</span>
</span><span id="SimpleExtractor.meanProfile-196"><a href="#SimpleExtractor.meanProfile-196"><span class="linenos">196</span></a><span class="w">        </span><span class="sd">&quot;&quot;&quot;</span>
</span><span id="SimpleExtractor.meanProfile-197"><a href="#SimpleExtractor.meanProfile-197"><span class="linenos">197</span></a><span class="sd">        Extracts the mean profile along x or y</span>
</span><span id="SimpleExtractor.meanProfile-198"><a href="#SimpleExtractor.meanProfile-198"><span class="linenos">198</span></a>
</span><span id="SimpleExtractor.meanProfile-199"><a href="#SimpleExtractor.meanProfile-199"><span class="linenos">199</span></a><span class="sd">        Parameters</span>
</span><span id="SimpleExtractor.meanProfile-200"><a href="#SimpleExtractor.meanProfile-200"><span class="linenos">200</span></a><span class="sd">        ----------</span>
</span><span id="SimpleExtractor.meanProfile-201"><a href="#SimpleExtractor.meanProfile-201"><span class="linenos">201</span></a><span class="sd">        obj: surface.Surface</span>
</span><span id="SimpleExtractor.meanProfile-202"><a href="#SimpleExtractor.meanProfile-202"><span class="linenos">202</span></a><span class="sd">            The surface object on wich the profile is extracted</span>
</span><span id="SimpleExtractor.meanProfile-203"><a href="#SimpleExtractor.meanProfile-203"><span class="linenos">203</span></a><span class="sd">        direction: str</span>
</span><span id="SimpleExtractor.meanProfile-204"><a href="#SimpleExtractor.meanProfile-204"><span class="linenos">204</span></a><span class="sd">            The direction of the profile mean &#39;x&#39; or &#39;y&#39;</span>
</span><span id="SimpleExtractor.meanProfile-205"><a href="#SimpleExtractor.meanProfile-205"><span class="linenos">205</span></a><span class="sd">        cutter: cutter.Cutter</span>
</span><span id="SimpleExtractor.meanProfile-206"><a href="#SimpleExtractor.meanProfile-206"><span class="linenos">206</span></a><span class="sd">            -if not set, the fit uses all points</span>
</span><span id="SimpleExtractor.meanProfile-207"><a href="#SimpleExtractor.meanProfile-207"><span class="linenos">207</span></a><span class="sd">            -if true allows the user to select manually the region of interest</span>
</span><span id="SimpleExtractor.meanProfile-208"><a href="#SimpleExtractor.meanProfile-208"><span class="linenos">208</span></a><span class="sd">            -if a cutter obj is passed the fit is done only on the cutted profile points</span>
</span><span id="SimpleExtractor.meanProfile-209"><a href="#SimpleExtractor.meanProfile-209"><span class="linenos">209</span></a><span class="sd">             and then applied on the whole profile</span>
</span><span id="SimpleExtractor.meanProfile-210"><a href="#SimpleExtractor.meanProfile-210"><span class="linenos">210</span></a><span class="sd">        bplt: bool</span>
</span><span id="SimpleExtractor.meanProfile-211"><a href="#SimpleExtractor.meanProfile-211"><span class="linenos">211</span></a><span class="sd">            If True plots the extracted profile</span>
</span><span id="SimpleExtractor.meanProfile-212"><a href="#SimpleExtractor.meanProfile-212"><span class="linenos">212</span></a>
</span><span id="SimpleExtractor.meanProfile-213"><a href="#SimpleExtractor.meanProfile-213"><span class="linenos">213</span></a><span class="sd">        Returns</span>
</span><span id="SimpleExtractor.meanProfile-214"><a href="#SimpleExtractor.meanProfile-214"><span class="linenos">214</span></a><span class="sd">        ----------</span>
</span><span id="SimpleExtractor.meanProfile-215"><a href="#SimpleExtractor.meanProfile-215"><span class="linenos">215</span></a><span class="sd">        prf: profile.Profile</span>
</span><span id="SimpleExtractor.meanProfile-216"><a href="#SimpleExtractor.meanProfile-216"><span class="linenos">216</span></a><span class="sd">            The mean profile</span>
</span><span id="SimpleExtractor.meanProfile-217"><a href="#SimpleExtractor.meanProfile-217"><span class="linenos">217</span></a><span class="sd">        &quot;&quot;&quot;</span>
</span><span id="SimpleExtractor.meanProfile-218"><a href="#SimpleExtractor.meanProfile-218"><span class="linenos">218</span></a>        <span class="k">if</span> <span class="n">cutter</span> <span class="ow">is</span> <span class="kc">True</span><span class="p">:</span>
</span><span id="SimpleExtractor.meanProfile-219"><a href="#SimpleExtractor.meanProfile-219"><span class="linenos">219</span></a>            <span class="n">_</span><span class="p">,</span> <span class="p">(</span><span class="n">x</span><span class="p">,</span> <span class="n">y</span><span class="p">,</span> <span class="n">z</span><span class="p">)</span> <span class="o">=</span> <span class="n">cutr</span><span class="o">.</span><span class="n">SurfaceCutter</span><span class="o">.</span><span class="n">cut</span><span class="p">(</span><span class="n">obj</span><span class="p">,</span> <span class="n">finalize</span><span class="o">=</span><span class="kc">False</span><span class="p">)</span>
</span><span id="SimpleExtractor.meanProfile-220"><a href="#SimpleExtractor.meanProfile-220"><span class="linenos">220</span></a>        <span class="k">elif</span> <span class="n">cutter</span> <span class="ow">is</span> <span class="ow">not</span> <span class="kc">None</span><span class="p">:</span>
</span><span id="SimpleExtractor.meanProfile-221"><a href="#SimpleExtractor.meanProfile-221"><span class="linenos">221</span></a>            <span class="n">x</span><span class="p">,</span> <span class="n">y</span><span class="p">,</span> <span class="n">z</span> <span class="o">=</span> <span class="n">cutter</span><span class="o">.</span><span class="n">applyCut</span><span class="p">(</span><span class="n">obj</span><span class="p">,</span> <span class="n">finalize</span><span class="o">=</span><span class="kc">False</span><span class="p">)</span>
</span><span id="SimpleExtractor.meanProfile-222"><a href="#SimpleExtractor.meanProfile-222"><span class="linenos">222</span></a>        <span class="k">else</span><span class="p">:</span>
</span><span id="SimpleExtractor.meanProfile-223"><a href="#SimpleExtractor.meanProfile-223"><span class="linenos">223</span></a>            <span class="n">x</span><span class="p">,</span> <span class="n">y</span><span class="p">,</span> <span class="n">z</span> <span class="o">=</span> <span class="n">obj</span><span class="o">.</span><span class="n">X</span><span class="p">,</span> <span class="n">obj</span><span class="o">.</span><span class="n">Y</span><span class="p">,</span> <span class="n">obj</span><span class="o">.</span><span class="n">Z</span>
</span><span id="SimpleExtractor.meanProfile-224"><a href="#SimpleExtractor.meanProfile-224"><span class="linenos">224</span></a>
</span><span id="SimpleExtractor.meanProfile-225"><a href="#SimpleExtractor.meanProfile-225"><span class="linenos">225</span></a>        <span class="n">prf</span> <span class="o">=</span> <span class="n">profile</span><span class="o">.</span><span class="n">Profile</span><span class="p">()</span>
</span><span id="SimpleExtractor.meanProfile-226"><a href="#SimpleExtractor.meanProfile-226"><span class="linenos">226</span></a>        <span class="k">if</span> <span class="n">direction</span> <span class="o">==</span> <span class="s1">&#39;x&#39;</span><span class="p">:</span>
</span><span id="SimpleExtractor.meanProfile-227"><a href="#SimpleExtractor.meanProfile-227"><span class="linenos">227</span></a>            <span class="n">prf</span><span class="o">.</span><span class="n">setValues</span><span class="p">(</span><span class="n">x</span><span class="p">[</span><span class="mi">0</span><span class="p">,</span> <span class="p">:],</span> <span class="n">np</span><span class="o">.</span><span class="n">mean</span><span class="p">(</span><span class="n">z</span><span class="p">,</span> <span class="n">axis</span><span class="o">=</span><span class="mi">0</span><span class="p">),</span> <span class="n">bplt</span><span class="o">=</span><span class="n">bplt</span><span class="p">)</span>
</span><span id="SimpleExtractor.meanProfile-228"><a href="#SimpleExtractor.meanProfile-228"><span class="linenos">228</span></a>
</span><span id="SimpleExtractor.meanProfile-229"><a href="#SimpleExtractor.meanProfile-229"><span class="linenos">229</span></a>        <span class="k">if</span> <span class="n">direction</span> <span class="o">==</span> <span class="s1">&#39;y&#39;</span><span class="p">:</span>
</span><span id="SimpleExtractor.meanProfile-230"><a href="#SimpleExtractor.meanProfile-230"><span class="linenos">230</span></a>            <span class="n">prf</span><span class="o">.</span><span class="n">setValues</span><span class="p">(</span><span class="n">y</span><span class="p">[:,</span> <span class="mi">0</span><span class="p">],</span> <span class="n">np</span><span class="o">.</span><span class="n">mean</span><span class="p">(</span><span class="n">z</span><span class="p">,</span> <span class="n">axis</span><span class="o">=</span><span class="mi">1</span><span class="p">),</span> <span class="n">bplt</span><span class="o">=</span><span class="n">bplt</span><span class="p">)</span>
</span><span id="SimpleExtractor.meanProfile-231"><a href="#SimpleExtractor.meanProfile-231"><span class="linenos">231</span></a>
</span><span id="SimpleExtractor.meanProfile-232"><a href="#SimpleExtractor.meanProfile-232"><span class="linenos">232</span></a>        <span class="k">return</span> <span class="n">prf</span>
</span></pre></div>


            <div class="docstring"><p>Extracts the mean profile along x or y</p>

<h2 id="parameters">Parameters</h2>

<p>obj: surface.Surface
    The surface object on wich the profile is extracted
direction: str
    The direction of the profile mean 'x' or 'y'
cutter: cutter.Cutter
    -if not set, the fit uses all points
    -if true allows the user to select manually the region of interest
    -if a cutter obj is passed the fit is done only on the cutted profile points
     and then applied on the whole profile
bplt: bool
    If True plots the extracted profile</p>

<h2 id="returns">Returns</h2>

<p>prf: profile.Profile
    The mean profile</p>
</div>


                            </div>
                            <div class="inherited">
                                <h5>Inherited Members</h5>
                                <dl>
                                    <div><dt><a href="#Extractor">Extractor</a></dt>
                                <dd id="SimpleExtractor.options" class="variable"><a href="#Extractor.options">options</a></dd>
                <dd id="SimpleExtractor.points" class="variable"><a href="#Extractor.points">points</a></dd>

            </div>
                                </dl>
                            </div>
                </section>
                <section id="ComplexExtractor">
                            <input id="ComplexExtractor-view-source" class="view-source-toggle-state" type="checkbox" aria-hidden="true" tabindex="-1">
<div class="attr class">
            
    <span class="def">class</span>
    <span class="name">ComplexExtractor</span><wbr>(<span class="base"><a href="#Extractor">Extractor</a></span>, <span class="base">abc.ABC</span>):

                <label class="view-source-button" for="ComplexExtractor-view-source"><span>View Source</span></label>

    </div>
    <a class="headerlink" href="#ComplexExtractor"></a>
            <div class="pdoc-code codehilite"><pre><span></span><span id="ComplexExtractor-299"><a href="#ComplexExtractor-299"><span class="linenos">299</span></a><span class="k">class</span> <span class="nc">ComplexExtractor</span><span class="p">(</span><span class="n">Extractor</span><span class="p">,</span> <span class="n">ABC</span><span class="p">):</span>
</span><span id="ComplexExtractor-300"><a href="#ComplexExtractor-300"><span class="linenos">300</span></a>    <span class="k">def</span> <span class="nf">template</span><span class="p">(</span><span class="bp">self</span><span class="p">):</span>
</span><span id="ComplexExtractor-301"><a href="#ComplexExtractor-301"><span class="linenos">301</span></a>        <span class="n">sur</span> <span class="o">=</span> <span class="n">Extractor</span><span class="o">.</span><span class="n">_openTopo</span><span class="p">()</span>
</span><span id="ComplexExtractor-302"><a href="#ComplexExtractor-302"><span class="linenos">302</span></a>        <span class="n">_</span><span class="p">,</span> <span class="bp">self</span><span class="o">.</span><span class="n">points</span> <span class="o">=</span> <span class="n">ComplexExtractor</span><span class="o">.</span><span class="n">profile</span><span class="p">(</span><span class="n">sur</span><span class="p">,</span> <span class="n">width</span><span class="o">=</span><span class="mi">1</span><span class="p">,</span> <span class="n">bplt</span><span class="o">=</span><span class="kc">False</span><span class="p">)</span>
</span><span id="ComplexExtractor-303"><a href="#ComplexExtractor-303"><span class="linenos">303</span></a>
</span><span id="ComplexExtractor-304"><a href="#ComplexExtractor-304"><span class="linenos">304</span></a>    <span class="k">def</span> <span class="nf">apply</span><span class="p">(</span><span class="bp">self</span><span class="p">,</span> <span class="n">obj</span><span class="p">:</span> <span class="n">surface</span><span class="o">.</span><span class="n">Surface</span><span class="p">,</span> <span class="n">bplt</span><span class="o">=</span><span class="kc">False</span><span class="p">):</span>
</span><span id="ComplexExtractor-305"><a href="#ComplexExtractor-305"><span class="linenos">305</span></a>        <span class="n">prf</span> <span class="o">=</span> <span class="n">_extractProfileWithPoints</span><span class="p">(</span><span class="n">obj</span><span class="p">,</span> <span class="bp">self</span><span class="o">.</span><span class="n">points</span><span class="p">,</span> <span class="n">bplt</span><span class="o">=</span><span class="n">bplt</span><span class="p">)</span>
</span><span id="ComplexExtractor-306"><a href="#ComplexExtractor-306"><span class="linenos">306</span></a>        <span class="k">return</span> <span class="n">prf</span>
</span><span id="ComplexExtractor-307"><a href="#ComplexExtractor-307"><span class="linenos">307</span></a>
</span><span id="ComplexExtractor-308"><a href="#ComplexExtractor-308"><span class="linenos">308</span></a>    <span class="c1"># TODO: width</span>
</span><span id="ComplexExtractor-309"><a href="#ComplexExtractor-309"><span class="linenos">309</span></a>    <span class="nd">@staticmethod</span>
</span><span id="ComplexExtractor-310"><a href="#ComplexExtractor-310"><span class="linenos">310</span></a>    <span class="k">def</span> <span class="nf">profile</span><span class="p">(</span><span class="n">obj</span><span class="p">:</span> <span class="n">surface</span><span class="o">.</span><span class="n">Surface</span><span class="p">,</span> <span class="n">width</span><span class="o">=</span><span class="mi">1</span><span class="p">,</span> <span class="n">bplt</span><span class="o">=</span><span class="kc">False</span><span class="p">):</span>
</span><span id="ComplexExtractor-311"><a href="#ComplexExtractor-311"><span class="linenos">311</span></a><span class="w">        </span><span class="sd">&quot;&quot;&quot;</span>
</span><span id="ComplexExtractor-312"><a href="#ComplexExtractor-312"><span class="linenos">312</span></a><span class="sd">        Opens a plot figure to choose the profile and extracts it</span>
</span><span id="ComplexExtractor-313"><a href="#ComplexExtractor-313"><span class="linenos">313</span></a><span class="sd">        The profile is taken with a mpl.widgets.PolygonSelector</span>
</span><span id="ComplexExtractor-314"><a href="#ComplexExtractor-314"><span class="linenos">314</span></a>
</span><span id="ComplexExtractor-315"><a href="#ComplexExtractor-315"><span class="linenos">315</span></a><span class="sd">        Parameters</span>
</span><span id="ComplexExtractor-316"><a href="#ComplexExtractor-316"><span class="linenos">316</span></a><span class="sd">        ----------</span>
</span><span id="ComplexExtractor-317"><a href="#ComplexExtractor-317"><span class="linenos">317</span></a><span class="sd">        obj: surface.Surface</span>
</span><span id="ComplexExtractor-318"><a href="#ComplexExtractor-318"><span class="linenos">318</span></a><span class="sd">            The surface object on wich the profile is extracted</span>
</span><span id="ComplexExtractor-319"><a href="#ComplexExtractor-319"><span class="linenos">319</span></a><span class="sd">        width: int</span>
</span><span id="ComplexExtractor-320"><a href="#ComplexExtractor-320"><span class="linenos">320</span></a><span class="sd">            The lateral number of values averged when extracting the profile</span>
</span><span id="ComplexExtractor-321"><a href="#ComplexExtractor-321"><span class="linenos">321</span></a><span class="sd">        bplt: bool</span>
</span><span id="ComplexExtractor-322"><a href="#ComplexExtractor-322"><span class="linenos">322</span></a><span class="sd">            If True plots the extracted profile</span>
</span><span id="ComplexExtractor-323"><a href="#ComplexExtractor-323"><span class="linenos">323</span></a>
</span><span id="ComplexExtractor-324"><a href="#ComplexExtractor-324"><span class="linenos">324</span></a><span class="sd">        Returns</span>
</span><span id="ComplexExtractor-325"><a href="#ComplexExtractor-325"><span class="linenos">325</span></a><span class="sd">        ----------</span>
</span><span id="ComplexExtractor-326"><a href="#ComplexExtractor-326"><span class="linenos">326</span></a><span class="sd">        prf: profile.Profile</span>
</span><span id="ComplexExtractor-327"><a href="#ComplexExtractor-327"><span class="linenos">327</span></a><span class="sd">            The extracted profile</span>
</span><span id="ComplexExtractor-328"><a href="#ComplexExtractor-328"><span class="linenos">328</span></a><span class="sd">        points: the points selected by the user</span>
</span><span id="ComplexExtractor-329"><a href="#ComplexExtractor-329"><span class="linenos">329</span></a><span class="sd">        &quot;&quot;&quot;</span>
</span><span id="ComplexExtractor-330"><a href="#ComplexExtractor-330"><span class="linenos">330</span></a>        <span class="k">def</span> <span class="nf">onClose</span><span class="p">(</span><span class="n">event</span><span class="p">):</span>
</span><span id="ComplexExtractor-331"><a href="#ComplexExtractor-331"><span class="linenos">331</span></a>            <span class="n">_extractProfileWithPoints</span><span class="p">(</span><span class="n">obj</span><span class="p">,</span> <span class="n">selector</span><span class="o">.</span><span class="n">verts</span><span class="p">,</span> <span class="n">prf</span><span class="p">,</span> <span class="n">bplt</span><span class="o">=</span><span class="n">bplt</span><span class="p">)</span>
</span><span id="ComplexExtractor-332"><a href="#ComplexExtractor-332"><span class="linenos">332</span></a>
</span><span id="ComplexExtractor-333"><a href="#ComplexExtractor-333"><span class="linenos">333</span></a>        <span class="n">fig</span><span class="p">,</span> <span class="n">ax</span> <span class="o">=</span> <span class="n">plt</span><span class="o">.</span><span class="n">subplots</span><span class="p">()</span>
</span><span id="ComplexExtractor-334"><a href="#ComplexExtractor-334"><span class="linenos">334</span></a>        <span class="n">ax</span><span class="o">.</span><span class="n">pcolormesh</span><span class="p">(</span><span class="n">obj</span><span class="o">.</span><span class="n">X</span><span class="p">,</span> <span class="n">obj</span><span class="o">.</span><span class="n">Y</span><span class="p">,</span> <span class="n">obj</span><span class="o">.</span><span class="n">Z</span><span class="p">,</span> <span class="n">cmap</span><span class="o">=</span><span class="n">cm</span><span class="o">.</span><span class="n">rainbow</span><span class="p">)</span>
</span><span id="ComplexExtractor-335"><a href="#ComplexExtractor-335"><span class="linenos">335</span></a>        <span class="n">ax</span><span class="o">.</span><span class="n">set_title</span><span class="p">(</span><span class="s1">&#39;3 Points plane fit&#39;</span><span class="p">)</span>
</span><span id="ComplexExtractor-336"><a href="#ComplexExtractor-336"><span class="linenos">336</span></a>        <span class="n">fig</span><span class="o">.</span><span class="n">canvas</span><span class="o">.</span><span class="n">mpl_connect</span><span class="p">(</span><span class="s1">&#39;close_event&#39;</span><span class="p">,</span> <span class="n">onClose</span><span class="p">)</span>
</span><span id="ComplexExtractor-337"><a href="#ComplexExtractor-337"><span class="linenos">337</span></a>
</span><span id="ComplexExtractor-338"><a href="#ComplexExtractor-338"><span class="linenos">338</span></a>        <span class="n">selector</span> <span class="o">=</span> <span class="n">PolygonSelector</span><span class="p">(</span><span class="n">ax</span><span class="p">,</span> <span class="k">lambda</span> <span class="o">*</span><span class="n">args</span><span class="p">:</span> <span class="kc">None</span><span class="p">)</span>
</span><span id="ComplexExtractor-339"><a href="#ComplexExtractor-339"><span class="linenos">339</span></a>        <span class="n">prf</span> <span class="o">=</span> <span class="n">profile</span><span class="o">.</span><span class="n">Profile</span><span class="p">()</span>
</span><span id="ComplexExtractor-340"><a href="#ComplexExtractor-340"><span class="linenos">340</span></a>
</span><span id="ComplexExtractor-341"><a href="#ComplexExtractor-341"><span class="linenos">341</span></a>        <span class="n">plt</span><span class="o">.</span><span class="n">show</span><span class="p">()</span>
</span><span id="ComplexExtractor-342"><a href="#ComplexExtractor-342"><span class="linenos">342</span></a>
</span><span id="ComplexExtractor-343"><a href="#ComplexExtractor-343"><span class="linenos">343</span></a>        <span class="k">return</span> <span class="n">prf</span><span class="p">,</span> <span class="n">selector</span><span class="o">.</span><span class="n">verts</span>
</span></pre></div>


            <div class="docstring"><p>Class that provides methods for profile extraction from topographies
static methods are used to work directly on surfaces, extractor objects
can be instantiated to apply the same extraction to multiple topographies</p>

<p>The provided extraction can be divided into:</p>

<ul>
<li>simple extraction: the profile is parallel to x or y</li>
<li>complex extraction: the profile can be any, even peacewise defined</li>
<li>sphere extraction: the profile is along the x direction but starts from
the center of the spherical cup</li>
</ul>
</div>


                            <div id="ComplexExtractor.template" class="classattr">
                                        <input id="ComplexExtractor.template-view-source" class="view-source-toggle-state" type="checkbox" aria-hidden="true" tabindex="-1">
<div class="attr function">
            
        <span class="def">def</span>
        <span class="name">template</span><span class="signature pdoc-code condensed">(<span class="param"><span class="bp">self</span></span><span class="return-annotation">):</span></span>

                <label class="view-source-button" for="ComplexExtractor.template-view-source"><span>View Source</span></label>

    </div>
    <a class="headerlink" href="#ComplexExtractor.template"></a>
            <div class="pdoc-code codehilite"><pre><span></span><span id="ComplexExtractor.template-300"><a href="#ComplexExtractor.template-300"><span class="linenos">300</span></a>    <span class="k">def</span> <span class="nf">template</span><span class="p">(</span><span class="bp">self</span><span class="p">):</span>
</span><span id="ComplexExtractor.template-301"><a href="#ComplexExtractor.template-301"><span class="linenos">301</span></a>        <span class="n">sur</span> <span class="o">=</span> <span class="n">Extractor</span><span class="o">.</span><span class="n">_openTopo</span><span class="p">()</span>
</span><span id="ComplexExtractor.template-302"><a href="#ComplexExtractor.template-302"><span class="linenos">302</span></a>        <span class="n">_</span><span class="p">,</span> <span class="bp">self</span><span class="o">.</span><span class="n">points</span> <span class="o">=</span> <span class="n">ComplexExtractor</span><span class="o">.</span><span class="n">profile</span><span class="p">(</span><span class="n">sur</span><span class="p">,</span> <span class="n">width</span><span class="o">=</span><span class="mi">1</span><span class="p">,</span> <span class="n">bplt</span><span class="o">=</span><span class="kc">False</span><span class="p">)</span>
</span></pre></div>


            <div class="docstring"><p>Asks the user to open a template topography
plots the template and asks how to extract a profile.
The parameters are saved and used everytime the extractor is
applied to a topography obj, see apply()</p>
</div>


                            </div>
                            <div id="ComplexExtractor.apply" class="classattr">
                                        <input id="ComplexExtractor.apply-view-source" class="view-source-toggle-state" type="checkbox" aria-hidden="true" tabindex="-1">
<div class="attr function">
            
        <span class="def">def</span>
        <span class="name">apply</span><span class="signature pdoc-code condensed">(<span class="param"><span class="bp">self</span>, </span><span class="param"><span class="n">obj</span><span class="p">:</span> <span class="n"><a href="surface.html#Surface">surfile.surface.Surface</a></span>, </span><span class="param"><span class="n">bplt</span><span class="o">=</span><span class="kc">False</span></span><span class="return-annotation">):</span></span>

                <label class="view-source-button" for="ComplexExtractor.apply-view-source"><span>View Source</span></label>

    </div>
    <a class="headerlink" href="#ComplexExtractor.apply"></a>
            <div class="pdoc-code codehilite"><pre><span></span><span id="ComplexExtractor.apply-304"><a href="#ComplexExtractor.apply-304"><span class="linenos">304</span></a>    <span class="k">def</span> <span class="nf">apply</span><span class="p">(</span><span class="bp">self</span><span class="p">,</span> <span class="n">obj</span><span class="p">:</span> <span class="n">surface</span><span class="o">.</span><span class="n">Surface</span><span class="p">,</span> <span class="n">bplt</span><span class="o">=</span><span class="kc">False</span><span class="p">):</span>
</span><span id="ComplexExtractor.apply-305"><a href="#ComplexExtractor.apply-305"><span class="linenos">305</span></a>        <span class="n">prf</span> <span class="o">=</span> <span class="n">_extractProfileWithPoints</span><span class="p">(</span><span class="n">obj</span><span class="p">,</span> <span class="bp">self</span><span class="o">.</span><span class="n">points</span><span class="p">,</span> <span class="n">bplt</span><span class="o">=</span><span class="n">bplt</span><span class="p">)</span>
</span><span id="ComplexExtractor.apply-306"><a href="#ComplexExtractor.apply-306"><span class="linenos">306</span></a>        <span class="k">return</span> <span class="n">prf</span>
</span></pre></div>


            <div class="docstring"><p>Applies the extraction to the object passed using the parameters
defined previously by the user, see template()</p>
</div>


                            </div>
                            <div id="ComplexExtractor.profile" class="classattr">
                                        <input id="ComplexExtractor.profile-view-source" class="view-source-toggle-state" type="checkbox" aria-hidden="true" tabindex="-1">
<div class="attr function">
                    <div class="decorator">@staticmethod</div>

        <span class="def">def</span>
        <span class="name">profile</span><span class="signature pdoc-code condensed">(<span class="param"><span class="n">obj</span><span class="p">:</span> <span class="n"><a href="surface.html#Surface">surfile.surface.Surface</a></span>, </span><span class="param"><span class="n">width</span><span class="o">=</span><span class="mi">1</span>, </span><span class="param"><span class="n">bplt</span><span class="o">=</span><span class="kc">False</span></span><span class="return-annotation">):</span></span>

                <label class="view-source-button" for="ComplexExtractor.profile-view-source"><span>View Source</span></label>

    </div>
    <a class="headerlink" href="#ComplexExtractor.profile"></a>
            <div class="pdoc-code codehilite"><pre><span></span><span id="ComplexExtractor.profile-309"><a href="#ComplexExtractor.profile-309"><span class="linenos">309</span></a>    <span class="nd">@staticmethod</span>
</span><span id="ComplexExtractor.profile-310"><a href="#ComplexExtractor.profile-310"><span class="linenos">310</span></a>    <span class="k">def</span> <span class="nf">profile</span><span class="p">(</span><span class="n">obj</span><span class="p">:</span> <span class="n">surface</span><span class="o">.</span><span class="n">Surface</span><span class="p">,</span> <span class="n">width</span><span class="o">=</span><span class="mi">1</span><span class="p">,</span> <span class="n">bplt</span><span class="o">=</span><span class="kc">False</span><span class="p">):</span>
</span><span id="ComplexExtractor.profile-311"><a href="#ComplexExtractor.profile-311"><span class="linenos">311</span></a><span class="w">        </span><span class="sd">&quot;&quot;&quot;</span>
</span><span id="ComplexExtractor.profile-312"><a href="#ComplexExtractor.profile-312"><span class="linenos">312</span></a><span class="sd">        Opens a plot figure to choose the profile and extracts it</span>
</span><span id="ComplexExtractor.profile-313"><a href="#ComplexExtractor.profile-313"><span class="linenos">313</span></a><span class="sd">        The profile is taken with a mpl.widgets.PolygonSelector</span>
</span><span id="ComplexExtractor.profile-314"><a href="#ComplexExtractor.profile-314"><span class="linenos">314</span></a>
</span><span id="ComplexExtractor.profile-315"><a href="#ComplexExtractor.profile-315"><span class="linenos">315</span></a><span class="sd">        Parameters</span>
</span><span id="ComplexExtractor.profile-316"><a href="#ComplexExtractor.profile-316"><span class="linenos">316</span></a><span class="sd">        ----------</span>
</span><span id="ComplexExtractor.profile-317"><a href="#ComplexExtractor.profile-317"><span class="linenos">317</span></a><span class="sd">        obj: surface.Surface</span>
</span><span id="ComplexExtractor.profile-318"><a href="#ComplexExtractor.profile-318"><span class="linenos">318</span></a><span class="sd">            The surface object on wich the profile is extracted</span>
</span><span id="ComplexExtractor.profile-319"><a href="#ComplexExtractor.profile-319"><span class="linenos">319</span></a><span class="sd">        width: int</span>
</span><span id="ComplexExtractor.profile-320"><a href="#ComplexExtractor.profile-320"><span class="linenos">320</span></a><span class="sd">            The lateral number of values averged when extracting the profile</span>
</span><span id="ComplexExtractor.profile-321"><a href="#ComplexExtractor.profile-321"><span class="linenos">321</span></a><span class="sd">        bplt: bool</span>
</span><span id="ComplexExtractor.profile-322"><a href="#ComplexExtractor.profile-322"><span class="linenos">322</span></a><span class="sd">            If True plots the extracted profile</span>
</span><span id="ComplexExtractor.profile-323"><a href="#ComplexExtractor.profile-323"><span class="linenos">323</span></a>
</span><span id="ComplexExtractor.profile-324"><a href="#ComplexExtractor.profile-324"><span class="linenos">324</span></a><span class="sd">        Returns</span>
</span><span id="ComplexExtractor.profile-325"><a href="#ComplexExtractor.profile-325"><span class="linenos">325</span></a><span class="sd">        ----------</span>
</span><span id="ComplexExtractor.profile-326"><a href="#ComplexExtractor.profile-326"><span class="linenos">326</span></a><span class="sd">        prf: profile.Profile</span>
</span><span id="ComplexExtractor.profile-327"><a href="#ComplexExtractor.profile-327"><span class="linenos">327</span></a><span class="sd">            The extracted profile</span>
</span><span id="ComplexExtractor.profile-328"><a href="#ComplexExtractor.profile-328"><span class="linenos">328</span></a><span class="sd">        points: the points selected by the user</span>
</span><span id="ComplexExtractor.profile-329"><a href="#ComplexExtractor.profile-329"><span class="linenos">329</span></a><span class="sd">        &quot;&quot;&quot;</span>
</span><span id="ComplexExtractor.profile-330"><a href="#ComplexExtractor.profile-330"><span class="linenos">330</span></a>        <span class="k">def</span> <span class="nf">onClose</span><span class="p">(</span><span class="n">event</span><span class="p">):</span>
</span><span id="ComplexExtractor.profile-331"><a href="#ComplexExtractor.profile-331"><span class="linenos">331</span></a>            <span class="n">_extractProfileWithPoints</span><span class="p">(</span><span class="n">obj</span><span class="p">,</span> <span class="n">selector</span><span class="o">.</span><span class="n">verts</span><span class="p">,</span> <span class="n">prf</span><span class="p">,</span> <span class="n">bplt</span><span class="o">=</span><span class="n">bplt</span><span class="p">)</span>
</span><span id="ComplexExtractor.profile-332"><a href="#ComplexExtractor.profile-332"><span class="linenos">332</span></a>
</span><span id="ComplexExtractor.profile-333"><a href="#ComplexExtractor.profile-333"><span class="linenos">333</span></a>        <span class="n">fig</span><span class="p">,</span> <span class="n">ax</span> <span class="o">=</span> <span class="n">plt</span><span class="o">.</span><span class="n">subplots</span><span class="p">()</span>
</span><span id="ComplexExtractor.profile-334"><a href="#ComplexExtractor.profile-334"><span class="linenos">334</span></a>        <span class="n">ax</span><span class="o">.</span><span class="n">pcolormesh</span><span class="p">(</span><span class="n">obj</span><span class="o">.</span><span class="n">X</span><span class="p">,</span> <span class="n">obj</span><span class="o">.</span><span class="n">Y</span><span class="p">,</span> <span class="n">obj</span><span class="o">.</span><span class="n">Z</span><span class="p">,</span> <span class="n">cmap</span><span class="o">=</span><span class="n">cm</span><span class="o">.</span><span class="n">rainbow</span><span class="p">)</span>
</span><span id="ComplexExtractor.profile-335"><a href="#ComplexExtractor.profile-335"><span class="linenos">335</span></a>        <span class="n">ax</span><span class="o">.</span><span class="n">set_title</span><span class="p">(</span><span class="s1">&#39;3 Points plane fit&#39;</span><span class="p">)</span>
</span><span id="ComplexExtractor.profile-336"><a href="#ComplexExtractor.profile-336"><span class="linenos">336</span></a>        <span class="n">fig</span><span class="o">.</span><span class="n">canvas</span><span class="o">.</span><span class="n">mpl_connect</span><span class="p">(</span><span class="s1">&#39;close_event&#39;</span><span class="p">,</span> <span class="n">onClose</span><span class="p">)</span>
</span><span id="ComplexExtractor.profile-337"><a href="#ComplexExtractor.profile-337"><span class="linenos">337</span></a>
</span><span id="ComplexExtractor.profile-338"><a href="#ComplexExtractor.profile-338"><span class="linenos">338</span></a>        <span class="n">selector</span> <span class="o">=</span> <span class="n">PolygonSelector</span><span class="p">(</span><span class="n">ax</span><span class="p">,</span> <span class="k">lambda</span> <span class="o">*</span><span class="n">args</span><span class="p">:</span> <span class="kc">None</span><span class="p">)</span>
</span><span id="ComplexExtractor.profile-339"><a href="#ComplexExtractor.profile-339"><span class="linenos">339</span></a>        <span class="n">prf</span> <span class="o">=</span> <span class="n">profile</span><span class="o">.</span><span class="n">Profile</span><span class="p">()</span>
</span><span id="ComplexExtractor.profile-340"><a href="#ComplexExtractor.profile-340"><span class="linenos">340</span></a>
</span><span id="ComplexExtractor.profile-341"><a href="#ComplexExtractor.profile-341"><span class="linenos">341</span></a>        <span class="n">plt</span><span class="o">.</span><span class="n">show</span><span class="p">()</span>
</span><span id="ComplexExtractor.profile-342"><a href="#ComplexExtractor.profile-342"><span class="linenos">342</span></a>
</span><span id="ComplexExtractor.profile-343"><a href="#ComplexExtractor.profile-343"><span class="linenos">343</span></a>        <span class="k">return</span> <span class="n">prf</span><span class="p">,</span> <span class="n">selector</span><span class="o">.</span><span class="n">verts</span>
</span></pre></div>


            <div class="docstring"><p>Opens a plot figure to choose the profile and extracts it
The profile is taken with a mpl.widgets.PolygonSelector</p>

<h2 id="parameters">Parameters</h2>

<p>obj: surface.Surface
    The surface object on wich the profile is extracted
width: int
    The lateral number of values averged when extracting the profile
bplt: bool
    If True plots the extracted profile</p>

<h2 id="returns">Returns</h2>

<p>prf: profile.Profile
    The extracted profile
points: the points selected by the user</p>
</div>


                            </div>
                            <div class="inherited">
                                <h5>Inherited Members</h5>
                                <dl>
                                    <div><dt><a href="#Extractor">Extractor</a></dt>
                                <dd id="ComplexExtractor.options" class="variable"><a href="#Extractor.options">options</a></dd>
                <dd id="ComplexExtractor.points" class="variable"><a href="#Extractor.points">points</a></dd>

            </div>
                                </dl>
                            </div>
                </section>
                <section id="SphereExtractor">
                            <input id="SphereExtractor-view-source" class="view-source-toggle-state" type="checkbox" aria-hidden="true" tabindex="-1">
<div class="attr class">
            
    <span class="def">class</span>
    <span class="name">SphereExtractor</span><wbr>(<span class="base"><a href="#Extractor">Extractor</a></span>, <span class="base">abc.ABC</span>):

                <label class="view-source-button" for="SphereExtractor-view-source"><span>View Source</span></label>

    </div>
    <a class="headerlink" href="#SphereExtractor"></a>
            <div class="pdoc-code codehilite"><pre><span></span><span id="SphereExtractor-346"><a href="#SphereExtractor-346"><span class="linenos">346</span></a><span class="k">class</span> <span class="nc">SphereExtractor</span><span class="p">(</span><span class="n">Extractor</span><span class="p">,</span> <span class="n">ABC</span><span class="p">):</span>
</span><span id="SphereExtractor-347"><a href="#SphereExtractor-347"><span class="linenos">347</span></a>    <span class="nd">@staticmethod</span>
</span><span id="SphereExtractor-348"><a href="#SphereExtractor-348"><span class="linenos">348</span></a>    <span class="k">def</span> <span class="nf">sphereProfile</span><span class="p">(</span><span class="n">obj</span><span class="p">:</span> <span class="n">surface</span><span class="o">.</span><span class="n">Surface</span><span class="p">,</span> <span class="n">startP</span><span class="p">,</span> <span class="n">bplt</span><span class="o">=</span><span class="kc">False</span><span class="p">):</span>
</span><span id="SphereExtractor-349"><a href="#SphereExtractor-349"><span class="linenos">349</span></a><span class="w">        </span><span class="sd">&quot;&quot;&quot;</span>
</span><span id="SphereExtractor-350"><a href="#SphereExtractor-350"><span class="linenos">350</span></a><span class="sd">        Returns the profile starting from the start point on the positive x direction</span>
</span><span id="SphereExtractor-351"><a href="#SphereExtractor-351"><span class="linenos">351</span></a>
</span><span id="SphereExtractor-352"><a href="#SphereExtractor-352"><span class="linenos">352</span></a><span class="sd">        Parameters</span>
</span><span id="SphereExtractor-353"><a href="#SphereExtractor-353"><span class="linenos">353</span></a><span class="sd">        ----------</span>
</span><span id="SphereExtractor-354"><a href="#SphereExtractor-354"><span class="linenos">354</span></a><span class="sd">        obj: surface.Surface</span>
</span><span id="SphereExtractor-355"><a href="#SphereExtractor-355"><span class="linenos">355</span></a><span class="sd">            The surface object on wich the profile is extracted</span>
</span><span id="SphereExtractor-356"><a href="#SphereExtractor-356"><span class="linenos">356</span></a><span class="sd">        startP : str</span>
</span><span id="SphereExtractor-357"><a href="#SphereExtractor-357"><span class="linenos">357</span></a><span class="sd">            Method used to find the start (x, y) point on the topography</span>
</span><span id="SphereExtractor-358"><a href="#SphereExtractor-358"><span class="linenos">358</span></a><span class="sd">                &#39;max&#39;: the start point corresponds to the maximum Z of the topography</span>
</span><span id="SphereExtractor-359"><a href="#SphereExtractor-359"><span class="linenos">359</span></a><span class="sd">                &#39;fit&#39;: the start point is the center coords of the best fit sphere</span>
</span><span id="SphereExtractor-360"><a href="#SphereExtractor-360"><span class="linenos">360</span></a><span class="sd">                &#39;center&#39;: the start point is the center of the topography</span>
</span><span id="SphereExtractor-361"><a href="#SphereExtractor-361"><span class="linenos">361</span></a><span class="sd">                &#39;local&#39;: the start point is the local maximum closest to the center of the topography</span>
</span><span id="SphereExtractor-362"><a href="#SphereExtractor-362"><span class="linenos">362</span></a><span class="sd">        bplt: bool</span>
</span><span id="SphereExtractor-363"><a href="#SphereExtractor-363"><span class="linenos">363</span></a><span class="sd">            If True plots the topography and the line where the profile is taken from</span>
</span><span id="SphereExtractor-364"><a href="#SphereExtractor-364"><span class="linenos">364</span></a>
</span><span id="SphereExtractor-365"><a href="#SphereExtractor-365"><span class="linenos">365</span></a><span class="sd">        Returns</span>
</span><span id="SphereExtractor-366"><a href="#SphereExtractor-366"><span class="linenos">366</span></a><span class="sd">        ----------</span>
</span><span id="SphereExtractor-367"><a href="#SphereExtractor-367"><span class="linenos">367</span></a><span class="sd">        profile: prof.Profile()</span>
</span><span id="SphereExtractor-368"><a href="#SphereExtractor-368"><span class="linenos">368</span></a><span class="sd">            The extracted profile</span>
</span><span id="SphereExtractor-369"><a href="#SphereExtractor-369"><span class="linenos">369</span></a><span class="sd">        &quot;&quot;&quot;</span>
</span><span id="SphereExtractor-370"><a href="#SphereExtractor-370"><span class="linenos">370</span></a>        <span class="c1"># TODO : check if xind and yind are inverted</span>
</span><span id="SphereExtractor-371"><a href="#SphereExtractor-371"><span class="linenos">371</span></a>        <span class="n">prf</span> <span class="o">=</span> <span class="n">profile</span><span class="o">.</span><span class="n">Profile</span><span class="p">()</span>
</span><span id="SphereExtractor-372"><a href="#SphereExtractor-372"><span class="linenos">372</span></a>        <span class="k">if</span> <span class="n">startP</span> <span class="o">==</span> <span class="s1">&#39;max&#39;</span><span class="p">:</span>
</span><span id="SphereExtractor-373"><a href="#SphereExtractor-373"><span class="linenos">373</span></a>            <span class="n">raveled</span> <span class="o">=</span> <span class="n">np</span><span class="o">.</span><span class="n">nanargmax</span><span class="p">(</span><span class="n">obj</span><span class="o">.</span><span class="n">Z</span><span class="p">)</span>
</span><span id="SphereExtractor-374"><a href="#SphereExtractor-374"><span class="linenos">374</span></a>            <span class="n">unraveled</span> <span class="o">=</span> <span class="n">np</span><span class="o">.</span><span class="n">unravel_index</span><span class="p">(</span><span class="n">raveled</span><span class="p">,</span> <span class="n">obj</span><span class="o">.</span><span class="n">Z</span><span class="o">.</span><span class="n">shape</span><span class="p">)</span>
</span><span id="SphereExtractor-375"><a href="#SphereExtractor-375"><span class="linenos">375</span></a>            <span class="n">xind</span> <span class="o">=</span> <span class="n">unraveled</span><span class="p">[</span><span class="mi">0</span><span class="p">]</span>
</span><span id="SphereExtractor-376"><a href="#SphereExtractor-376"><span class="linenos">376</span></a>            <span class="n">yind</span> <span class="o">=</span> <span class="n">unraveled</span><span class="p">[</span><span class="mi">1</span><span class="p">]</span>
</span><span id="SphereExtractor-377"><a href="#SphereExtractor-377"><span class="linenos">377</span></a>        <span class="k">elif</span> <span class="n">startP</span> <span class="o">==</span> <span class="s1">&#39;fit&#39;</span><span class="p">:</span>
</span><span id="SphereExtractor-378"><a href="#SphereExtractor-378"><span class="linenos">378</span></a>            <span class="kn">from</span> <span class="nn">surfile.geometry</span> <span class="kn">import</span> <span class="n">sphere</span>
</span><span id="SphereExtractor-379"><a href="#SphereExtractor-379"><span class="linenos">379</span></a>
</span><span id="SphereExtractor-380"><a href="#SphereExtractor-380"><span class="linenos">380</span></a>            <span class="n">r</span><span class="p">,</span> <span class="n">C</span> <span class="o">=</span> <span class="n">sphere</span><span class="o">.</span><span class="n">remove</span><span class="p">(</span><span class="n">obj</span><span class="p">,</span> <span class="n">bplt</span><span class="o">=</span><span class="kc">False</span><span class="p">)</span>
</span><span id="SphereExtractor-381"><a href="#SphereExtractor-381"><span class="linenos">381</span></a>            <span class="n">yc</span> <span class="o">=</span> <span class="n">C</span><span class="p">[</span><span class="mi">0</span><span class="p">][</span><span class="mi">0</span><span class="p">]</span>
</span><span id="SphereExtractor-382"><a href="#SphereExtractor-382"><span class="linenos">382</span></a>            <span class="n">xc</span> <span class="o">=</span> <span class="n">C</span><span class="p">[</span><span class="mi">1</span><span class="p">][</span><span class="mi">0</span><span class="p">]</span>
</span><span id="SphereExtractor-383"><a href="#SphereExtractor-383"><span class="linenos">383</span></a>            <span class="n">xind</span> <span class="o">=</span> <span class="n">np</span><span class="o">.</span><span class="n">argwhere</span><span class="p">(</span><span class="n">obj</span><span class="o">.</span><span class="n">x</span> <span class="o">&gt;</span> <span class="n">xc</span><span class="p">)[</span><span class="mi">0</span><span class="p">][</span><span class="mi">0</span><span class="p">]</span>
</span><span id="SphereExtractor-384"><a href="#SphereExtractor-384"><span class="linenos">384</span></a>            <span class="n">yind</span> <span class="o">=</span> <span class="n">np</span><span class="o">.</span><span class="n">argwhere</span><span class="p">(</span><span class="n">obj</span><span class="o">.</span><span class="n">y</span> <span class="o">&gt;</span> <span class="n">yc</span><span class="p">)[</span><span class="mi">0</span><span class="p">][</span><span class="mi">0</span><span class="p">]</span>
</span><span id="SphereExtractor-385"><a href="#SphereExtractor-385"><span class="linenos">385</span></a>        <span class="k">elif</span> <span class="n">startP</span> <span class="o">==</span> <span class="s1">&#39;center&#39;</span><span class="p">:</span>
</span><span id="SphereExtractor-386"><a href="#SphereExtractor-386"><span class="linenos">386</span></a>            <span class="n">xind</span> <span class="o">=</span> <span class="nb">int</span><span class="p">(</span><span class="nb">len</span><span class="p">(</span><span class="n">obj</span><span class="o">.</span><span class="n">x</span><span class="p">)</span> <span class="o">/</span> <span class="mi">2</span><span class="p">)</span>
</span><span id="SphereExtractor-387"><a href="#SphereExtractor-387"><span class="linenos">387</span></a>            <span class="n">yind</span> <span class="o">=</span> <span class="nb">int</span><span class="p">(</span><span class="nb">len</span><span class="p">(</span><span class="n">obj</span><span class="o">.</span><span class="n">y</span><span class="p">)</span> <span class="o">/</span> <span class="mi">2</span><span class="p">)</span>
</span><span id="SphereExtractor-388"><a href="#SphereExtractor-388"><span class="linenos">388</span></a>        <span class="k">elif</span> <span class="n">startP</span> <span class="o">==</span> <span class="s1">&#39;local&#39;</span><span class="p">:</span>
</span><span id="SphereExtractor-389"><a href="#SphereExtractor-389"><span class="linenos">389</span></a>            <span class="n">maxima</span> <span class="o">=</span> <span class="p">(</span><span class="n">obj</span><span class="o">.</span><span class="n">Z</span> <span class="o">==</span> <span class="n">ndimage</span><span class="o">.</span><span class="n">filters</span><span class="o">.</span><span class="n">maximum_filter</span><span class="p">(</span><span class="n">obj</span><span class="o">.</span><span class="n">Z</span><span class="p">,</span> <span class="mi">5</span><span class="p">))</span>
</span><span id="SphereExtractor-390"><a href="#SphereExtractor-390"><span class="linenos">390</span></a>            <span class="n">mid</span> <span class="o">=</span> <span class="n">np</span><span class="o">.</span><span class="n">asarray</span><span class="p">(</span><span class="n">obj</span><span class="o">.</span><span class="n">Z</span><span class="o">.</span><span class="n">shape</span><span class="p">)</span> <span class="o">/</span> <span class="mi">2</span>
</span><span id="SphereExtractor-391"><a href="#SphereExtractor-391"><span class="linenos">391</span></a>            <span class="n">maxinds</span> <span class="o">=</span> <span class="n">np</span><span class="o">.</span><span class="n">argwhere</span><span class="p">(</span><span class="n">maxima</span><span class="p">)</span>  <span class="c1"># find all maxima indices</span>
</span><span id="SphereExtractor-392"><a href="#SphereExtractor-392"><span class="linenos">392</span></a>            <span class="n">center_max</span> <span class="o">=</span> <span class="n">maxinds</span><span class="p">[</span><span class="n">np</span><span class="o">.</span><span class="n">argmin</span><span class="p">(</span><span class="n">np</span><span class="o">.</span><span class="n">linalg</span><span class="o">.</span><span class="n">norm</span><span class="p">(</span><span class="n">maxinds</span> <span class="o">-</span> <span class="n">mid</span><span class="p">,</span> <span class="n">axis</span><span class="o">=</span><span class="mi">1</span><span class="p">))]</span>
</span><span id="SphereExtractor-393"><a href="#SphereExtractor-393"><span class="linenos">393</span></a>
</span><span id="SphereExtractor-394"><a href="#SphereExtractor-394"><span class="linenos">394</span></a>            <span class="n">xind</span> <span class="o">=</span> <span class="n">center_max</span><span class="p">[</span><span class="mi">0</span><span class="p">]</span>
</span><span id="SphereExtractor-395"><a href="#SphereExtractor-395"><span class="linenos">395</span></a>            <span class="n">yind</span> <span class="o">=</span> <span class="n">center_max</span><span class="p">[</span><span class="mi">1</span><span class="p">]</span>
</span><span id="SphereExtractor-396"><a href="#SphereExtractor-396"><span class="linenos">396</span></a>        <span class="k">else</span><span class="p">:</span>
</span><span id="SphereExtractor-397"><a href="#SphereExtractor-397"><span class="linenos">397</span></a>            <span class="k">raise</span> <span class="ne">Exception</span><span class="p">(</span><span class="sa">f</span><span class="s1">&#39;</span><span class="si">{</span><span class="n">startP</span><span class="si">}</span><span class="s1"> is not a valid start method&#39;</span><span class="p">)</span>
</span><span id="SphereExtractor-398"><a href="#SphereExtractor-398"><span class="linenos">398</span></a>
</span><span id="SphereExtractor-399"><a href="#SphereExtractor-399"><span class="linenos">399</span></a>        <span class="k">if</span> <span class="n">bplt</span><span class="p">:</span>
</span><span id="SphereExtractor-400"><a href="#SphereExtractor-400"><span class="linenos">400</span></a>            <span class="n">fig</span><span class="p">,</span> <span class="n">ax</span> <span class="o">=</span> <span class="n">plt</span><span class="o">.</span><span class="n">subplots</span><span class="p">()</span>
</span><span id="SphereExtractor-401"><a href="#SphereExtractor-401"><span class="linenos">401</span></a>            <span class="n">ax</span><span class="o">.</span><span class="n">pcolormesh</span><span class="p">(</span><span class="n">obj</span><span class="o">.</span><span class="n">X</span><span class="p">,</span> <span class="n">obj</span><span class="o">.</span><span class="n">Y</span><span class="p">,</span> <span class="n">obj</span><span class="o">.</span><span class="n">Z</span><span class="p">,</span> <span class="n">cmap</span><span class="o">=</span><span class="n">cm</span><span class="o">.</span><span class="n">viridis</span><span class="p">)</span>  <span class="c1"># hot, viridis, rainbow</span>
</span><span id="SphereExtractor-402"><a href="#SphereExtractor-402"><span class="linenos">402</span></a>            <span class="n">funct</span><span class="o">.</span><span class="n">persFig</span><span class="p">(</span>
</span><span id="SphereExtractor-403"><a href="#SphereExtractor-403"><span class="linenos">403</span></a>                <span class="p">[</span><span class="n">ax</span><span class="p">],</span>
</span><span id="SphereExtractor-404"><a href="#SphereExtractor-404"><span class="linenos">404</span></a>                <span class="n">gridcol</span><span class="o">=</span><span class="s1">&#39;grey&#39;</span><span class="p">,</span>
</span><span id="SphereExtractor-405"><a href="#SphereExtractor-405"><span class="linenos">405</span></a>                <span class="n">xlab</span><span class="o">=</span><span class="s1">&#39;x [um]&#39;</span><span class="p">,</span>
</span><span id="SphereExtractor-406"><a href="#SphereExtractor-406"><span class="linenos">406</span></a>                <span class="n">ylab</span><span class="o">=</span><span class="s1">&#39;y [um]&#39;</span>
</span><span id="SphereExtractor-407"><a href="#SphereExtractor-407"><span class="linenos">407</span></a>            <span class="p">)</span>
</span><span id="SphereExtractor-408"><a href="#SphereExtractor-408"><span class="linenos">408</span></a>            <span class="n">plt</span><span class="o">.</span><span class="n">hlines</span><span class="p">(</span><span class="n">obj</span><span class="o">.</span><span class="n">y</span><span class="p">[</span><span class="n">xind</span><span class="p">],</span> <span class="n">obj</span><span class="o">.</span><span class="n">x</span><span class="p">[</span><span class="n">yind</span><span class="p">],</span> <span class="n">obj</span><span class="o">.</span><span class="n">x</span><span class="p">[</span><span class="o">-</span><span class="mi">1</span><span class="p">])</span>
</span><span id="SphereExtractor-409"><a href="#SphereExtractor-409"><span class="linenos">409</span></a>            <span class="n">plt</span><span class="o">.</span><span class="n">show</span><span class="p">()</span>
</span><span id="SphereExtractor-410"><a href="#SphereExtractor-410"><span class="linenos">410</span></a>
</span><span id="SphereExtractor-411"><a href="#SphereExtractor-411"><span class="linenos">411</span></a>        <span class="n">prf</span><span class="o">.</span><span class="n">setValues</span><span class="p">(</span><span class="n">obj</span><span class="o">.</span><span class="n">x</span><span class="p">[</span><span class="n">yind</span><span class="p">:</span><span class="o">-</span><span class="mi">1</span><span class="p">],</span> <span class="n">obj</span><span class="o">.</span><span class="n">Z</span><span class="p">[</span><span class="n">xind</span><span class="p">][</span><span class="n">yind</span><span class="p">:</span><span class="o">-</span><span class="mi">1</span><span class="p">],</span> <span class="n">bplt</span><span class="o">=</span><span class="n">bplt</span><span class="p">)</span>
</span><span id="SphereExtractor-412"><a href="#SphereExtractor-412"><span class="linenos">412</span></a>
</span><span id="SphereExtractor-413"><a href="#SphereExtractor-413"><span class="linenos">413</span></a>        <span class="k">return</span> <span class="n">prf</span>
</span></pre></div>


            <div class="docstring"><p>Class that provides methods for profile extraction from topographies
static methods are used to work directly on surfaces, extractor objects
can be instantiated to apply the same extraction to multiple topographies</p>

<p>The provided extraction can be divided into:</p>

<ul>
<li>simple extraction: the profile is parallel to x or y</li>
<li>complex extraction: the profile can be any, even peacewise defined</li>
<li>sphere extraction: the profile is along the x direction but starts from
the center of the spherical cup</li>
</ul>
</div>


                            <div id="SphereExtractor.sphereProfile" class="classattr">
                                        <input id="SphereExtractor.sphereProfile-view-source" class="view-source-toggle-state" type="checkbox" aria-hidden="true" tabindex="-1">
<div class="attr function">
                    <div class="decorator">@staticmethod</div>

        <span class="def">def</span>
        <span class="name">sphereProfile</span><span class="signature pdoc-code condensed">(<span class="param"><span class="n">obj</span><span class="p">:</span> <span class="n"><a href="surface.html#Surface">surfile.surface.Surface</a></span>, </span><span class="param"><span class="n">startP</span>, </span><span class="param"><span class="n">bplt</span><span class="o">=</span><span class="kc">False</span></span><span class="return-annotation">):</span></span>

                <label class="view-source-button" for="SphereExtractor.sphereProfile-view-source"><span>View Source</span></label>

    </div>
    <a class="headerlink" href="#SphereExtractor.sphereProfile"></a>
            <div class="pdoc-code codehilite"><pre><span></span><span id="SphereExtractor.sphereProfile-347"><a href="#SphereExtractor.sphereProfile-347"><span class="linenos">347</span></a>    <span class="nd">@staticmethod</span>
</span><span id="SphereExtractor.sphereProfile-348"><a href="#SphereExtractor.sphereProfile-348"><span class="linenos">348</span></a>    <span class="k">def</span> <span class="nf">sphereProfile</span><span class="p">(</span><span class="n">obj</span><span class="p">:</span> <span class="n">surface</span><span class="o">.</span><span class="n">Surface</span><span class="p">,</span> <span class="n">startP</span><span class="p">,</span> <span class="n">bplt</span><span class="o">=</span><span class="kc">False</span><span class="p">):</span>
</span><span id="SphereExtractor.sphereProfile-349"><a href="#SphereExtractor.sphereProfile-349"><span class="linenos">349</span></a><span class="w">        </span><span class="sd">&quot;&quot;&quot;</span>
</span><span id="SphereExtractor.sphereProfile-350"><a href="#SphereExtractor.sphereProfile-350"><span class="linenos">350</span></a><span class="sd">        Returns the profile starting from the start point on the positive x direction</span>
</span><span id="SphereExtractor.sphereProfile-351"><a href="#SphereExtractor.sphereProfile-351"><span class="linenos">351</span></a>
</span><span id="SphereExtractor.sphereProfile-352"><a href="#SphereExtractor.sphereProfile-352"><span class="linenos">352</span></a><span class="sd">        Parameters</span>
</span><span id="SphereExtractor.sphereProfile-353"><a href="#SphereExtractor.sphereProfile-353"><span class="linenos">353</span></a><span class="sd">        ----------</span>
</span><span id="SphereExtractor.sphereProfile-354"><a href="#SphereExtractor.sphereProfile-354"><span class="linenos">354</span></a><span class="sd">        obj: surface.Surface</span>
</span><span id="SphereExtractor.sphereProfile-355"><a href="#SphereExtractor.sphereProfile-355"><span class="linenos">355</span></a><span class="sd">            The surface object on wich the profile is extracted</span>
</span><span id="SphereExtractor.sphereProfile-356"><a href="#SphereExtractor.sphereProfile-356"><span class="linenos">356</span></a><span class="sd">        startP : str</span>
</span><span id="SphereExtractor.sphereProfile-357"><a href="#SphereExtractor.sphereProfile-357"><span class="linenos">357</span></a><span class="sd">            Method used to find the start (x, y) point on the topography</span>
</span><span id="SphereExtractor.sphereProfile-358"><a href="#SphereExtractor.sphereProfile-358"><span class="linenos">358</span></a><span class="sd">                &#39;max&#39;: the start point corresponds to the maximum Z of the topography</span>
</span><span id="SphereExtractor.sphereProfile-359"><a href="#SphereExtractor.sphereProfile-359"><span class="linenos">359</span></a><span class="sd">                &#39;fit&#39;: the start point is the center coords of the best fit sphere</span>
</span><span id="SphereExtractor.sphereProfile-360"><a href="#SphereExtractor.sphereProfile-360"><span class="linenos">360</span></a><span class="sd">                &#39;center&#39;: the start point is the center of the topography</span>
</span><span id="SphereExtractor.sphereProfile-361"><a href="#SphereExtractor.sphereProfile-361"><span class="linenos">361</span></a><span class="sd">                &#39;local&#39;: the start point is the local maximum closest to the center of the topography</span>
</span><span id="SphereExtractor.sphereProfile-362"><a href="#SphereExtractor.sphereProfile-362"><span class="linenos">362</span></a><span class="sd">        bplt: bool</span>
</span><span id="SphereExtractor.sphereProfile-363"><a href="#SphereExtractor.sphereProfile-363"><span class="linenos">363</span></a><span class="sd">            If True plots the topography and the line where the profile is taken from</span>
</span><span id="SphereExtractor.sphereProfile-364"><a href="#SphereExtractor.sphereProfile-364"><span class="linenos">364</span></a>
</span><span id="SphereExtractor.sphereProfile-365"><a href="#SphereExtractor.sphereProfile-365"><span class="linenos">365</span></a><span class="sd">        Returns</span>
</span><span id="SphereExtractor.sphereProfile-366"><a href="#SphereExtractor.sphereProfile-366"><span class="linenos">366</span></a><span class="sd">        ----------</span>
</span><span id="SphereExtractor.sphereProfile-367"><a href="#SphereExtractor.sphereProfile-367"><span class="linenos">367</span></a><span class="sd">        profile: prof.Profile()</span>
</span><span id="SphereExtractor.sphereProfile-368"><a href="#SphereExtractor.sphereProfile-368"><span class="linenos">368</span></a><span class="sd">            The extracted profile</span>
</span><span id="SphereExtractor.sphereProfile-369"><a href="#SphereExtractor.sphereProfile-369"><span class="linenos">369</span></a><span class="sd">        &quot;&quot;&quot;</span>
</span><span id="SphereExtractor.sphereProfile-370"><a href="#SphereExtractor.sphereProfile-370"><span class="linenos">370</span></a>        <span class="c1"># TODO : check if xind and yind are inverted</span>
</span><span id="SphereExtractor.sphereProfile-371"><a href="#SphereExtractor.sphereProfile-371"><span class="linenos">371</span></a>        <span class="n">prf</span> <span class="o">=</span> <span class="n">profile</span><span class="o">.</span><span class="n">Profile</span><span class="p">()</span>
</span><span id="SphereExtractor.sphereProfile-372"><a href="#SphereExtractor.sphereProfile-372"><span class="linenos">372</span></a>        <span class="k">if</span> <span class="n">startP</span> <span class="o">==</span> <span class="s1">&#39;max&#39;</span><span class="p">:</span>
</span><span id="SphereExtractor.sphereProfile-373"><a href="#SphereExtractor.sphereProfile-373"><span class="linenos">373</span></a>            <span class="n">raveled</span> <span class="o">=</span> <span class="n">np</span><span class="o">.</span><span class="n">nanargmax</span><span class="p">(</span><span class="n">obj</span><span class="o">.</span><span class="n">Z</span><span class="p">)</span>
</span><span id="SphereExtractor.sphereProfile-374"><a href="#SphereExtractor.sphereProfile-374"><span class="linenos">374</span></a>            <span class="n">unraveled</span> <span class="o">=</span> <span class="n">np</span><span class="o">.</span><span class="n">unravel_index</span><span class="p">(</span><span class="n">raveled</span><span class="p">,</span> <span class="n">obj</span><span class="o">.</span><span class="n">Z</span><span class="o">.</span><span class="n">shape</span><span class="p">)</span>
</span><span id="SphereExtractor.sphereProfile-375"><a href="#SphereExtractor.sphereProfile-375"><span class="linenos">375</span></a>            <span class="n">xind</span> <span class="o">=</span> <span class="n">unraveled</span><span class="p">[</span><span class="mi">0</span><span class="p">]</span>
</span><span id="SphereExtractor.sphereProfile-376"><a href="#SphereExtractor.sphereProfile-376"><span class="linenos">376</span></a>            <span class="n">yind</span> <span class="o">=</span> <span class="n">unraveled</span><span class="p">[</span><span class="mi">1</span><span class="p">]</span>
</span><span id="SphereExtractor.sphereProfile-377"><a href="#SphereExtractor.sphereProfile-377"><span class="linenos">377</span></a>        <span class="k">elif</span> <span class="n">startP</span> <span class="o">==</span> <span class="s1">&#39;fit&#39;</span><span class="p">:</span>
</span><span id="SphereExtractor.sphereProfile-378"><a href="#SphereExtractor.sphereProfile-378"><span class="linenos">378</span></a>            <span class="kn">from</span> <span class="nn">surfile.geometry</span> <span class="kn">import</span> <span class="n">sphere</span>
</span><span id="SphereExtractor.sphereProfile-379"><a href="#SphereExtractor.sphereProfile-379"><span class="linenos">379</span></a>
</span><span id="SphereExtractor.sphereProfile-380"><a href="#SphereExtractor.sphereProfile-380"><span class="linenos">380</span></a>            <span class="n">r</span><span class="p">,</span> <span class="n">C</span> <span class="o">=</span> <span class="n">sphere</span><span class="o">.</span><span class="n">remove</span><span class="p">(</span><span class="n">obj</span><span class="p">,</span> <span class="n">bplt</span><span class="o">=</span><span class="kc">False</span><span class="p">)</span>
</span><span id="SphereExtractor.sphereProfile-381"><a href="#SphereExtractor.sphereProfile-381"><span class="linenos">381</span></a>            <span class="n">yc</span> <span class="o">=</span> <span class="n">C</span><span class="p">[</span><span class="mi">0</span><span class="p">][</span><span class="mi">0</span><span class="p">]</span>
</span><span id="SphereExtractor.sphereProfile-382"><a href="#SphereExtractor.sphereProfile-382"><span class="linenos">382</span></a>            <span class="n">xc</span> <span class="o">=</span> <span class="n">C</span><span class="p">[</span><span class="mi">1</span><span class="p">][</span><span class="mi">0</span><span class="p">]</span>
</span><span id="SphereExtractor.sphereProfile-383"><a href="#SphereExtractor.sphereProfile-383"><span class="linenos">383</span></a>            <span class="n">xind</span> <span class="o">=</span> <span class="n">np</span><span class="o">.</span><span class="n">argwhere</span><span class="p">(</span><span class="n">obj</span><span class="o">.</span><span class="n">x</span> <span class="o">&gt;</span> <span class="n">xc</span><span class="p">)[</span><span class="mi">0</span><span class="p">][</span><span class="mi">0</span><span class="p">]</span>
</span><span id="SphereExtractor.sphereProfile-384"><a href="#SphereExtractor.sphereProfile-384"><span class="linenos">384</span></a>            <span class="n">yind</span> <span class="o">=</span> <span class="n">np</span><span class="o">.</span><span class="n">argwhere</span><span class="p">(</span><span class="n">obj</span><span class="o">.</span><span class="n">y</span> <span class="o">&gt;</span> <span class="n">yc</span><span class="p">)[</span><span class="mi">0</span><span class="p">][</span><span class="mi">0</span><span class="p">]</span>
</span><span id="SphereExtractor.sphereProfile-385"><a href="#SphereExtractor.sphereProfile-385"><span class="linenos">385</span></a>        <span class="k">elif</span> <span class="n">startP</span> <span class="o">==</span> <span class="s1">&#39;center&#39;</span><span class="p">:</span>
</span><span id="SphereExtractor.sphereProfile-386"><a href="#SphereExtractor.sphereProfile-386"><span class="linenos">386</span></a>            <span class="n">xind</span> <span class="o">=</span> <span class="nb">int</span><span class="p">(</span><span class="nb">len</span><span class="p">(</span><span class="n">obj</span><span class="o">.</span><span class="n">x</span><span class="p">)</span> <span class="o">/</span> <span class="mi">2</span><span class="p">)</span>
</span><span id="SphereExtractor.sphereProfile-387"><a href="#SphereExtractor.sphereProfile-387"><span class="linenos">387</span></a>            <span class="n">yind</span> <span class="o">=</span> <span class="nb">int</span><span class="p">(</span><span class="nb">len</span><span class="p">(</span><span class="n">obj</span><span class="o">.</span><span class="n">y</span><span class="p">)</span> <span class="o">/</span> <span class="mi">2</span><span class="p">)</span>
</span><span id="SphereExtractor.sphereProfile-388"><a href="#SphereExtractor.sphereProfile-388"><span class="linenos">388</span></a>        <span class="k">elif</span> <span class="n">startP</span> <span class="o">==</span> <span class="s1">&#39;local&#39;</span><span class="p">:</span>
</span><span id="SphereExtractor.sphereProfile-389"><a href="#SphereExtractor.sphereProfile-389"><span class="linenos">389</span></a>            <span class="n">maxima</span> <span class="o">=</span> <span class="p">(</span><span class="n">obj</span><span class="o">.</span><span class="n">Z</span> <span class="o">==</span> <span class="n">ndimage</span><span class="o">.</span><span class="n">filters</span><span class="o">.</span><span class="n">maximum_filter</span><span class="p">(</span><span class="n">obj</span><span class="o">.</span><span class="n">Z</span><span class="p">,</span> <span class="mi">5</span><span class="p">))</span>
</span><span id="SphereExtractor.sphereProfile-390"><a href="#SphereExtractor.sphereProfile-390"><span class="linenos">390</span></a>            <span class="n">mid</span> <span class="o">=</span> <span class="n">np</span><span class="o">.</span><span class="n">asarray</span><span class="p">(</span><span class="n">obj</span><span class="o">.</span><span class="n">Z</span><span class="o">.</span><span class="n">shape</span><span class="p">)</span> <span class="o">/</span> <span class="mi">2</span>
</span><span id="SphereExtractor.sphereProfile-391"><a href="#SphereExtractor.sphereProfile-391"><span class="linenos">391</span></a>            <span class="n">maxinds</span> <span class="o">=</span> <span class="n">np</span><span class="o">.</span><span class="n">argwhere</span><span class="p">(</span><span class="n">maxima</span><span class="p">)</span>  <span class="c1"># find all maxima indices</span>
</span><span id="SphereExtractor.sphereProfile-392"><a href="#SphereExtractor.sphereProfile-392"><span class="linenos">392</span></a>            <span class="n">center_max</span> <span class="o">=</span> <span class="n">maxinds</span><span class="p">[</span><span class="n">np</span><span class="o">.</span><span class="n">argmin</span><span class="p">(</span><span class="n">np</span><span class="o">.</span><span class="n">linalg</span><span class="o">.</span><span class="n">norm</span><span class="p">(</span><span class="n">maxinds</span> <span class="o">-</span> <span class="n">mid</span><span class="p">,</span> <span class="n">axis</span><span class="o">=</span><span class="mi">1</span><span class="p">))]</span>
</span><span id="SphereExtractor.sphereProfile-393"><a href="#SphereExtractor.sphereProfile-393"><span class="linenos">393</span></a>
</span><span id="SphereExtractor.sphereProfile-394"><a href="#SphereExtractor.sphereProfile-394"><span class="linenos">394</span></a>            <span class="n">xind</span> <span class="o">=</span> <span class="n">center_max</span><span class="p">[</span><span class="mi">0</span><span class="p">]</span>
</span><span id="SphereExtractor.sphereProfile-395"><a href="#SphereExtractor.sphereProfile-395"><span class="linenos">395</span></a>            <span class="n">yind</span> <span class="o">=</span> <span class="n">center_max</span><span class="p">[</span><span class="mi">1</span><span class="p">]</span>
</span><span id="SphereExtractor.sphereProfile-396"><a href="#SphereExtractor.sphereProfile-396"><span class="linenos">396</span></a>        <span class="k">else</span><span class="p">:</span>
</span><span id="SphereExtractor.sphereProfile-397"><a href="#SphereExtractor.sphereProfile-397"><span class="linenos">397</span></a>            <span class="k">raise</span> <span class="ne">Exception</span><span class="p">(</span><span class="sa">f</span><span class="s1">&#39;</span><span class="si">{</span><span class="n">startP</span><span class="si">}</span><span class="s1"> is not a valid start method&#39;</span><span class="p">)</span>
</span><span id="SphereExtractor.sphereProfile-398"><a href="#SphereExtractor.sphereProfile-398"><span class="linenos">398</span></a>
</span><span id="SphereExtractor.sphereProfile-399"><a href="#SphereExtractor.sphereProfile-399"><span class="linenos">399</span></a>        <span class="k">if</span> <span class="n">bplt</span><span class="p">:</span>
</span><span id="SphereExtractor.sphereProfile-400"><a href="#SphereExtractor.sphereProfile-400"><span class="linenos">400</span></a>            <span class="n">fig</span><span class="p">,</span> <span class="n">ax</span> <span class="o">=</span> <span class="n">plt</span><span class="o">.</span><span class="n">subplots</span><span class="p">()</span>
</span><span id="SphereExtractor.sphereProfile-401"><a href="#SphereExtractor.sphereProfile-401"><span class="linenos">401</span></a>            <span class="n">ax</span><span class="o">.</span><span class="n">pcolormesh</span><span class="p">(</span><span class="n">obj</span><span class="o">.</span><span class="n">X</span><span class="p">,</span> <span class="n">obj</span><span class="o">.</span><span class="n">Y</span><span class="p">,</span> <span class="n">obj</span><span class="o">.</span><span class="n">Z</span><span class="p">,</span> <span class="n">cmap</span><span class="o">=</span><span class="n">cm</span><span class="o">.</span><span class="n">viridis</span><span class="p">)</span>  <span class="c1"># hot, viridis, rainbow</span>
</span><span id="SphereExtractor.sphereProfile-402"><a href="#SphereExtractor.sphereProfile-402"><span class="linenos">402</span></a>            <span class="n">funct</span><span class="o">.</span><span class="n">persFig</span><span class="p">(</span>
</span><span id="SphereExtractor.sphereProfile-403"><a href="#SphereExtractor.sphereProfile-403"><span class="linenos">403</span></a>                <span class="p">[</span><span class="n">ax</span><span class="p">],</span>
</span><span id="SphereExtractor.sphereProfile-404"><a href="#SphereExtractor.sphereProfile-404"><span class="linenos">404</span></a>                <span class="n">gridcol</span><span class="o">=</span><span class="s1">&#39;grey&#39;</span><span class="p">,</span>
</span><span id="SphereExtractor.sphereProfile-405"><a href="#SphereExtractor.sphereProfile-405"><span class="linenos">405</span></a>                <span class="n">xlab</span><span class="o">=</span><span class="s1">&#39;x [um]&#39;</span><span class="p">,</span>
</span><span id="SphereExtractor.sphereProfile-406"><a href="#SphereExtractor.sphereProfile-406"><span class="linenos">406</span></a>                <span class="n">ylab</span><span class="o">=</span><span class="s1">&#39;y [um]&#39;</span>
</span><span id="SphereExtractor.sphereProfile-407"><a href="#SphereExtractor.sphereProfile-407"><span class="linenos">407</span></a>            <span class="p">)</span>
</span><span id="SphereExtractor.sphereProfile-408"><a href="#SphereExtractor.sphereProfile-408"><span class="linenos">408</span></a>            <span class="n">plt</span><span class="o">.</span><span class="n">hlines</span><span class="p">(</span><span class="n">obj</span><span class="o">.</span><span class="n">y</span><span class="p">[</span><span class="n">xind</span><span class="p">],</span> <span class="n">obj</span><span class="o">.</span><span class="n">x</span><span class="p">[</span><span class="n">yind</span><span class="p">],</span> <span class="n">obj</span><span class="o">.</span><span class="n">x</span><span class="p">[</span><span class="o">-</span><span class="mi">1</span><span class="p">])</span>
</span><span id="SphereExtractor.sphereProfile-409"><a href="#SphereExtractor.sphereProfile-409"><span class="linenos">409</span></a>            <span class="n">plt</span><span class="o">.</span><span class="n">show</span><span class="p">()</span>
</span><span id="SphereExtractor.sphereProfile-410"><a href="#SphereExtractor.sphereProfile-410"><span class="linenos">410</span></a>
</span><span id="SphereExtractor.sphereProfile-411"><a href="#SphereExtractor.sphereProfile-411"><span class="linenos">411</span></a>        <span class="n">prf</span><span class="o">.</span><span class="n">setValues</span><span class="p">(</span><span class="n">obj</span><span class="o">.</span><span class="n">x</span><span class="p">[</span><span class="n">yind</span><span class="p">:</span><span class="o">-</span><span class="mi">1</span><span class="p">],</span> <span class="n">obj</span><span class="o">.</span><span class="n">Z</span><span class="p">[</span><span class="n">xind</span><span class="p">][</span><span class="n">yind</span><span class="p">:</span><span class="o">-</span><span class="mi">1</span><span class="p">],</span> <span class="n">bplt</span><span class="o">=</span><span class="n">bplt</span><span class="p">)</span>
</span><span id="SphereExtractor.sphereProfile-412"><a href="#SphereExtractor.sphereProfile-412"><span class="linenos">412</span></a>
</span><span id="SphereExtractor.sphereProfile-413"><a href="#SphereExtractor.sphereProfile-413"><span class="linenos">413</span></a>        <span class="k">return</span> <span class="n">prf</span>
</span></pre></div>


            <div class="docstring"><p>Returns the profile starting from the start point on the positive x direction</p>

<h2 id="parameters">Parameters</h2>

<p>obj: surface.Surface
    The surface object on wich the profile is extracted
startP : str
    Method used to find the start (x, y) point on the topography
        'max': the start point corresponds to the maximum Z of the topography
        'fit': the start point is the center coords of the best fit sphere
        'center': the start point is the center of the topography
        'local': the start point is the local maximum closest to the center of the topography
bplt: bool
    If True plots the topography and the line where the profile is taken from</p>

<h2 id="returns">Returns</h2>

<p>profile: prof.Profile()
    The extracted profile</p>
</div>


                            </div>
                            <div class="inherited">
                                <h5>Inherited Members</h5>
                                <dl>
                                    <div><dt><a href="#Extractor">Extractor</a></dt>
                                <dd id="SphereExtractor.options" class="variable"><a href="#Extractor.options">options</a></dd>
                <dd id="SphereExtractor.points" class="variable"><a href="#Extractor.points">points</a></dd>
                <dd id="SphereExtractor.template" class="function"><a href="#Extractor.template">template</a></dd>
                <dd id="SphereExtractor.apply" class="function"><a href="#Extractor.apply">apply</a></dd>

            </div>
                                </dl>
                            </div>
                </section>
    </main>
<script>
    function escapeHTML(html) {
        return document.createElement('div').appendChild(document.createTextNode(html)).parentNode.innerHTML;
    }

    const originalContent = document.querySelector("main.pdoc");
    let currentContent = originalContent;

    function setContent(innerHTML) {
        let elem;
        if (innerHTML) {
            elem = document.createElement("main");
            elem.classList.add("pdoc");
            elem.innerHTML = innerHTML;
        } else {
            elem = originalContent;
        }
        if (currentContent !== elem) {
            currentContent.replaceWith(elem);
            currentContent = elem;
        }
    }

    function getSearchTerm() {
        return (new URL(window.location)).searchParams.get("search");
    }

    const searchBox = document.querySelector(".pdoc input[type=search]");
    searchBox.addEventListener("input", function () {
        let url = new URL(window.location);
        if (searchBox.value.trim()) {
            url.hash = "";
            url.searchParams.set("search", searchBox.value);
        } else {
            url.searchParams.delete("search");
        }
        history.replaceState("", "", url.toString());
        onInput();
    });
    window.addEventListener("popstate", onInput);


    let search, searchErr;

    async function initialize() {
        try {
            search = await new Promise((resolve, reject) => {
                const script = document.createElement("script");
                script.type = "text/javascript";
                script.async = true;
                script.onload = () => resolve(window.pdocSearch);
                script.onerror = (e) => reject(e);
                script.src = "../search.js";
                document.getElementsByTagName("head")[0].appendChild(script);
            });
        } catch (e) {
            console.error("Cannot fetch pdoc search index");
            searchErr = "Cannot fetch search index.";
        }
        onInput();

        document.querySelector("nav.pdoc").addEventListener("click", e => {
            if (e.target.hash) {
                searchBox.value = "";
                searchBox.dispatchEvent(new Event("input"));
            }
        });
    }

    function onInput() {
        setContent((() => {
            const term = getSearchTerm();
            if (!term) {
                return null
            }
            if (searchErr) {
                return `<h3>Error: ${searchErr}</h3>`
            }
            if (!search) {
                return "<h3>Searching...</h3>"
            }

            window.scrollTo({top: 0, left: 0, behavior: 'auto'});

            const results = search(term);

            let html;
            if (results.length === 0) {
                html = `No search results for '${escapeHTML(term)}'.`
            } else {
                html = `<h4>${results.length} search result${results.length > 1 ? "s" : ""} for '${escapeHTML(term)}'.</h4>`;
            }
            for (let result of results.slice(0, 10)) {
                let doc = result.doc;
                let url = `../${doc.modulename.replaceAll(".", "/")}.html`;
                if (doc.qualname) {
                    url += `#${doc.qualname}`;
                }

                let heading;
                switch (result.doc.kind) {
                    case "function":
                        if (doc.fullname.endsWith(".__init__")) {
                            heading = `<span class="name">${doc.fullname.replace(/\.__init__$/, "")}</span>${doc.signature}`;
                        } else {
                            heading = `<span class="def">${doc.funcdef}</span> <span class="name">${doc.fullname}</span>${doc.signature}`;
                        }
                        break;
                    case "class":
                        heading = `<span class="def">class</span> <span class="name">${doc.fullname}</span>`;
                        if (doc.bases)
                            heading += `<wbr>(<span class="base">${doc.bases}</span>)`;
                        heading += `:`;
                        break;
                    case "variable":
                        heading = `<span class="name">${doc.fullname}</span>`;
                        if (doc.annotation)
                            heading += `<span class="annotation">${doc.annotation}</span>`;
                        if (doc.default_value)
                            heading += `<span class="default_value"> = ${doc.default_value}</span>`;
                        break;
                    default:
                        heading = `<span class="name">${doc.fullname}</span>`;
                        break;
                }
                html += `
                        <section class="search-result">
                        <a href="${url}" class="attr ${doc.kind}">${heading}</a>
                        <div class="docstring">${doc.doc}</div>
                        </section>
                    `;

            }
            return html;
        })());
    }

    if (getSearchTerm()) {
        initialize();
        searchBox.value = getSearchTerm();
        onInput();
    } else {
        searchBox.addEventListener("focus", initialize, {once: true});
    }

    searchBox.addEventListener("keydown", e => {
        if (["ArrowDown", "ArrowUp", "Enter"].includes(e.key)) {
            let focused = currentContent.querySelector(".search-result.focused");
            if (!focused) {
                currentContent.querySelector(".search-result").classList.add("focused");
            } else if (
                e.key === "ArrowDown"
                && focused.nextElementSibling
                && focused.nextElementSibling.classList.contains("search-result")
            ) {
                focused.classList.remove("focused");
                focused.nextElementSibling.classList.add("focused");
                focused.nextElementSibling.scrollIntoView({
                    behavior: "smooth",
                    block: "nearest",
                    inline: "nearest"
                });
            } else if (
                e.key === "ArrowUp"
                && focused.previousElementSibling
                && focused.previousElementSibling.classList.contains("search-result")
            ) {
                focused.classList.remove("focused");
                focused.previousElementSibling.classList.add("focused");
                focused.previousElementSibling.scrollIntoView({
                    behavior: "smooth",
                    block: "nearest",
                    inline: "nearest"
                });
            } else if (
                e.key === "Enter"
            ) {
                focused.querySelector("a").click();
            }
        }
    });
</script></body>
</html><|MERGE_RESOLUTION|>--- conflicted
+++ resolved
@@ -64,11 +64,6 @@
             <input type="search" placeholder="Search..." role="searchbox" aria-label="search"
                    pattern=".+" required>
 
-            <h2>Contents</h2>
-            <ul>
-  <li><a href="#notes">Notes</a></li>
-</ul>
-
 
 
             <h2>API Documentation</h2>
@@ -160,11 +155,7 @@
 </ul></li>
 </ul>
 
-<<<<<<< HEAD
-<h2 id="notes">Notes</h2>
-=======
 <h6 id="notes">Notes</h6>
->>>>>>> a94966a2
 
 <p>Since the study of profiles is of great interest for studying (i) roughness 
 parameters and (ii) height measurements of step or groove samples, profile 
@@ -1007,23 +998,27 @@
 
             <div class="docstring"><p>Extracts a profile along x or y at the position indicated by the user</p>
 
-<h2 id="parameters">Parameters</h2>
-
-<p>obj: surface.Surface
-    The surface object on wich the profile is extracted
-direction: str
-    The direction of the profile mean 'x' or 'y'
-width: int
-    The lateral number of values averged when extracting the profile
-bplt: bool
-    If True plots the extracted profile</p>
-
-<h2 id="returns">Returns</h2>
-
-<p>profile: prf.Profile
-    Profile object exctracted from the topography
-options: dict
-    The position selected by the user and the direction of extraction</p>
+<h6 id="parameters">Parameters</h6>
+
+<ul>
+<li><strong>obj</strong> (surface.Surface):
+The surface object on wich the profile is extracted</li>
+<li><strong>direction</strong> (str):
+The direction of the profile mean 'x' or 'y'</li>
+<li><strong>width</strong> (int):
+The lateral number of values averged when extracting the profile</li>
+<li><strong>bplt</strong> (bool):
+If True plots the extracted profile</li>
+</ul>
+
+<h6 id="returns">Returns</h6>
+
+<ul>
+<li><strong>profile</strong> (prf.Profile):
+Profile object exctracted from the topography</li>
+<li><strong>options</strong> (dict):
+The position selected by the user and the direction of extraction</li>
+</ul>
 </div>
 
 
@@ -1084,24 +1079,28 @@
 
             <div class="docstring"><p>Extracts the mean profile along x or y</p>
 
-<h2 id="parameters">Parameters</h2>
-
-<p>obj: surface.Surface
-    The surface object on wich the profile is extracted
-direction: str
-    The direction of the profile mean 'x' or 'y'
-cutter: cutter.Cutter
-    -if not set, the fit uses all points
-    -if true allows the user to select manually the region of interest
-    -if a cutter obj is passed the fit is done only on the cutted profile points
-     and then applied on the whole profile
-bplt: bool
-    If True plots the extracted profile</p>
-
-<h2 id="returns">Returns</h2>
-
-<p>prf: profile.Profile
-    The mean profile</p>
+<h6 id="parameters">Parameters</h6>
+
+<ul>
+<li><strong>obj</strong> (surface.Surface):
+The surface object on wich the profile is extracted</li>
+<li><strong>direction</strong> (str):
+The direction of the profile mean 'x' or 'y'</li>
+<li><strong>cutter</strong> (cutter.Cutter):
+-if not set, the fit uses all points
+-if true allows the user to select manually the region of interest
+-if a cutter obj is passed the fit is done only on the cutted profile points
+ and then applied on the whole profile</li>
+<li><strong>bplt</strong> (bool):
+If True plots the extracted profile</li>
+</ul>
+
+<h6 id="returns">Returns</h6>
+
+<ul>
+<li><strong>prf</strong> (profile.Profile):
+The mean profile</li>
+</ul>
 </div>
 
 
@@ -1292,20 +1291,24 @@
             <div class="docstring"><p>Opens a plot figure to choose the profile and extracts it
 The profile is taken with a mpl.widgets.PolygonSelector</p>
 
-<h2 id="parameters">Parameters</h2>
-
-<p>obj: surface.Surface
-    The surface object on wich the profile is extracted
-width: int
-    The lateral number of values averged when extracting the profile
-bplt: bool
-    If True plots the extracted profile</p>
-
-<h2 id="returns">Returns</h2>
-
-<p>prf: profile.Profile
-    The extracted profile
-points: the points selected by the user</p>
+<h6 id="parameters">Parameters</h6>
+
+<ul>
+<li><strong>obj</strong> (surface.Surface):
+The surface object on wich the profile is extracted</li>
+<li><strong>width</strong> (int):
+The lateral number of values averged when extracting the profile</li>
+<li><strong>bplt</strong> (bool):
+If True plots the extracted profile</li>
+</ul>
+
+<h6 id="returns">Returns</h6>
+
+<ul>
+<li><strong>prf</strong> (profile.Profile):
+The extracted profile</li>
+<li><strong>points</strong> (the points selected by the user):</li>
+</ul>
 </div>
 
 
@@ -1502,23 +1505,27 @@
 
             <div class="docstring"><p>Returns the profile starting from the start point on the positive x direction</p>
 
-<h2 id="parameters">Parameters</h2>
-
-<p>obj: surface.Surface
-    The surface object on wich the profile is extracted
-startP : str
-    Method used to find the start (x, y) point on the topography
-        'max': the start point corresponds to the maximum Z of the topography
-        'fit': the start point is the center coords of the best fit sphere
-        'center': the start point is the center of the topography
-        'local': the start point is the local maximum closest to the center of the topography
-bplt: bool
-    If True plots the topography and the line where the profile is taken from</p>
-
-<h2 id="returns">Returns</h2>
-
-<p>profile: prof.Profile()
-    The extracted profile</p>
+<h6 id="parameters">Parameters</h6>
+
+<ul>
+<li><strong>obj</strong> (surface.Surface):
+The surface object on wich the profile is extracted</li>
+<li><strong>startP</strong> (str):
+Method used to find the start (x, y) point on the topography
+    'max': the start point corresponds to the maximum Z of the topography
+    'fit': the start point is the center coords of the best fit sphere
+    'center': the start point is the center of the topography
+    'local': the start point is the local maximum closest to the center of the topography</li>
+<li><strong>bplt</strong> (bool):
+If True plots the topography and the line where the profile is taken from</li>
+</ul>
+
+<h6 id="returns">Returns</h6>
+
+<ul>
+<li><strong>profile</strong> (prof.Profile()):
+The extracted profile</li>
+</ul>
 </div>
 
 
